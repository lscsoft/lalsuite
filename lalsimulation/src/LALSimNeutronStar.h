/*
 * Copyright (C) 2013 J. Creighton, B. Lackey
 *
 *  This program is free software; you can redistribute it and/or modify
 *  it under the terms of the GNU General Public License as published by
 *  the Free Software Foundation; either version 2 of the License, or
 *  (at your option) any later version.
 *
 *  This program is distributed in the hope that it will be useful,
 *  but WITHOUT ANY WARRANTY; without even the implied warranty of
 *  MERCHANTABILITY or FITNESS FOR A PARTICULAR PURPOSE.  See the
 *  GNU General Public License for more details.
 *
 *  You should have received a copy of the GNU General Public License
 *  along with with program; see the file COPYING. If not, write to the
 *  Free Software Foundation, Inc., 59 Temple Place, Suite 330, Boston,
 *  MA  02111-1307  USA
 */
/**
 * @author Jolien Creighton, Benjamin Lackey
 * @addtogroup LALSimNeutronStar_h      Header LALSimNeutronStar.h
 * @ingroup lalsimulation_general
 * @brief Provides routines for neutron star physical parameters.
 * @{
 * @defgroup LALSimNeutronStarEOS_c     Module LALSimNeutronStarEOS.c
 * @defgroup LALSimNeutronStarTOV_c     Module LALSimNeutronStarTOV.c
 * @defgroup LALSimNeutronStarFamily_c  Module LALSimNeutronStarFamily.c
 * @}
 * @{
 */

#ifndef _LALSIMNEUTRONSTAR_H
#define _LALSIMNEUTRONSTAR_H

#include <lal/LALConstants.h>


/* CONSTANTS */

/** Factor to convert density in kg/m^3 to geometerized units of m^-2. */
#define LAL_G_C2_SI ((LAL_G_SI) / ((double)(LAL_C_SI) * (double)(LAL_C_SI)))

/** Factor to convert pressure in Pa to geometerized units of m^-2. */
#define LAL_G_C4_SI ((LAL_G_C2_SI) / ((double)(LAL_C_SI) * (double)(LAL_C_SI)))

/** Nuclear density in kg m^-3. */
#define LAL_NUCLEAR_DENSITY_SI 2.8e17

/** Nuclear density in geometrized units of m^-2. */
#define LAL_NUCLEAR_DENSITY_GEOM_SI ((LAL_NUCLEAR_DENSITY_SI) * (LAL_G_C2_SI))


/* EOS ROUTINES */

/** Incomplete type for the neutron star Equation of State (EOS). */
typedef struct tagLALSimNeutronStarEOS LALSimNeutronStarEOS;

/** Recognised names of equations of state */
<<<<<<< HEAD
extern const char * const LALSimNeutronStarEOSNames[];
=======
extern const char * const lalSimNeutronStarEOSNames[42];

>>>>>>> 91c2bad0

/** Incomplete type for a neutron star family having a particular EOS. */
typedef struct tagLALSimNeutronStarFamily LALSimNeutronStarFamily;

void XLALDestroySimNeutronStarEOS(LALSimNeutronStarEOS * eos);
char *XLALSimNeutronStarEOSName(LALSimNeutronStarEOS * eos);

LALSimNeutronStarEOS *XLALSimNeutronStarEOSByName(const char *name);
LALSimNeutronStarEOS *XLALSimNeutronStarEOSFromFile(const char *fname);
LALSimNeutronStarEOS *XLALSimNeutronStarEOSPolytrope(double Gamma,
    double reference_pressure_si, double reference_density_si);
LALSimNeutronStarEOS *XLALSimNeutronStarEOS4ParameterPiecewisePolytrope(double
    logp1_si, double gamma1, double gamma2, double gamma3);
LALSimNeutronStarEOS *XLALSimNeutronStarEOSSpectralDecomposition(double 
    gamma[], int size);
LALSimNeutronStarEOS *XLALSimNeutronStarEOS4ParameterSpectralDecomposition(
    double SDgamma0, double SDgamma1, double SDgamma2, double SDgamma3);

double XLALSimNeutronStarEOSMaxPressure(LALSimNeutronStarEOS * eos);
double XLALSimNeutronStarEOSMaxPressureGeometerized(LALSimNeutronStarEOS *
    eos);
double XLALSimNeutronStarEOSMaxPseudoEnthalpy(LALSimNeutronStarEOS * eos);
double XLALSimNeutronStarEOSMinAcausalPseudoEnthalpy(LALSimNeutronStarEOS *
    eos);

double XLALSimNeutronStarEOSEnergyDensityOfPressure(double p,
    LALSimNeutronStarEOS * eos);
double XLALSimNeutronStarEOSPseudoEnthalpyOfPressure(double p,
    LALSimNeutronStarEOS * eos);
double XLALSimNeutronStarEOSPressureOfPseudoEnthalpy(double h,
    LALSimNeutronStarEOS * eos);
double XLALSimNeutronStarEOSEnergyDensityOfPseudoEnthalpy(double h,
    LALSimNeutronStarEOS * eos);
double XLALSimNeutronStarEOSRestMassDensityOfPseudoEnthalpy(double h,
    LALSimNeutronStarEOS * eos);
double XLALSimNeutronStarEOSEnergyDensityDerivOfPressure(double p,
    LALSimNeutronStarEOS * eos);
double XLALSimNeutronStarEOSSpeedOfSound(double h,
    LALSimNeutronStarEOS * eos);

double XLALSimNeutronStarEOSEnergyDensityOfPressureGeometerized(double p,
    LALSimNeutronStarEOS * eos);
double XLALSimNeutronStarEOSPseudoEnthalpyOfPressureGeometerized(double p,
    LALSimNeutronStarEOS * eos);
double XLALSimNeutronStarEOSPressureOfPseudoEnthalpyGeometerized(double h,
    LALSimNeutronStarEOS * eos);
double XLALSimNeutronStarEOSEnergyDensityOfPseudoEnthalpyGeometerized(double
    h, LALSimNeutronStarEOS * eos);
double XLALSimNeutronStarEOSRestMassDensityOfPseudoEnthalpyGeometerized(double
    h, LALSimNeutronStarEOS * eos);
double XLALSimNeutronStarEOSEnergyDensityDerivOfPressureGeometerized(double p,
    LALSimNeutronStarEOS * eos);
double XLALSimNeutronStarEOSSpeedOfSoundGeometerized(double h,
    LALSimNeutronStarEOS * eos);

/* TOV ROUTINES */

int XLALSimNeutronStarTOVODEIntegrate(double *radius, double *mass,
    double *love_number_k2, double central_pressure_si,
    LALSimNeutronStarEOS * eos);

/* MASS-RADIUS TYPE RELATIONSHIP ROUTINES */

void XLALDestroySimNeutronStarFamily(LALSimNeutronStarFamily * fam);
LALSimNeutronStarFamily * XLALCreateSimNeutronStarFamily(
    LALSimNeutronStarEOS * eos);

double XLALSimNeutronStarFamMinimumMass(LALSimNeutronStarFamily * fam);
double XLALSimNeutronStarMaximumMass(LALSimNeutronStarFamily * fam);
double XLALSimNeutronStarCentralPressure(double m,
    LALSimNeutronStarFamily * fam);
double XLALSimNeutronStarRadius(double m, LALSimNeutronStarFamily * fam);
double XLALSimNeutronStarLoveNumberK2(double m, LALSimNeutronStarFamily * fam);

#endif /* _LALSIMNEUTRONSTAR_H */

/** @} */<|MERGE_RESOLUTION|>--- conflicted
+++ resolved
@@ -56,12 +56,8 @@
 typedef struct tagLALSimNeutronStarEOS LALSimNeutronStarEOS;
 
 /** Recognised names of equations of state */
-<<<<<<< HEAD
-extern const char * const LALSimNeutronStarEOSNames[];
-=======
 extern const char * const lalSimNeutronStarEOSNames[42];
 
->>>>>>> 91c2bad0
 
 /** Incomplete type for a neutron star family having a particular EOS. */
 typedef struct tagLALSimNeutronStarFamily LALSimNeutronStarFamily;
