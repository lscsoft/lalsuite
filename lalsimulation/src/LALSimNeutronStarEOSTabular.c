--- conflicted
+++ resolved
@@ -396,46 +396,26 @@
     static const char fname_base[] = "LALSimNeutronStarEOS_";
     static const char fname_extn[] = ".dat";
     
-<<<<<<< HEAD
-    size_t n = XLAL_NUM_ELEM(LALSimNeutronStarEOSNames);
-=======
     size_t n = XLAL_NUM_ELEM(lalSimNeutronStarEOSNames);
->>>>>>> 91c2bad0
     size_t i;
     char fname[FILENAME_MAX];
 
     for (i = 0; i < n; ++i)
-<<<<<<< HEAD
-        if (mystrcasecmp(name, LALSimNeutronStarEOSNames[i]) == 0) {
-            LALSimNeutronStarEOS *eos;
-            snprintf(fname, sizeof(fname), "%s%s%s", fname_base, LALSimNeutronStarEOSNames[i],
-=======
         if (XLALStringCaseCompare(name, lalSimNeutronStarEOSNames[i]) == 0) {
             LALSimNeutronStarEOS *eos;
             snprintf(fname, sizeof(fname), "%s%s%s", fname_base, lalSimNeutronStarEOSNames[i],
->>>>>>> 91c2bad0
                 fname_extn);
             eos = XLALSimNeutronStarEOSFromFile(fname);
             if (!eos)
                 XLAL_ERROR_NULL(XLAL_EFUNC);
-<<<<<<< HEAD
-            snprintf(eos->name, sizeof(eos->name), "%s", LALSimNeutronStarEOSNames[i]);
-=======
             snprintf(eos->name, sizeof(eos->name), "%s", lalSimNeutronStarEOSNames[i]);
->>>>>>> 91c2bad0
             return eos;
         }
 
     XLAL_PRINT_ERROR("Unrecognized EOS name %s...", name);
-<<<<<<< HEAD
-    XLALPrintError("\tKnown EOS names are: %s", LALSimNeutronStarEOSNames[0]);
-    for (i = 1; i < n; ++i)
-        XLALPrintError(", %s", LALSimNeutronStarEOSNames[i]);
-=======
     XLALPrintError("\tKnown EOS names are: %s", lalSimNeutronStarEOSNames[0]);
     for (i = 1; i < n; ++i)
         XLALPrintError(", %s", lalSimNeutronStarEOSNames[i]);
->>>>>>> 91c2bad0
     XLALPrintError("\n");
     XLAL_ERROR_NULL(XLAL_ENAME);
 }
