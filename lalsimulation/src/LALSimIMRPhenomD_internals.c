/*
 * Copyright (C) 2015 Michael Puerrer, Sebastian Khan, Frank Ohme, Ofek Birnholtz, Lionel London
 *
 *  This program is free software; you can redistribute it and/or modify
 *  it under the terms of the GNU General Public License as published by
 *  the Free Software Foundation; either version 2 of the License, or
 *  (at your option) any later version.
 *
 *  This program is distributed in the hope that it will be useful,
 *  but WITHOUT ANY WARRANTY; without even the implied warranty of
 *  MERCHANTABILITY or FITNESS FOR A PARTICULAR PURPOSE.  See the
 *  GNU General Public License for more details.
 *
 *  You should have received a copy of the GNU General Public License
 *  along with with program; see the file COPYING. If not, write to the
 *  Free Software Foundation, Inc., 59 Temple Place, Suite 330, Boston,
 *  MA  02111-1307  USA
 */


/**
 * \author Michael Puerrer, Sebastian Khan, Frank Ohme, Ofek Birnholtz, Lionel London
 *
 * \file
 *
 * \brief Internal function for IMRPhenomD phenomenological waveform model.
 * See \ref LALSimIMRPhenom_c for more details.
 *
 */

/*
This waveform uses the TaylorF2 coefficients for it's inspiral phase augmented
by higher order phenomenological terms tuned to SEOBv2-Hybrid waveforms.
Below are lines copied from LALSimInspiralPNCoefficients.c which are the TaylorF2
phase coefficients we have used.
We document them here in case changes to that file changes the behaviour
of this waveform.

    const REAL8 mtot = m1 + m2;
    const REAL8 d = (m1 - m2) / (m1 + m2);
    const REAL8 eta = m1*m2/mtot/mtot;
    const REAL8 m1M = m1/mtot;
    const REAL8 m2M = m2/mtot;
    // Use the spin-orbit variables from arXiv:1303.7412, Eq. 3.9
    // We write dSigmaL for their (\delta m/m) * \Sigma_\ell
    // There's a division by mtotal^2 in both the energy and flux terms
    // We just absorb the division by mtotal^2 into SL and dSigmaL

    const REAL8 SL = m1M*m1M*chi1L + m2M*m2M*chi2L;
    const REAL8 dSigmaL = d*(m2M*chi2L - m1M*chi1L);

    const REAL8 pfaN = 3.L/(128.L * eta);
    //Non-spin phasing terms - see arXiv:0907.0700, Eq. 3.18
    pfa->v[0] = 1.L;
    pfa->v[2] = 5.L*(743.L/84.L + 11.L * eta)/9.L;
    pfa->v[3] = -16.L*LAL_PI;
    pfa->v[4] = 5.L*(3058.673L/7.056L + 5429.L/7.L * eta
                     + 617.L * eta*eta)/72.L;
    pfa->v[5] = 5.L/9.L * (7729.L/84.L - 13.L * eta) * LAL_PI;
    pfa->vlogv[5] = 5.L/3.L * (7729.L/84.L - 13.L * eta) * LAL_PI;
    pfa->v[6] = (11583.231236531L/4.694215680L
                     - 640.L/3.L * LAL_PI * LAL_PI - 6848.L/21.L*LAL_GAMMA)
                 + eta * (-15737.765635L/3.048192L
                     + 2255./12. * LAL_PI * LAL_PI)
                 + eta*eta * 76055.L/1728.L
                 - eta*eta*eta * 127825.L/1296.L;
    pfa->v[6] += (-6848.L/21.L)*log(4.);
    pfa->vlogv[6] = -6848.L/21.L;
    pfa->v[7] = LAL_PI * ( 77096675.L/254016.L
                     + 378515.L/1512.L * eta - 74045.L/756.L * eta*eta);

    // Spin-orbit terms - can be derived from arXiv:1303.7412, Eq. 3.15-16
    const REAL8 pn_gamma = (554345.L/1134.L + 110.L*eta/9.L)*SL + (13915.L/84.L - 10.L*eta/3.)*dSigmaL;
    switch( spinO )
    {
        case LAL_SIM_INSPIRAL_SPIN_ORDER_ALL:
        case LAL_SIM_INSPIRAL_SPIN_ORDER_35PN:
            pfa->v[7] += (-8980424995.L/762048.L + 6586595.L*eta/756.L - 305.L*eta*eta/36.L)*SL - (170978035.L/48384.L - 2876425.L*eta/672.L - 4735.L*eta*eta/144.L) * dSigmaL;
*/


#ifdef __GNUC__
#define UNUSED __attribute__ ((unused))
#else
#define UNUSED
#endif

#include <stdlib.h>
#include <stdio.h>
#include <math.h>
#include <complex.h>
#include <gsl/gsl_errno.h>
#include <gsl/gsl_spline.h>

#include <lal/LALStdlib.h>
#include <lal/LALSimIMR.h>
#include <lal/LALConstants.h>
#include <lal/Date.h>
#include <lal/FrequencySeries.h>
#include <lal/Units.h>
#include <lal/LALSimInspiral.h>

#include "LALSimIMRPhenomD.h"

// NOTE: At the moment we have separate functions for each Phenom coefficient;
// these could be collected together

/**
  * Structure holding all coefficients for the amplitude
  */
typedef struct tagIMRPhenomDAmplitudeCoefficients {
  double eta;         // symmetric mass-ratio
  double chi1, chi2;  // dimensionless aligned spins, convention m1 >= m2.
  double q;           // asymmetric mass-ratio (q>=1)
  double chi;         // PN reduced spin parameter
  double fRD;         // ringdown frequency
  double fDM;         // imaginary part of the ringdown frequency (damping time)

  double fmaxCalc;    // frequency at which the mrerger-ringdown amplitude is maximum

  // Phenomenological inspiral amplitude coefficients
  double rho1;
  double rho2;
  double rho3;

  // Phenomenological intermediate amplitude coefficients
  double delta0;
  double delta1;
  double delta2;
  double delta3;
  double delta4;

  // Phenomenological merger-ringdown amplitude coefficients
  double gamma1;
  double gamma2;
  double gamma3;

  // Coefficients for collocation method. Used in intermediate amplitude model
  double f1, f2, f3;
  double v1, v2, v3;
  double d1, d2;

  // Transition frequencies for amplitude
  // We don't *have* to store them, but it may be clearer.
  double fInsJoin;    // Ins = Inspiral
  double fMRDJoin;    // MRD = Merger-Ringdown
}
IMRPhenomDAmplitudeCoefficients;

/**
  * Structure holding all coefficients for the phase
  */
typedef struct tagIMRPhenomDPhaseCoefficients {
  double eta;         // symmetric mass-ratio
  double chi1, chi2;  // dimensionless aligned spins, convention m1 >= m2.
  double q;           // asymmetric mass-ratio (q>=1)
  double chi;         // PN reduced spin parameter
  double fRD;         // ringdown frequency
  double fDM;         // imaginary part of the ringdown frequency (damping time)

  // Phenomenological inspiral phase coefficients
  double sigma1;
  double sigma2;
  double sigma3;
  double sigma4;
  double sigma5;

  // Phenomenological intermediate phase coefficients
  double beta1;
  double beta2;
  double beta3;

  // Phenomenological merger-ringdown phase coefficients
  double alpha1;
  double alpha2;
  double alpha3;
  double alpha4;
  double alpha5;

  // C1 phase connection coefficients
  double C1Int;
  double C2Int;
  double C1MRD;
  double C2MRD;

  // Transition frequencies for phase
  double fInsJoin;    // Ins = Inspiral
  double fMRDJoin;    // MRD = Merger-Ringdown
}
IMRPhenomDPhaseCoefficients;


 /**
   * Structure holding all additional coefficients needed for the delta amplitude functions.
   */
typedef struct tagdeltaUtility {
  double f12;
  double f13;
  double f14;
  double f15;
  double f22;
  double f23;
  double f24;
  double f32;
  double f33;
  double f34;
  double f35;
} DeltaUtility;

/*
 *
 * Internal function prototypes; f stands for geometric frequency "Mf"
 *
 */

////////////////////////////// Miscellaneous functions //////////////////////////////

static double chiPN(double eta, double chi1, double chi2);
static size_t NextPow2(const size_t n);
// static double StepFunc(const double t, const double t1);
static bool StepFunc_boolean(const double t, const double t1);

static inline double pow_2_of(double number);
static inline double pow_3_of(double number);
static inline double pow_4_of(double number);

/******************************* Constants to save floating-point pow calculations *******************************/

/**
 * useful powers in GW waveforms: 1/6, 1/3, 2/3, 4/3, 5/3, 7/3, 8/3
 * calculated using only one invocation of 'pow', the rest are just multiplications and divisions
 */
typedef struct tagUsefulPowers
{
    REAL8 sixth;
    REAL8 third;
    REAL8 two_thirds;
    REAL8 four_thirds;
    REAL8 five_thirds;
	REAL8 two;
    REAL8 seven_thirds;
    REAL8 eight_thirds;
} UsefulPowers;

/**
 * must be called before the first usage of *p
 */
static int init_useful_powers(UsefulPowers * p, REAL8 number);

/**
 * useful powers of LAL_PI, calculated once and kept constant - to be initied with a call to
 * init_useful_powers(&powers_of_pi, LAL_PI);
 *
 * only declared here, defined in LALSIMIMRPhenomD.c (because this c file is "included" like an h file)
 */
extern UsefulPowers powers_of_pi;

/**
 * used to cache the recurring (frequency-independant) prefactors of AmpInsAnsatz. Must be inited with a call to
 * init_amp_ins_prefactors(&prefactors, p);
 */
typedef struct tagAmpInsPrefactors
{
	double two_thirds;
	double one;
	double four_thirds;
	double five_thirds;
	double two;
	double seven_thirds;
	double eight_thirds;
	double three;

	double amp0;
} AmpInsPrefactors;

/**
 * must be called before the first usage of *prefactors
 */
static int init_amp_ins_prefactors(AmpInsPrefactors * prefactors, IMRPhenomDAmplitudeCoefficients* p);

/**
 * used to cache the recurring (frequency-independant) prefactors of PhiInsAnsatzInt. Must be inited with a call to
 * init_phi_ins_prefactors(&prefactors, p, pn);
 */
typedef struct tagPhiInsPrefactors
{
	double initial_phasing;
	double third;
	double third_with_logv;
	double two_thirds;
	double one;
	double four_thirds;
	double five_thirds;
	double two;
	double logv;
	double minus_third;
	double minus_two_thirds;
	double minus_one;
	double minus_five_thirds;
} PhiInsPrefactors;

/**
 * must be called before the first usage of *prefactors
 */
static int init_phi_ins_prefactors(PhiInsPrefactors * prefactors, IMRPhenomDPhaseCoefficients* p, PNPhasingSeries *pn);


/******************************* integer powers floating-point pow calculations *******************************/

/**
 * calc square of number without floating point 'pow'
 */
static inline double pow_2_of(double number)
{
	return (number*number);
}

/**
 * calc cube of number without floating point 'pow'
 */
static inline double pow_3_of(double number)
{
	return (number*number*number);
}

/**
 * calc fourth power of number without floating point 'pow'
 */
static inline double pow_4_of(double number)
{
	double pow2 = pow_2_of(number);
	return pow2 * pow2;
}

//////////////////////// Final spin, final mass, fring, fdamp ///////////////////////

static double FinalSpin0815_s(double eta, double s);
UNUSED static double FinalSpin0815(double eta, double chi1, double chi2);
static double EradRational0815_s(double eta, double s);
static double EradRational0815(double eta, double chi1, double chi2);
static double fring(double eta, double chi1, double chi2, double finalspin);
static double fdamp(double eta, double chi1, double chi2, double finalspin);

/******************************* Amplitude functions *******************************/

static double amp0Func(double eta);

///////////////////////////// Amplitude: Inspiral functions /////////////////////////

static double rho1_fun(double eta, double chiPN);
static double rho2_fun(double eta, double chiPN);
static double rho3_fun(double eta, double chiPN);
static double AmpInsAnsatz(double Mf, UsefulPowers * powers_of_Mf, AmpInsPrefactors * prefactors);
static double DAmpInsAnsatz(double Mf, IMRPhenomDAmplitudeCoefficients* p);

////////////////////////// Amplitude: Merger-Ringdown functions //////////////////////

static double gamma1_fun(double eta, double chiPN);
static double gamma2_fun(double eta, double chiPN);
static double gamma3_fun(double eta, double chiPN);
static double AmpMRDAnsatz(double f, IMRPhenomDAmplitudeCoefficients* p);
static double DAmpMRDAnsatz(double f, IMRPhenomDAmplitudeCoefficients* p);
static double fmaxCalc(IMRPhenomDAmplitudeCoefficients* p);

//////////////////////////// Amplitude: Intermediate functions ///////////////////////

static double AmpIntAnsatz(double f, IMRPhenomDAmplitudeCoefficients* p);
static double AmpIntColFitCoeff(double eta, double chiPN); //this is the v2 value
static double delta0_fun(IMRPhenomDAmplitudeCoefficients* p, DeltaUtility* d);
static double delta1_fun(IMRPhenomDAmplitudeCoefficients* p, DeltaUtility* d);
static double delta2_fun(IMRPhenomDAmplitudeCoefficients* p, DeltaUtility* d);
static double delta3_fun(IMRPhenomDAmplitudeCoefficients* p, DeltaUtility* d);
static double delta4_fun(IMRPhenomDAmplitudeCoefficients* p, DeltaUtility* d);
static void ComputeDeltasFromCollocation(IMRPhenomDAmplitudeCoefficients* p);

///////////////////////////// Amplitude: glueing function ////////////////////////////

static IMRPhenomDAmplitudeCoefficients* ComputeIMRPhenomDAmplitudeCoefficients(double eta, double chi1, double chi2, double finspin);
static double IMRPhenDAmplitude(double f, IMRPhenomDAmplitudeCoefficients *p, UsefulPowers *powers_of_f, AmpInsPrefactors * prefactors);

/********************************* Phase functions *********************************/

/////////////////////////////// Phase: Ringdown functions ////////////////////////////

static double alpha1Fit(double eta, double chiPN);
static double alpha2Fit(double eta, double chiPN);
static double alpha3Fit(double eta, double chiPN);
static double alpha4Fit(double eta, double chiPN);
static double alpha5Fit(double eta, double chiPN);
static double PhiMRDAnsatzInt(double f, IMRPhenomDPhaseCoefficients *p);
static double DPhiMRD(double f, IMRPhenomDPhaseCoefficients *p);

/////////////////////////// Phase: Intermediate functions ///////////////////////////

static double beta1Fit(double eta, double chiPN);
static double beta2Fit(double eta, double chiPN);
static double beta3Fit(double eta, double chiPN);
static double PhiIntAnsatz(double f, IMRPhenomDPhaseCoefficients *p);
static double DPhiIntAnsatz(double f, IMRPhenomDPhaseCoefficients *p);
static double DPhiIntTemp(double ff, IMRPhenomDPhaseCoefficients *p);

///////////////////////////// Phase: Inspiral functions /////////////////////////////

static double sigma1Fit(double eta, double chiPN);
static double sigma2Fit(double eta, double chiPN);
static double sigma3Fit(double eta, double chiPN);
static double sigma4Fit(double eta, double chiPN);
static double PhiInsAnsatzInt(double f, UsefulPowers * powers_of_Mf, PhiInsPrefactors * prefactors, IMRPhenomDPhaseCoefficients *p, PNPhasingSeries *pn);
static double DPhiInsAnsatzInt(double ff, IMRPhenomDPhaseCoefficients *p, PNPhasingSeries *pn);

////////////////////////////// Phase: glueing function //////////////////////////////

<<<<<<< HEAD
static IMRPhenomDPhaseCoefficients* ComputeIMRPhenomDPhaseCoefficients(double eta, double chi1, double chi2, double finspin, const LALSimInspiralTestGRParam *extraParams);
static void ComputeIMRPhenDPhaseConnectionCoefficients(IMRPhenomDPhaseCoefficients *p, PNPhasingSeries *pn);
static double IMRPhenDPhase(double f, IMRPhenomDPhaseCoefficients *p, PNPhasingSeries *pn);
=======
static IMRPhenomDPhaseCoefficients* ComputeIMRPhenomDPhaseCoefficients(double eta, double chi1, double chi2, double finspin);
static void ComputeIMRPhenDPhaseConnectionCoefficients(IMRPhenomDPhaseCoefficients *p, PNPhasingSeries *pn, PhiInsPrefactors * prefactors);
static double IMRPhenDPhase(double f, IMRPhenomDPhaseCoefficients *p, PNPhasingSeries *pn, UsefulPowers *powers_of_f, PhiInsPrefactors * prefactors);
>>>>>>> 54fca211

/*
 *
 * Internal function definitions
 *
 */

////////////////////////////// Miscellaneous functions //////////////////////////////

/**
 * PN reduced spin parameter
 * See Eq 5.9 in http://arxiv.org/pdf/1107.1267v2.pdf
 */
static double chiPN(double eta, double chi1, double chi2) {
  // Convention m1 >= m2 and chi1 is the spin on m1
  double delta = sqrt(1.0 - 4.0*eta);
  double chi_s = (chi1 + chi2) / 2.0;
  double chi_a = (chi1 - chi2) / 2.0;
  return chi_s * (1.0 - eta*76.0/113.0) + delta*chi_a;
}

/**
 * Return the closest higher power of 2
 */
static size_t NextPow2(const size_t n)
{
  // use pow here, not bit-wise shift, as the latter seems to run against an upper cutoff long before SIZE_MAX, at least on some platforms
  return (size_t) pow(2,ceil(log2(n)));
}

///**
// * Step function
// */
//static double StepFunc(const double t, const double t1) {
//  if (t < t1)
//    return 0.0;
//  else
//    return 1.0;
//}

/**
 * Step function in boolean version
 */
static bool StepFunc_boolean(const double t, const double t1) {
	return (t >= t1);
}

//////////////////////// Final spin, final mass, fring, fdamp ////////////////////////

// Final Spin and Radiated Energy formulas described in 1508.07250

/**
 * Formula to predict the final spin. Equation 3.6 arXiv:1508.07250
 * s defined around Equation 3.6.
 */
static double FinalSpin0815_s(double eta, double s) {
  double eta2 = eta*eta;
  double eta3 = eta2*eta;
  double eta4 = eta3*eta;
  double s2 = s*s;
  double s3 = s2*s;
  double s4 = s3*s;

return 3.4641016151377544*eta - 4.399247300629289*eta2 +
   9.397292189321194*eta3 - 13.180949901606242*eta4 +
   (1 - 0.0850917821418767*eta - 5.837029316602263*eta2)*s +
   (0.1014665242971878*eta - 2.0967746996832157*eta2)*s2 +
   (-1.3546806617824356*eta + 4.108962025369336*eta2)*s3 +
   (-0.8676969352555539*eta + 2.064046835273906*eta2)*s4;
}

/**
 * Wrapper function for FinalSpin0815_s.
 */
static double FinalSpin0815(double eta, double chi1, double chi2) {
  // Convention m1 >= m2
  double Seta = sqrt(1.0 - 4.0*eta);
  double m1 = 0.5 * (1.0 + Seta);
  double m2 = 0.5 * (1.0 - Seta);
  double m1s = m1*m1;
  double m2s = m2*m2;
  // s defined around Equation 3.6 arXiv:1508.07250
  double s = (m1s * chi1 + m2s * chi2);
  return FinalSpin0815_s(eta, s);
}

/**
 * Formula to predict the total radiated energy. Equation 3.7 and 3.8 arXiv:1508.07250
 * Input parameter s defined around Equation 3.7 and 3.8.
 */
static double EradRational0815_s(double eta, double s) {
  double eta2 = eta*eta;
  double eta3 = eta2*eta;
  double eta4 = eta3*eta;

  return ((0.055974469826360077*eta + 0.5809510763115132*eta2 - 0.9606726679372312*eta3 + 3.352411249771192*eta4)*
    (1. + (-0.0030302335878845507 - 2.0066110851351073*eta + 7.7050567802399215*eta2)*s))/(1. + (-0.6714403054720589 - 1.4756929437702908*eta + 7.304676214885011*eta2)*s);
}

/**
 * Wrapper function for EradRational0815_s.
 */
static double EradRational0815(double eta, double chi1, double chi2) {
  // Convention m1 >= m2
  double Seta = sqrt(1.0 - 4.0*eta);
  double m1 = 0.5 * (1.0 + Seta);
  double m2 = 0.5 * (1.0 - Seta);
  double m1s = m1*m1;
  double m2s = m2*m2;
  // arXiv:1508.07250
  double s = (m1s * chi1 + m2s * chi2) / (m1s + m2s);

  return EradRational0815_s(eta, s);
}

/**
 * fring is the real part of the ringdown frequency
 * 1508.07250 figure 9
 */
static double fring(double eta, double chi1, double chi2, double finspin) {
  double return_val;

  gsl_interp_accel *acc = gsl_interp_accel_alloc();
  gsl_spline *iFring = gsl_spline_alloc(gsl_interp_cspline, QNMData_length);
  gsl_spline_init(iFring, QNMData_a, QNMData_fring, QNMData_length);

  return_val = gsl_spline_eval(iFring, finspin, acc) / (1.0 - EradRational0815(eta, chi1, chi2));

  gsl_spline_free(iFring);
  gsl_interp_accel_free(acc);
  return return_val;
}

/**
 * fdamp is the complex part of the ringdown frequency
 * 1508.07250 figure 9
 */
static double fdamp(double eta, double chi1, double chi2, double finspin) {
  double return_val;
  gsl_interp_accel *acc = gsl_interp_accel_alloc();
  gsl_spline *iFdamp = gsl_spline_alloc(gsl_interp_cspline, QNMData_length);
  gsl_spline_init(iFdamp, QNMData_a, QNMData_fdamp, QNMData_length);

  return_val = gsl_spline_eval(iFdamp, finspin, acc) / (1.0 - EradRational0815(eta, chi1, chi2));

  gsl_spline_free(iFdamp);
  gsl_interp_accel_free(acc);
  return return_val;
}

static int init_useful_powers(UsefulPowers * p, REAL8 number)
{
	XLAL_CHECK(0 != p, XLAL_EFAULT, "p is NULL");
	XLAL_CHECK(number >= 0 , XLAL_EDOM, "number must be non-negative");

	// consider changing pow(x,1/6.0) to cbrt(x) and sqrt(x) - might be faster
	p->sixth = pow(number, 1/6.0);
	p->third = p->sixth * p->sixth;
	p->two_thirds = number / p->third;
	p->four_thirds = number * (p->third);
	p->five_thirds = p->four_thirds * (p->third);
	p->two = number * number;
	p->seven_thirds = p->third * p->two;
	p->eight_thirds = p->two_thirds * p->two;

	return XLAL_SUCCESS;
}

/******************************* Amplitude functions *******************************/

/**
 * amplitude scaling factor defined by eq. 17 in 1508.07253
 */
static double amp0Func(double eta) {
  return (sqrt(2.0/3.0)*sqrt(eta))/powers_of_pi.sixth;
}

///////////////////////////// Amplitude: Inspiral functions /////////////////////////

// Phenom coefficients rho1, ..., rho3 from direct fit
// AmpInsDFFitCoeffChiPNFunc[eta, chiPN]

/**
 * rho_1 phenom coefficient. See corresponding row in Table 5 arXiv:1508.07253
 */
static double rho1_fun(double eta, double chi) {
  double xi = -1 + chi;
  double xi2 = xi*xi;
  double xi3 = xi2*xi;
  double eta2 = eta*eta;

  return 3931.8979897196696 - 17395.758706812805*eta
  + (3132.375545898835 + 343965.86092361377*eta - 1.2162565819981997e6*eta2)*xi
  + (-70698.00600428853 + 1.383907177859705e6*eta - 3.9662761890979446e6*eta2)*xi2
  + (-60017.52423652596 + 803515.1181825735*eta - 2.091710365941658e6*eta2)*xi3;
}

/**
 * rho_2 phenom coefficient. See corresponding row in Table 5 arXiv:1508.07253
 */
static double rho2_fun(double eta, double chi) {
  double xi = -1 + chi;
  double xi2 = xi*xi;
  double xi3 = xi2*xi;
  double eta2 = eta*eta;

  return -40105.47653771657 + 112253.0169706701*eta
  + (23561.696065836168 - 3.476180699403351e6*eta + 1.137593670849482e7*eta2)*xi
  + (754313.1127166454 - 1.308476044625268e7*eta + 3.6444584853928134e7*eta2)*xi2
  + (596226.612472288 - 7.4277901143564405e6*eta + 1.8928977514040343e7*eta2)*xi3;
}

/**
 * rho_3 phenom coefficient. See corresponding row in Table 5 arXiv:1508.07253
 */
static double rho3_fun(double eta, double chi) {
  double xi = -1 + chi;
  double xi2 = xi*xi;
  double xi3 = xi2*xi;
  double eta2 = eta*eta;

  return 83208.35471266537 - 191237.7264145924*eta +
  (-210916.2454782992 + 8.71797508352568e6*eta - 2.6914942420669552e7*eta2)*xi
  + (-1.9889806527362722e6 + 3.0888029960154563e7*eta - 8.390870279256162e7*eta2)*xi2
  + (-1.4535031953446497e6 + 1.7063528990822166e7*eta - 4.2748659731120914e7*eta2)*xi3;
}

// The Newtonian term in LAL is fine and we should use exactly the same (either hardcoded or call).
// We just use the Mathematica expression for convenience.
/**
 * Inspiral amplitude plus rho phenom coefficents. rho coefficients computed
 * in rho1_fun, rho2_fun, rho3_fun functions.
 * Amplitude is a re-expansion. See 1508.07253 and Equation 29, 30 and Appendix B arXiv:1508.07253 for details
 */
static double AmpInsAnsatz(double Mf, UsefulPowers * powers_of_Mf, AmpInsPrefactors * prefactors) {
  double Mf2 = powers_of_Mf->two;
  double Mf3 = Mf*Mf2;

  return 1 + powers_of_Mf->two_thirds * prefactors->two_thirds
			+ Mf * prefactors->one + powers_of_Mf->four_thirds * prefactors->four_thirds
			+ powers_of_Mf->five_thirds * prefactors->five_thirds + Mf2 * prefactors->two
			+ powers_of_Mf->seven_thirds * prefactors->seven_thirds + powers_of_Mf->eight_thirds * prefactors->eight_thirds
			+ Mf3 * prefactors->three;
}

static int init_amp_ins_prefactors(AmpInsPrefactors * prefactors, IMRPhenomDAmplitudeCoefficients* p)
{
	XLAL_CHECK(0 != p, XLAL_EFAULT, "p is NULL");
	XLAL_CHECK(0 != prefactors, XLAL_EFAULT, "prefactors is NULL");

	double eta = p->eta;

	prefactors->amp0 = amp0Func(p->eta);

	double chi1 = p->chi1;
	double chi2 = p->chi2;
	double rho1 = p->rho1;
	double rho2 = p->rho2;
	double rho3 = p->rho3;

	double chi12 = chi1*chi1;
	double chi22 = chi2*chi2;
	double eta2 = eta*eta;
	double eta3 = eta*eta2;


	double Pi = LAL_PI;
	double Pi2 = powers_of_pi.two;
	double Seta = sqrt(1.0 - 4.0*eta);

	prefactors->two_thirds = ((-969 + 1804*eta)*powers_of_pi.two_thirds)/672.;
	prefactors->one = ((chi1*(81*(1 + Seta) - 44*eta) + chi2*(81 - 81*Seta - 44*eta))*Pi)/48.;
	prefactors->four_thirds = (	(-27312085.0 - 10287648*chi22 - 10287648*chi12*(1 + Seta) + 10287648*chi22*Seta
								 + 24*(-1975055 + 857304*chi12 - 994896*chi1*chi2 + 857304*chi22)*eta
								 + 35371056*eta2
								 )
							* powers_of_pi.four_thirds) / 8.128512e6;
	prefactors->five_thirds = (powers_of_pi.five_thirds * (chi2*(-285197*(-1 + Seta) + 4*(-91902 + 1579*Seta)*eta - 35632*eta2)
															+ chi1*(285197*(1 + Seta) - 4*(91902 + 1579*Seta)*eta - 35632*eta2)
															+ 42840*(-1.0 + 4*eta)*Pi
															)
								) / 32256.;
	prefactors->two = - (Pi2*(-336*(-3248849057.0 + 2943675504*chi12 - 3339284256*chi1*chi2 + 2943675504*chi22)*eta2
							  - 324322727232*eta3
							  - 7*(-177520268561 + 107414046432*chi22 + 107414046432*chi12*(1 + Seta)
									- 107414046432*chi22*Seta + 11087290368*(chi1 + chi2 + chi1*Seta - chi2*Seta)*Pi
									)
							  + 12*eta*(-545384828789 - 176491177632*chi1*chi2 + 202603761360*chi22
										+ 77616*chi12*(2610335 + 995766*Seta) - 77287373856*chi22*Seta
										+ 5841690624*(chi1 + chi2)*Pi + 21384760320*Pi2
										)
								)
						)/6.0085960704e10;
	prefactors->seven_thirds= rho1;
	prefactors->eight_thirds = rho2;
	prefactors->three = rho3;

	return XLAL_SUCCESS;
}

/**
 * Take the AmpInsAnsatz expression and compute the first derivative
 * with respect to frequency to get the expression below.
 */
static double DAmpInsAnsatz(double Mf, IMRPhenomDAmplitudeCoefficients* p) {
  double eta = p->eta;
  double chi1 = p->chi1;
  double chi2 = p->chi2;
  double rho1 = p->rho1;
  double rho2 = p->rho2;
  double rho3 = p->rho3;

  double chi12 = chi1*chi1;
  double chi22 = chi2*chi2;
  double eta2 = eta*eta;
  double eta3 = eta*eta2;
  double Mf2 = Mf*Mf;
  double Pi = LAL_PI;
  double Pi2 = powers_of_pi.two;
  double Seta = sqrt(1.0 - 4.0*eta);

   return ((-969 + 1804*eta)*pow(Pi,2.0/3.0))/(1008.*pow(Mf,1.0/3.0))
   + ((chi1*(81*(1 + Seta) - 44*eta) + chi2*(81 - 81*Seta - 44*eta))*Pi)/48.
   + ((-27312085 - 10287648*chi22 - 10287648*chi12*(1 + Seta)
   + 10287648*chi22*Seta + 24*(-1975055 + 857304*chi12 - 994896*chi1*chi2 + 857304*chi22)*eta
   + 35371056*eta2)*pow(Mf,1.0/3.0)*pow(Pi,4.0/3.0))/6.096384e6
   + (5*pow(Mf,2.0/3.0)*pow(Pi,5.0/3.0)*(chi2*(-285197*(-1 + Seta)
   + 4*(-91902 + 1579*Seta)*eta - 35632*eta2) + chi1*(285197*(1 + Seta)
   - 4*(91902 + 1579*Seta)*eta - 35632*eta2) + 42840*(-1 + 4*eta)*Pi))/96768.
   - (Mf*Pi2*(-336*(-3248849057.0 + 2943675504*chi12 - 3339284256*chi1*chi2 + 2943675504*chi22)*eta2 - 324322727232*eta3
   - 7*(-177520268561 + 107414046432*chi22 + 107414046432*chi12*(1 + Seta) - 107414046432*chi22*Seta
   + 11087290368*(chi1 + chi2 + chi1*Seta - chi2*Seta)*Pi)
   + 12*eta*(-545384828789.0 - 176491177632*chi1*chi2 + 202603761360*chi22 + 77616*chi12*(2610335 + 995766*Seta)
   - 77287373856*chi22*Seta + 5841690624*(chi1 + chi2)*Pi + 21384760320*Pi2)))/3.0042980352e10
   + (7.0/3.0)*pow(Mf,4.0/3.0)*rho1 + (8.0/3.0)*pow(Mf,5.0/3.0)*rho2 + 3*Mf2*rho3;
}

/////////////////////////// Amplitude: Merger-Ringdown functions ///////////////////////

// Phenom coefficients gamma1, ..., gamma3
// AmpMRDAnsatzFunc[]

/**
 * gamma 1 phenom coefficient. See corresponding row in Table 5 arXiv:1508.07253
 */
static double gamma1_fun(double eta, double chi) {
  double xi = -1 + chi;
  double xi2 = xi*xi;
  double xi3 = xi2*xi;
  double eta2 = eta*eta;

  return 0.006927402739328343 + 0.03020474290328911*eta
  + (0.006308024337706171 - 0.12074130661131138*eta + 0.26271598905781324*eta2)*xi
  + (0.0034151773647198794 - 0.10779338611188374*eta + 0.27098966966891747*eta2)*xi2
  + (0.0007374185938559283 - 0.02749621038376281*eta + 0.0733150789135702*eta2)*xi3;
}

/**
 * gamma 2 phenom coefficient. See corresponding row in Table 5 arXiv:1508.07253
 */
static double gamma2_fun(double eta, double chi) {
  double xi = -1 + chi;
  double xi2 = xi*xi;
  double xi3 = xi2*xi;
  double eta2 = eta*eta;

  return 1.010344404799477 + 0.0008993122007234548*eta
  + (0.283949116804459 - 4.049752962958005*eta + 13.207828172665366*eta2)*xi
  + (0.10396278486805426 - 7.025059158961947*eta + 24.784892370130475*eta2)*xi2
  + (0.03093202475605892 - 2.6924023896851663*eta + 9.609374464684983*eta2)*xi3;
}

/**
 * gamma 3 phenom coefficient. See corresponding row in Table 5 arXiv:1508.07253
 */
static double gamma3_fun(double eta, double chi) {
  double xi = -1 + chi;
  double xi2 = xi*xi;
  double xi3 = xi2*xi;
  double eta2 = eta*eta;

  return 1.3081615607036106 - 0.005537729694807678*eta
  + (-0.06782917938621007 - 0.6689834970767117*eta + 3.403147966134083*eta2)*xi
  + (-0.05296577374411866 - 0.9923793203111362*eta + 4.820681208409587*eta2)*xi2
  + (-0.006134139870393713 - 0.38429253308696365*eta + 1.7561754421985984*eta2)*xi3;
}

/**
 * Ansatz for the merger-ringdown amplitude. Equation 19 arXiv:1508.07253
 */
static double AmpMRDAnsatz(double f, IMRPhenomDAmplitudeCoefficients* p) {
  double fRD = p->fRD;
  double fDM = p->fDM;
  double gamma1 = p->gamma1;
  double gamma2 = p->gamma2;
  double gamma3 = p->gamma3;
  double fDMgamma3 = fDM*gamma3;
  double fminfRD = f - fRD;
  return exp( -(fminfRD)*gamma2 / (fDMgamma3) )
    * (fDMgamma3*gamma1) / (pow_2_of(fminfRD) + pow_2_of(fDMgamma3));
}

/**
 * first frequency derivative of AmpMRDAnsatz
 */
static double DAmpMRDAnsatz(double f, IMRPhenomDAmplitudeCoefficients* p) {
  double fRD = p->fRD;
  double fDM = p->fDM;
  double gamma1 = p->gamma1;
  double gamma2 = p->gamma2;
  double gamma3 = p->gamma3;

  double fDMgamma3 = fDM * gamma3;
  double pow2_fDMgamma3 = pow_2_of(fDMgamma3);
  double fminfRD = f - fRD;
  double expfactor = exp(((fminfRD)*gamma2)/(fDMgamma3));
  double pow2pluspow2 = pow_2_of(fminfRD) + pow2_fDMgamma3;

   return (-2*fDM*(fminfRD)*gamma3*gamma1) / ( expfactor * pow_2_of(pow2pluspow2)) -
     (gamma2*gamma1) / ( expfactor * (pow2pluspow2)) ;
}

/**
 * Equation 20 arXiv:1508.07253 (called f_peak in paper)
 * analytic location of maximum of AmpMRDAnsatz
 */
static double fmaxCalc(IMRPhenomDAmplitudeCoefficients* p) {
  double fRD = p->fRD;
  double fDM = p->fDM;
  double gamma2 = p->gamma2;
  double gamma3 = p->gamma3;

  // NOTE: There's a problem with this expression from the paper becoming imaginary if gamma2>=1
  // Fix: if gamma2 >= 1 then set the square root term to zero.
  if (gamma2 <= 1)
    return fabs(fRD + (fDM*(-1 + sqrt(1 - pow_2_of(gamma2)))*gamma3)/gamma2);
  else
    return fabs(fRD + (fDM*(-1)*gamma3)/gamma2);
}

///////////////////////////// Amplitude: Intermediate functions ////////////////////////

// Phenom coefficients delta0, ..., delta4 determined from collocation method
// (constraining 3 values and 2 derivatives)
// AmpIntAnsatzFunc[]

/**
 * Ansatz for the intermediate amplitude. Equation 21 arXiv:1508.07253
 */
static double AmpIntAnsatz(double Mf, IMRPhenomDAmplitudeCoefficients* p) {
  double Mf2 = Mf*Mf;
  double Mf3 = Mf*Mf2;
  double Mf4 = Mf*Mf3;
  return p->delta0 + p->delta1*Mf + p->delta2*Mf2 + p->delta3*Mf3 + p->delta4*Mf4;
}

/**
 * The function name stands for 'Amplitude Intermediate Collocation Fit Coefficient'
 * This is the 'v2' value in Table 5 of arXiv:1508.07253
 */
static double AmpIntColFitCoeff(double eta, double chi) {
  double xi = -1 + chi;
  double xi2 = xi*xi;
  double xi3 = xi2*xi;
  double eta2 = eta*eta;

  return 0.8149838730507785 + 2.5747553517454658*eta
  + (1.1610198035496786 - 2.3627771785551537*eta + 6.771038707057573*eta2)*xi
  + (0.7570782938606834 - 2.7256896890432474*eta + 7.1140380397149965*eta2)*xi2
  + (0.1766934149293479 - 0.7978690983168183*eta + 2.1162391502005153*eta2)*xi3;
}

  /**
  * The following functions (delta{0,1,2,3,4}_fun) were derived
  * in mathematica according to
  * the constraints detailed in arXiv:1508.07253,
  * section 'Region IIa - intermediate'.
  * These are not given in the paper.
  * Can be rederived by solving Equation 21 for the constraints
  * given in Equations 22-26 in arXiv:1508.07253
  */
static double delta0_fun(IMRPhenomDAmplitudeCoefficients* p, DeltaUtility* d) {
  double f1 = p->f1;
  double f2 = p->f2;
  double f3 = p->f3;
  double v1 = p->v1;
  double v2 = p->v2;
  double v3 = p->v3;
  double d1 = p->d1;
  double d2 = p->d2;

  double f12 = d->f12;
  double f13 = d->f13;
  double f14 = d->f14;
  double f15 = d->f15;
  double f22 = d->f22;
  double f23 = d->f23;
  double f24 = d->f24;
  double f32 = d->f32;
  double f33 = d->f33;
  double f34 = d->f34;
  double f35 = d->f35;

  return -((d2*f15*f22*f3 - 2*d2*f14*f23*f3 + d2*f13*f24*f3 - d2*f15*f2*f32 + d2*f14*f22*f32
  - d1*f13*f23*f32 + d2*f13*f23*f32 + d1*f12*f24*f32 - d2*f12*f24*f32 + d2*f14*f2*f33
  + 2*d1*f13*f22*f33 - 2*d2*f13*f22*f33 - d1*f12*f23*f33 + d2*f12*f23*f33 - d1*f1*f24*f33
  - d1*f13*f2*f34 - d1*f12*f22*f34 + 2*d1*f1*f23*f34 + d1*f12*f2*f35 - d1*f1*f22*f35
  + 4*f12*f23*f32*v1 - 3*f1*f24*f32*v1 - 8*f12*f22*f33*v1 + 4*f1*f23*f33*v1 + f24*f33*v1
  + 4*f12*f2*f34*v1 + f1*f22*f34*v1 - 2*f23*f34*v1 - 2*f1*f2*f35*v1 + f22*f35*v1 - f15*f32*v2
  + 3*f14*f33*v2 - 3*f13*f34*v2 + f12*f35*v2 - f15*f22*v3 + 2*f14*f23*v3 - f13*f24*v3
  + 2*f15*f2*f3*v3 - f14*f22*f3*v3 - 4*f13*f23*f3*v3 + 3*f12*f24*f3*v3 - 4*f14*f2*f32*v3
  + 8*f13*f22*f32*v3 - 4*f12*f23*f32*v3) / (pow_2_of(f1 - f2)*pow_3_of(f1 - f3)*pow_2_of(f3-f2)));
}

static double delta1_fun(IMRPhenomDAmplitudeCoefficients* p, DeltaUtility* d) {
  double f1 = p->f1;
  double f2 = p->f2;
  double f3 = p->f3;
  double v1 = p->v1;
  double v2 = p->v2;
  double v3 = p->v3;
  double d1 = p->d1;
  double d2 = p->d2;

  double f12 = d->f12;
  double f13 = d->f13;
  double f14 = d->f14;
  double f15 = d->f15;
  double f22 = d->f22;
  double f23 = d->f23;
  double f24 = d->f24;
  double f32 = d->f32;
  double f33 = d->f33;
  double f34 = d->f34;
  double f35 = d->f35;

  return -((-(d2*f15*f22) + 2*d2*f14*f23 - d2*f13*f24 - d2*f14*f22*f3 + 2*d1*f13*f23*f3
  + 2*d2*f13*f23*f3 - 2*d1*f12*f24*f3 - d2*f12*f24*f3 + d2*f15*f32 - 3*d1*f13*f22*f32
  - d2*f13*f22*f32 + 2*d1*f12*f23*f32 - 2*d2*f12*f23*f32 + d1*f1*f24*f32 + 2*d2*f1*f24*f32
  - d2*f14*f33 + d1*f12*f22*f33 + 3*d2*f12*f22*f33 - 2*d1*f1*f23*f33 - 2*d2*f1*f23*f33
  + d1*f24*f33 + d1*f13*f34 + d1*f1*f22*f34 - 2*d1*f23*f34 - d1*f12*f35 + d1*f22*f35
  - 8*f12*f23*f3*v1 + 6*f1*f24*f3*v1 + 12*f12*f22*f32*v1 - 8*f1*f23*f32*v1 - 4*f12*f34*v1
  + 2*f1*f35*v1 + 2*f15*f3*v2 - 4*f14*f32*v2 + 4*f12*f34*v2 - 2*f1*f35*v2 - 2*f15*f3*v3
  + 8*f12*f23*f3*v3 - 6*f1*f24*f3*v3 + 4*f14*f32*v3 - 12*f12*f22*f32*v3 + 8*f1*f23*f32*v3)
  / (pow_2_of(f1 - f2)*pow_3_of(f1 - f3)*pow_2_of(-f2 + f3)));
}

static double delta2_fun(IMRPhenomDAmplitudeCoefficients* p, DeltaUtility* d) {
  double f1 = p->f1;
  double f2 = p->f2;
  double f3 = p->f3;
  double v1 = p->v1;
  double v2 = p->v2;
  double v3 = p->v3;
  double d1 = p->d1;
  double d2 = p->d2;

  double f12 = d->f12;
  double f13 = d->f13;
  double f14 = d->f14;
  double f15 = d->f15;
  double f23 = d->f23;
  double f24 = d->f24;
  double f32 = d->f32;
  double f33 = d->f33;
  double f34 = d->f34;
  double f35 = d->f35;

  return -((d2*f15*f2 - d1*f13*f23 - 3*d2*f13*f23 + d1*f12*f24 + 2*d2*f12*f24 - d2*f15*f3
  + d2*f14*f2*f3 - d1*f12*f23*f3 + d2*f12*f23*f3 + d1*f1*f24*f3 - d2*f1*f24*f3 - d2*f14*f32
  + 3*d1*f13*f2*f32 + d2*f13*f2*f32 - d1*f1*f23*f32 + d2*f1*f23*f32 - 2*d1*f24*f32 - d2*f24*f32
  - 2*d1*f13*f33 + 2*d2*f13*f33 - d1*f12*f2*f33 - 3*d2*f12*f2*f33 + 3*d1*f23*f33 + d2*f23*f33
  + d1*f12*f34 - d1*f1*f2*f34 + d1*f1*f35 - d1*f2*f35 + 4*f12*f23*v1 - 3*f1*f24*v1 + 4*f1*f23*f3*v1
  - 3*f24*f3*v1 - 12*f12*f2*f32*v1 + 4*f23*f32*v1 + 8*f12*f33*v1 - f1*f34*v1 - f35*v1 - f15*v2
  - f14*f3*v2 + 8*f13*f32*v2 - 8*f12*f33*v2 + f1*f34*v2 + f35*v2 + f15*v3 - 4*f12*f23*v3 + 3*f1*f24*v3
  + f14*f3*v3 - 4*f1*f23*f3*v3 + 3*f24*f3*v3 - 8*f13*f32*v3 + 12*f12*f2*f32*v3 - 4*f23*f32*v3)
  / (pow_2_of(f1 - f2)*pow_3_of(f1 - f3)*pow_2_of(-f2 + f3)));
}

static double delta3_fun(IMRPhenomDAmplitudeCoefficients* p, DeltaUtility* d) {
  double f1 = p->f1;
  double f2 = p->f2;
  double f3 = p->f3;
  double v1 = p->v1;
  double v2 = p->v2;
  double v3 = p->v3;
  double d1 = p->d1;
  double d2 = p->d2;

  double f12 = d->f12;
  double f13 = d->f13;
  double f14 = d->f14;
  double f22 = d->f22;
  double f24 = d->f24;
  double f32 = d->f32;
  double f33 = d->f33;
  double f34 = d->f34;

  return -((-2*d2*f14*f2 + d1*f13*f22 + 3*d2*f13*f22 - d1*f1*f24 - d2*f1*f24 + 2*d2*f14*f3
  - 2*d1*f13*f2*f3 - 2*d2*f13*f2*f3 + d1*f12*f22*f3 - d2*f12*f22*f3 + d1*f24*f3 + d2*f24*f3
  + d1*f13*f32 - d2*f13*f32 - 2*d1*f12*f2*f32 + 2*d2*f12*f2*f32 + d1*f1*f22*f32 - d2*f1*f22*f32
  + d1*f12*f33 - d2*f12*f33 + 2*d1*f1*f2*f33 + 2*d2*f1*f2*f33 - 3*d1*f22*f33 - d2*f22*f33
  - 2*d1*f1*f34 + 2*d1*f2*f34 - 4*f12*f22*v1 + 2*f24*v1 + 8*f12*f2*f3*v1 - 4*f1*f22*f3*v1
  - 4*f12*f32*v1 + 8*f1*f2*f32*v1 - 4*f22*f32*v1 - 4*f1*f33*v1 + 2*f34*v1 + 2*f14*v2
  - 4*f13*f3*v2 + 4*f1*f33*v2 - 2*f34*v2 - 2*f14*v3 + 4*f12*f22*v3 - 2*f24*v3 + 4*f13*f3*v3
  - 8*f12*f2*f3*v3 + 4*f1*f22*f3*v3 + 4*f12*f32*v3 - 8*f1*f2*f32*v3 + 4*f22*f32*v3)
  / (pow_2_of(f1 - f2)*pow_3_of(f1 - f3)*pow_2_of(-f2 + f3)));
}

static double delta4_fun(IMRPhenomDAmplitudeCoefficients* p, DeltaUtility* d) {
  double f1 = p->f1;
  double f2 = p->f2;
  double f3 = p->f3;
  double v1 = p->v1;
  double v2 = p->v2;
  double v3 = p->v3;
  double d1 = p->d1;
  double d2 = p->d2;

  double f12 = d->f12;
  double f13 = d->f13;
  double f22 = d->f22;
  double f23 = d->f23;
  double f32 = d->f32;
  double f33 = d->f33;

  return -((d2*f13*f2 - d1*f12*f22 - 2*d2*f12*f22 + d1*f1*f23 + d2*f1*f23 - d2*f13*f3 + 2*d1*f12*f2*f3
  + d2*f12*f2*f3 - d1*f1*f22*f3 + d2*f1*f22*f3 - d1*f23*f3 - d2*f23*f3 - d1*f12*f32 + d2*f12*f32
  - d1*f1*f2*f32 - 2*d2*f1*f2*f32 + 2*d1*f22*f32 + d2*f22*f32 + d1*f1*f33 - d1*f2*f33 + 3*f1*f22*v1
  - 2*f23*v1 - 6*f1*f2*f3*v1 + 3*f22*f3*v1 + 3*f1*f32*v1 - f33*v1 - f13*v2 + 3*f12*f3*v2 - 3*f1*f32*v2
  + f33*v2 + f13*v3 - 3*f1*f22*v3 + 2*f23*v3 - 3*f12*f3*v3 + 6*f1*f2*f3*v3 - 3*f22*f3*v3)
  / (pow_2_of(f1 - f2)*pow_3_of(f1 - f3)*pow_2_of(-f2 + f3)));
}

/**
 * Calculates delta_i's
 * Method described in arXiv:1508.07253 section 'Region IIa - intermediate'
 */
static void ComputeDeltasFromCollocation(IMRPhenomDAmplitudeCoefficients* p) {
  // Three evenly spaced collocation points in the interval [f1,f3].
  double f1 = AMP_fJoin_INS;
  double f3 = p->fmaxCalc;
  double dfx = (f3 - f1)/2.0;
  double f2 = f1 + dfx;

  UsefulPowers powers_of_f1;
  int status = init_useful_powers(&powers_of_f1, f1);
  XLAL_CHECK_VOID ( status == XLAL_SUCCESS, XLAL_EFUNC, "Failed to initialize useful powers of f1.");

  AmpInsPrefactors prefactors;
  status = init_amp_ins_prefactors(&prefactors, p);
  XLAL_CHECK_VOID ( status == XLAL_SUCCESS, XLAL_EFUNC, "Failed to initialize amplitude prefactors for inspiral range.");


  // v1 is inspiral model evaluated at f1
  // d1 is derivative of inspiral model evaluated at f1
  double v1 = AmpInsAnsatz(f1, &powers_of_f1, &prefactors);
  double d1 = DAmpInsAnsatz(f1, p);

  // v3 is merger-ringdown model evaluated at f3
  // d2 is derivative of merger-ringdown model evaluated at f3
  double v3 = AmpMRDAnsatz(f3, p);
  double d2 = DAmpMRDAnsatz(f3, p);

  // v2 is the value of the amplitude evaluated at f2
  // they come from the fit of the collocation points in the intermediate region
  double v2 = AmpIntColFitCoeff(p->eta, p->chi);

  p->f1 = f1;
  p->f2 = f2;
  p->f3 = f3;
  p->v1 = v1;
  p->v2 = v2;
  p->v3 = v3;
  p->d1 = d1;
  p->d2 = d2;

  // Now compute the delta_i's from the collocation coefficients
  // Precompute common quantities here and pass along to delta functions.
  DeltaUtility d;
  d.f12 = f1*f1;
  d.f13 = f1*d.f12;
  d.f14 = f1*d.f13;
  d.f15 = f1*d.f14;
  d.f22 = f2*f2;
  d.f23 = f2*d.f22;
  d.f24 = f2*d.f23;
  d.f32 = f3*f3;
  d.f33 = f3*d.f32;
  d.f34 = f3*d.f33;
  d.f35 = f3*d.f34;
  p->delta0 = delta0_fun(p, &d);
  p->delta1 = delta1_fun(p, &d);
  p->delta2 = delta2_fun(p, &d);
  p->delta3 = delta3_fun(p, &d);
  p->delta4 = delta4_fun(p, &d);
}


///////////////////////////// Amplitude: glueing function ////////////////////////////

/**
 * A struct containing all the parameters that need to be calculated
 * to compute the phenomenological amplitude
 */
static IMRPhenomDAmplitudeCoefficients* ComputeIMRPhenomDAmplitudeCoefficients(double eta, double chi1, double chi2, double finspin) {
  IMRPhenomDAmplitudeCoefficients *p = (IMRPhenomDAmplitudeCoefficients *) XLALMalloc(sizeof(IMRPhenomDAmplitudeCoefficients));

  p->eta = eta;
  p->chi1 = chi1;
  p->chi2 = chi2;

  p->q = (1.0 + sqrt(1.0 - 4.0*eta) - 2.0*eta) / (2.0*eta);
  p->chi = chiPN(eta, chi1, chi2);

  p->fRD = fring(eta, chi1, chi2, finspin);
  p->fDM = fdamp(eta, chi1, chi2, finspin);

  // Compute gamma_i's, rho_i's first then delta_i's
  p->gamma1 = gamma1_fun(eta, p->chi);
  p->gamma2 = gamma2_fun(eta, p->chi);
  p->gamma3 = gamma3_fun(eta, p->chi);

  p->fmaxCalc = fmaxCalc(p);

  p->rho1 = rho1_fun(eta, p->chi);
  p->rho2 = rho2_fun(eta, p->chi);
  p->rho3 = rho3_fun(eta, p->chi);

  // compute delta_i's
  ComputeDeltasFromCollocation(p);

  return p;
}

// Call ComputeIMRPhenomDAmplitudeCoefficients() first!
/**
 * This function computes the IMR amplitude given phenom coefficients.
 * Defined in VIII. Full IMR Waveforms arXiv:1508.07253
 */
static double IMRPhenDAmplitude(double f, IMRPhenomDAmplitudeCoefficients *p, UsefulPowers *powers_of_f, AmpInsPrefactors * prefactors) {
  // Defined in VIII. Full IMR Waveforms arXiv:1508.07253
  // The inspiral, intermediate and merger-ringdown amplitude parts

  // Transition frequencies
  p->fInsJoin = AMP_fJoin_INS;
  p->fMRDJoin = p->fmaxCalc;

  double f_seven_sixths = f * powers_of_f->sixth;
  double AmpPreFac = prefactors->amp0 / f_seven_sixths;

  // split the calculation to just 1 of 3 possible mutually exclusive ranges

  if (!StepFunc_boolean(f, p->fInsJoin))	// Inspiral range
  {
	  double AmpIns = AmpPreFac * AmpInsAnsatz(f, powers_of_f, prefactors);
	  return AmpIns;
  }

  if (StepFunc_boolean(f, p->fMRDJoin))	// MRD range
  {
	  double AmpMRD = AmpPreFac * AmpMRDAnsatz(f, p);
	  return AmpMRD;
  }

  //	Intermediate range
  double AmpInt = AmpPreFac * AmpIntAnsatz(f, p);
  return AmpInt;
}

/********************************* Phase functions *********************************/

////////////////////////////// Phase: Ringdown functions ///////////////////////////

// alpha_i i=1,2,3,4,5 are the phenomenological intermediate coefficients depending on eta and chiPN
// PhiRingdownAnsatz is the ringdown phasing in terms of the alpha_i coefficients

/**
 * alpha 1 phenom coefficient. See corresponding row in Table 5 arXiv:1508.07253
 */
static double alpha1Fit(double eta, double chi) {
  double xi = -1 + chi;
  double xi2 = xi*xi;
  double xi3 = xi2*xi;
  double eta2 = eta*eta;

  return 43.31514709695348 + 638.6332679188081*eta
    + (-32.85768747216059 + 2415.8938269370315*eta - 5766.875169379177*eta2)*xi
    + (-61.85459307173841 + 2953.967762459948*eta - 8986.29057591497*eta2)*xi2
    + (-21.571435779762044 + 981.2158224673428*eta - 3239.5664895930286*eta2)*xi3;
}

/**
 * alpha 2 phenom coefficient. See corresponding row in Table 5 arXiv:1508.07253
 */
static double alpha2Fit(double eta, double chi) {
  double xi = -1 + chi;
  double xi2 = xi*xi;
  double xi3 = xi2*xi;
  double eta2 = eta*eta;

  return -0.07020209449091723 - 0.16269798450687084*eta
  + (-0.1872514685185499 + 1.138313650449945*eta - 2.8334196304430046*eta2)*xi
  + (-0.17137955686840617 + 1.7197549338119527*eta - 4.539717148261272*eta2)*xi2
  + (-0.049983437357548705 + 0.6062072055948309*eta - 1.682769616644546*eta2)*xi3;
}

/**
 * alpha 3 phenom coefficient. See corresponding row in Table 5 arXiv:1508.07253
 */
static double alpha3Fit(double eta, double chi) {
  double xi = -1 + chi;
  double xi2 = xi*xi;
  double xi3 = xi2*xi;
  double eta2 = eta*eta;

  return 9.5988072383479 - 397.05438595557433*eta
  + (16.202126189517813 - 1574.8286986717037*eta + 3600.3410843831093*eta2)*xi
  + (27.092429659075467 - 1786.482357315139*eta + 5152.919378666511*eta2)*xi2
  + (11.175710130033895 - 577.7999423177481*eta + 1808.730762932043*eta2)*xi3;
}

/**
 * alpha 4 phenom coefficient. See corresponding row in Table 5 arXiv:1508.07253
 */
static double alpha4Fit(double eta, double chi) {
  double xi = -1 + chi;
  double xi2 = xi*xi;
  double xi3 = xi2*xi;
  double eta2 = eta*eta;

  return -0.02989487384493607 + 1.4022106448583738*eta
  + (-0.07356049468633846 + 0.8337006542278661*eta + 0.2240008282397391*eta2)*xi
  + (-0.055202870001177226 + 0.5667186343606578*eta + 0.7186931973380503*eta2)*xi2
  + (-0.015507437354325743 + 0.15750322779277187*eta + 0.21076815715176228*eta2)*xi3;
}

/**
 * alpha 5 phenom coefficient. See corresponding row in Table 5 arXiv:1508.07253
 */
static double alpha5Fit(double eta, double chi) {
  double xi = -1 + chi;
  double xi2 = xi*xi;
  double xi3 = xi2*xi;
  double eta2 = eta*eta;

  return 0.9974408278363099 - 0.007884449714907203*eta
  + (-0.059046901195591035 + 1.3958712396764088*eta - 4.516631601676276*eta2)*xi
  + (-0.05585343136869692 + 1.7516580039343603*eta - 5.990208965347804*eta2)*xi2
  + (-0.017945336522161195 + 0.5965097794825992*eta - 2.0608879367971804*eta2)*xi3;
}

/**
 * Ansatz for the merger-ringdown phase Equation 14 arXiv:1508.07253
 */
static double PhiMRDAnsatzInt(double f, IMRPhenomDPhaseCoefficients *p)
{
  double sqrootf = sqrt(f);
  double fpow1_5 = f * sqrootf;
  // check if this is any faster: 2 sqrts instead of one pow(x,0.75)
  double fpow0_75 = sqrt(fpow1_5); // pow(f,0.75);

  return -(p->alpha2/f)
		 + (4.0/3.0) * (p->alpha3 * fpow0_75)
		 + p->alpha1 * f
		 + p->alpha4 * atan((f - p->alpha5 * p->fRD) / p->fDM);
}

/**
 * First frequency derivative of PhiMRDAnsatzInt
 */
static double DPhiMRD(double f, IMRPhenomDPhaseCoefficients *p) {
  return (p->alpha1 + p->alpha2/pow_2_of(f) + p->alpha3/pow(f,0.25) + p->alpha4/(p->fDM*(1 + pow_2_of(f - p->alpha5 * p->fRD)/pow_2_of(p->fDM)))) / p->eta;
}

///////////////////////////// Phase: Intermediate functions /////////////////////////////

// beta_i i=1,2,3 are the phenomenological intermediate coefficients depending on eta and chiPN
// PhiIntAnsatz is the intermediate phasing in terms of the beta_i coefficients


// \[Beta]1Fit = PhiIntFitCoeff\[Chi]PNFunc[\[Eta], \[Chi]PN][[1]]

/**
 * beta 1 phenom coefficient. See corresponding row in Table 5 arXiv:1508.07253
 */
static double beta1Fit(double eta, double chi) {
  double xi = -1 + chi;
  double xi2 = xi*xi;
  double xi3 = xi2*xi;
  double eta2 = eta*eta;

  return 97.89747327985583 - 42.659730877489224*eta
  + (153.48421037904913 - 1417.0620760768954*eta + 2752.8614143665027*eta2)*xi
  + (138.7406469558649 - 1433.6585075135881*eta + 2857.7418952430758*eta2)*xi2
  + (41.025109467376126 - 423.680737974639*eta + 850.3594335657173*eta2)*xi3;
}

/**
 * beta 2 phenom coefficient. See corresponding row in Table 5 arXiv:1508.07253
 */
static double beta2Fit(double eta, double chi) {
  double xi = -1 + chi;
  double xi2 = xi*xi;
  double xi3 = xi2*xi;
  double eta2 = eta*eta;

  return -3.282701958759534 - 9.051384468245866*eta
  + (-12.415449742258042 + 55.4716447709787*eta - 106.05109938966335*eta2)*xi
  + (-11.953044553690658 + 76.80704618365418*eta - 155.33172948098394*eta2)*xi2
  + (-3.4129261592393263 + 25.572377569952536*eta - 54.408036707740465*eta2)*xi3;
}

/**
 * beta 3 phenom coefficient. See corresponding row in Table 5 arXiv:1508.07253
 */
static double beta3Fit(double eta, double chi) {
  double xi = -1 + chi;
  double xi2 = xi*xi;
  double xi3 = xi2*xi;
  double eta2 = eta*eta;

  return -0.000025156429818799565 + 0.000019750256942201327*eta
  + (-0.000018370671469295915 + 0.000021886317041311973*eta + 0.00008250240316860033*eta2)*xi
  + (7.157371250566708e-6 - 0.000055780000112270685*eta + 0.00019142082884072178*eta2)*xi2
  + (5.447166261464217e-6 - 0.00003220610095021982*eta + 0.00007974016714984341*eta2)*xi3;
}

/**
 * ansatz for the intermediate phase defined by Equation 16 arXiv:1508.07253
 */
static double PhiIntAnsatz(double Mf, IMRPhenomDPhaseCoefficients *p) {
  // 1./eta in paper omitted and put in when need in the functions:
  // ComputeIMRPhenDPhaseConnectionCoefficients
  // IMRPhenDPhase
  return  p->beta1*Mf - p->beta3/(3.*pow_3_of(Mf)) + p->beta2*log(Mf);
}

/**
 * First frequency derivative of PhiIntAnsatz
 * (this time with 1./eta explicitly factored in)
 */
static double DPhiIntAnsatz(double Mf, IMRPhenomDPhaseCoefficients *p) {
  return (p->beta1 + p->beta3/pow_4_of(Mf) + p->beta2/Mf) / p->eta;
}

/**
 * temporary instance of DPhiIntAnsatz used when computing
 * coefficients to make the phase C(1) continuous between regions.
 */
static double DPhiIntTemp(double ff, IMRPhenomDPhaseCoefficients *p) {
  double eta = p->eta;
  double beta1 = p->beta1;
  double beta2 = p->beta2;
  double beta3 = p->beta3;
  double C2Int = p->C2Int;

  return C2Int + (beta1 + beta3/pow_4_of(ff) + beta2/ff)/eta;
}

///////////////////////////// Phase: Inspiral functions /////////////////////////////

// sigma_i i=1,2,3,4 are the phenomenological inspiral coefficients depending on eta and chiPN
// PhiInsAnsatzInt is a souped up TF2 phasing which depends on the sigma_i coefficients

/**
 * sigma 1 phenom coefficient. See corresponding row in Table 5 arXiv:1508.07253
 */
static double sigma1Fit(double eta, double chi) {
  double xi = -1 + chi;
  double xi2 = xi*xi;
  double xi3 = xi2*xi;
  double eta2 = eta*eta;

  return 2096.551999295543 + 1463.7493168261553*eta
  + (1312.5493286098522 + 18307.330017082117*eta - 43534.1440746107*eta2)*xi
  + (-833.2889543511114 + 32047.31997183187*eta - 108609.45037520859*eta2)*xi2
  + (452.25136398112204 + 8353.439546391714*eta - 44531.3250037322*eta2)*xi3;
}

/**
 * sigma 2 phenom coefficient. See corresponding row in Table 5 arXiv:1508.07253
 */
static double sigma2Fit(double eta, double chi) {
  double xi = -1 + chi;
  double xi2 = xi*xi;
  double xi3 = xi2*xi;
  double eta2 = eta*eta;

  return -10114.056472621156 - 44631.01109458185*eta
  + (-6541.308761668722 - 266959.23419307504*eta + 686328.3229317984*eta2)*xi
  + (3405.6372187679685 - 437507.7208209015*eta + 1.6318171307344697e6*eta2)*xi2
  + (-7462.648563007646 - 114585.25177153319*eta + 674402.4689098676*eta2)*xi3;
}

/**
 * sigma 3 phenom coefficient. See corresponding row in Table 5 arXiv:1508.07253
 */
static double sigma3Fit(double eta, double chi) {
  double xi = -1 + chi;
  double xi2 = xi*xi;
  double xi3 = xi2*xi;
  double eta2 = eta*eta;

  return 22933.658273436497 + 230960.00814979506*eta
  + (14961.083974183695 + 1.1940181342318142e6*eta - 3.1042239693052764e6*eta2)*xi
  + (-3038.166617199259 + 1.8720322849093592e6*eta - 7.309145012085539e6*eta2)*xi2
  + (42738.22871475411 + 467502.018616601*eta - 3.064853498512499e6*eta2)*xi3;
}

/**
 * sigma 4 phenom coefficient. See corresponding row in Table 5 arXiv:1508.07253
 */
static double sigma4Fit(double eta, double chi) {
  double xi = -1 + chi;
  double xi2 = xi*xi;
  double xi3 = xi2*xi;
  double eta2 = eta*eta;

  return -14621.71522218357 - 377812.8579387104*eta
  + (-9608.682631509726 - 1.7108925257214056e6*eta + 4.332924601416521e6*eta2)*xi
  + (-22366.683262266528 - 2.5019716386377467e6*eta + 1.0274495902259542e7*eta2)*xi2
  + (-85360.30079034246 - 570025.3441737515*eta + 4.396844346849777e6*eta2)*xi3;
}

/**
 * Ansatz for the inspiral phase.
 * We call the LAL TF2 coefficients here.
 * The exact values of the coefficients used are given
 * as comments in the top of this file
 * Defined by Equation 27 and 28 arXiv:1508.07253
 */
static double PhiInsAnsatzInt(double Mf, UsefulPowers * powers_of_Mf, PhiInsPrefactors * prefactors, IMRPhenomDPhaseCoefficients *p, PNPhasingSeries *pn)
{
	XLAL_CHECK(0 != pn, XLAL_EFAULT, "pn is NULL");

  // Assemble PN phasing series
  const double v = powers_of_Mf->third * powers_of_pi.third;
  const double logv = log(v);

<<<<<<< HEAD
  double phasing = 0.0;
  phasing += pn->v[7] * v7;
  phasing += (pn->v[6] + pn->vlogv[6] * logv) * v6;
  phasing += (pn->v[5] + pn->vlogv[5] * logv) * v5;
  phasing += pn->v[4] * v4;
  phasing += pn->v[3] * v3;
  phasing += pn->v[2] * v2;
  phasing += pn->v[1] * v;
  phasing += pn->v[0]; // * v^0
  phasing /= v5;
  phasing -= LAL_PI_4;
=======
  double phasing = prefactors->initial_phasing;

  phasing += prefactors->two_thirds	* powers_of_Mf->two_thirds;
  phasing += prefactors->third * powers_of_Mf->third;
  phasing += prefactors->third_with_logv * logv * powers_of_Mf->third;
  phasing += prefactors->logv * logv;
  phasing += prefactors->minus_third / powers_of_Mf->third;
  phasing += prefactors->minus_two_thirds / powers_of_Mf->two_thirds;
  phasing += prefactors->minus_one / Mf;
  phasing += prefactors->minus_five_thirds / powers_of_Mf->five_thirds; // * v^0
>>>>>>> 54fca211

  // Now add higher order terms that were calibrated for PhenomD
  phasing += ( prefactors->one * Mf + prefactors->four_thirds * powers_of_Mf->four_thirds
			   + prefactors->five_thirds * powers_of_Mf->five_thirds
			   + prefactors->two * powers_of_Mf->two
			 ) / p->eta;

  return phasing;
}

static int init_phi_ins_prefactors(PhiInsPrefactors * prefactors, IMRPhenomDPhaseCoefficients* p, PNPhasingSeries *pn)
{
	XLAL_CHECK(0 != p, XLAL_EFAULT, "p is NULL");
	XLAL_CHECK(0 != prefactors, XLAL_EFAULT, "prefactors is NULL");

	double sigma1 = p->sigma1;
	double sigma2 = p->sigma2;
	double sigma3 = p->sigma3;
	double sigma4 = p->sigma4;
	double Pi = LAL_PI;

  // PN phasing series
	prefactors->initial_phasing = pn->v[5] - LAL_PI_4;
	prefactors->two_thirds = pn->v[7] * powers_of_pi.two_thirds;
	prefactors->third = pn->v[6] * powers_of_pi.third;
	prefactors->third_with_logv = pn->vlogv[6] * powers_of_pi.third;
	prefactors->logv = pn->vlogv[5];
	prefactors->minus_third = pn->v[4] / powers_of_pi.third;
	prefactors->minus_two_thirds = pn->v[3] / powers_of_pi.two_thirds;
	prefactors->minus_one = pn->v[2] / Pi;
	prefactors->minus_five_thirds = pn->v[0] / powers_of_pi.five_thirds; // * v^0

  // higher order terms that were calibrated for PhenomD
	prefactors->one = sigma1;
	prefactors->four_thirds = sigma2 * 3.0/4.0;
	prefactors->five_thirds = sigma3 * 3.0/5.0;
	prefactors->two = sigma4 / 2.0;

	return XLAL_SUCCESS;
}

/**
 * First frequency derivative of PhiInsAnsatzInt
 */
static double DPhiInsAnsatzInt(double Mf, IMRPhenomDPhaseCoefficients *p, PNPhasingSeries *pn) {
  double sigma1 = p->sigma1;
  double sigma2 = p->sigma2;
  double sigma3 = p->sigma3;
  double sigma4 = p->sigma4;
  double Pi = LAL_PI;

  // Assemble PN phasing series
  const double v = cbrt(Pi*Mf);
  const double logv = log(v);
  const double v2 = v * v;
  const double v3 = v * v2;
  const double v4 = v * v3;
  const double v5 = v * v4;
  const double v6 = v * v5;
  const double v7 = v * v6;
  const double v8 = v * v7;

  // Apply the correct prefactors to LAL phase coefficients to get the
  // phase derivative dphi / dMf = dphi/dv * dv/dMf
  double Dphasing = 0.0;
  Dphasing += +2.0 * pn->v[7] * v7;
  Dphasing += (pn->v[6] + pn->vlogv[6] * (1.0 + logv)) * v6;
  Dphasing += pn->vlogv[5] * v5;
  Dphasing += -1.0 * pn->v[4] * v4;
  Dphasing += -2.0 * pn->v[3] * v3;
  Dphasing += -3.0 * pn->v[2] * v2;
  Dphasing += -4.0 * pn->v[1] * v;
  Dphasing += -5.0 * pn->v[0];
  Dphasing /= v8 * 3.0/Pi;

  // Now add higher order terms that were calibrated for PhenomD
  Dphasing += (
          sigma1
        + sigma2 * v / powers_of_pi.third
        + sigma3 * v2 / powers_of_pi.two_thirds
        + (sigma4/Pi) * v3
        ) / p->eta;

  return Dphasing;
}

///////////////////////////////// Phase: glueing function ////////////////////////////////

/**
 * A struct containing all the parameters that need to be calculated
 * to compute the phenomenological phase
 */
static IMRPhenomDPhaseCoefficients* ComputeIMRPhenomDPhaseCoefficients(double eta, double chi1, double chi2, double finspin, const LALSimInspiralTestGRParam *extraParams) {

  IMRPhenomDPhaseCoefficients *p = (IMRPhenomDPhaseCoefficients *) XLALMalloc(sizeof(IMRPhenomDPhaseCoefficients));

  // Convention m1 >= m2
  p->eta = eta;
  p->chi1 = chi1;
  p->chi2 = chi2;

  p->q = (1.0 + sqrt(1.0 - 4.0*eta) - 2.0*eta) / (2.0*eta);
  p->chi = chiPN(eta, chi1, chi2);

  p->sigma1 = sigma1Fit(eta, p->chi);
  p->sigma2 = sigma2Fit(eta, p->chi);
  p->sigma3 = sigma3Fit(eta, p->chi);
  p->sigma4 = sigma4Fit(eta, p->chi);

  p->beta1 = beta1Fit(eta, p->chi);
  p->beta2 = beta2Fit(eta, p->chi);
  p->beta3 = beta3Fit(eta, p->chi);

  p->alpha1 = alpha1Fit(eta, p->chi);
  p->alpha2 = alpha2Fit(eta, p->chi);
  p->alpha3 = alpha3Fit(eta, p->chi);
  p->alpha4 = alpha4Fit(eta, p->chi);
  p->alpha5 = alpha5Fit(eta, p->chi);

  p->fRD = fring(eta, chi1, chi2, finspin);
  p->fDM = fdamp(eta, chi1, chi2, finspin);

  if (extraParams!=NULL)
    {
      if (XLALSimInspiralTestGRParamExists(extraParams,"dsigma1")) p->sigma1*=(1.0+XLALSimInspiralGetTestGRParam(extraParams,"dsigma1"));
      if (XLALSimInspiralTestGRParamExists(extraParams,"dsigma2")) p->sigma2*=(1.0+XLALSimInspiralGetTestGRParam(extraParams,"dsigma2"));
      if (XLALSimInspiralTestGRParamExists(extraParams,"dsigma3")) p->sigma3*=(1.0+XLALSimInspiralGetTestGRParam(extraParams,"dsigma3"));
      if (XLALSimInspiralTestGRParamExists(extraParams,"dsigma4")) p->sigma4*=(1.0+XLALSimInspiralGetTestGRParam(extraParams,"dsigma4"));
      if (XLALSimInspiralTestGRParamExists(extraParams,"dbeta1")) p->beta1*=(1.0+XLALSimInspiralGetTestGRParam(extraParams,"dbeta1"));
      if (XLALSimInspiralTestGRParamExists(extraParams,"dbeta2")) p->beta2*=(1.0+XLALSimInspiralGetTestGRParam(extraParams,"dbeta2"));
      if (XLALSimInspiralTestGRParamExists(extraParams,"dbeta3")) p->beta3*=(1.0+XLALSimInspiralGetTestGRParam(extraParams,"dbeta3"));
      if (XLALSimInspiralTestGRParamExists(extraParams,"dalpha1")) p->alpha1*=(1.0+XLALSimInspiralGetTestGRParam(extraParams,"dalpha1"));
      if (XLALSimInspiralTestGRParamExists(extraParams,"dalpha2")) p->alpha2*=(1.0+XLALSimInspiralGetTestGRParam(extraParams,"dalpha2"));
      if (XLALSimInspiralTestGRParamExists(extraParams,"dalpha3")) p->alpha3*=(1.0+XLALSimInspiralGetTestGRParam(extraParams,"dalpha3"));
      if (XLALSimInspiralTestGRParamExists(extraParams,"dalpha4")) p->alpha4*=(1.0+XLALSimInspiralGetTestGRParam(extraParams,"dalpha4"));
      if (XLALSimInspiralTestGRParamExists(extraParams,"dalpha5")) p->alpha5*=(1.0+XLALSimInspiralGetTestGRParam(extraParams,"dalpha5"));
    }

  return p;
}

/**
 * This function aligns the three phase parts (inspiral, intermediate and merger-rindown)
 * such that they are c^1 continuous at the transition frequencies
 * Defined in VIII. Full IMR Waveforms arXiv:1508.07253
 */
static void ComputeIMRPhenDPhaseConnectionCoefficients(IMRPhenomDPhaseCoefficients *p, PNPhasingSeries *pn, PhiInsPrefactors * prefactors)
{
  double eta = p->eta;

  // Transition frequencies
  // Defined in VIII. Full IMR Waveforms arXiv:1508.07253
  p->fInsJoin=PHI_fJoin_INS;
  p->fMRDJoin=0.5*p->fRD;

  // Compute C1Int and C2Int coeffs
  // Equations to solve for to get C(1) continuous join
  // PhiIns (f)  =   PhiInt (f) + C1Int + C2Int f
  // Joining at fInsJoin
  // PhiIns (fInsJoin)  =   PhiInt (fInsJoin) + C1Int + C2Int fInsJoin
  // PhiIns'(fInsJoin)  =   PhiInt'(fInsJoin) + C2Int
  double DPhiIns = DPhiInsAnsatzInt(p->fInsJoin, p, pn);
  double DPhiInt = DPhiIntAnsatz(p->fInsJoin, p);
  p->C2Int = DPhiIns - DPhiInt;

  UsefulPowers powers_of_fInsJoin;
  init_useful_powers(&powers_of_fInsJoin, p->fInsJoin);
  p->C1Int = PhiInsAnsatzInt(p->fInsJoin, &powers_of_fInsJoin, prefactors, p, pn)
    - 1.0/eta * PhiIntAnsatz(p->fInsJoin, p) - p->C2Int * p->fInsJoin;

  // Compute C1MRD and C2MRD coeffs
  // Equations to solve for to get C(1) continuous join
  // PhiInsInt (f)  =   PhiMRD (f) + C1MRD + C2MRD f
  // Joining at fMRDJoin
  // Where \[Phi]InsInt(f) is the \[Phi]Ins+\[Phi]Int joined function
  // PhiInsInt (fMRDJoin)  =   PhiMRD (fMRDJoin) + C1MRD + C2MRD fMRDJoin
  // PhiInsInt'(fMRDJoin)  =   PhiMRD'(fMRDJoin) + C2MRD
  // temporary Intermediate Phase function to Join up the Merger-Ringdown
  double PhiIntTempVal = 1.0/eta * PhiIntAnsatz(p->fMRDJoin, p) + p->C1Int + p->C2Int*p->fMRDJoin;
  double DPhiIntTempVal = DPhiIntTemp(p->fMRDJoin, p);
  double DPhiMRDVal = DPhiMRD(p->fMRDJoin, p);
  p->C2MRD = DPhiIntTempVal - DPhiMRDVal;
  p->C1MRD = PhiIntTempVal - 1.0/eta * PhiMRDAnsatzInt(p->fMRDJoin, p) - p->C2MRD*p->fMRDJoin;
}

/**
 * This function computes the IMR phase given phenom coefficients.
 * Defined in VIII. Full IMR Waveforms arXiv:1508.07253
 */
static double IMRPhenDPhase(double f, IMRPhenomDPhaseCoefficients *p, PNPhasingSeries *pn, UsefulPowers *powers_of_f, PhiInsPrefactors * prefactors)
{
  // Defined in VIII. Full IMR Waveforms arXiv:1508.07253
  // The inspiral, intermendiate and merger-ringdown phase parts

  // split the calculation to just 1 of 3 possible mutually exclusive ranges

  if (!StepFunc_boolean(f, p->fInsJoin))	// Inspiral range
  {
	  double PhiIns = PhiInsAnsatzInt(f, powers_of_f, prefactors, p, pn);
	  return PhiIns;
  }

  if (StepFunc_boolean(f, p->fMRDJoin))	// MRD range
  {
	  double PhiMRD = 1.0/p->eta * PhiMRDAnsatzInt(f, p) + p->C1MRD + p->C2MRD * f;
	  return PhiMRD;
  }

  //	Intermediate range
  double PhiInt = 1.0/p->eta * PhiIntAnsatz(f, p) + p->C1Int + p->C2Int * f;
  return PhiInt;
}<|MERGE_RESOLUTION|>--- conflicted
+++ resolved
@@ -410,15 +410,9 @@
 
 ////////////////////////////// Phase: glueing function //////////////////////////////
 
-<<<<<<< HEAD
 static IMRPhenomDPhaseCoefficients* ComputeIMRPhenomDPhaseCoefficients(double eta, double chi1, double chi2, double finspin, const LALSimInspiralTestGRParam *extraParams);
-static void ComputeIMRPhenDPhaseConnectionCoefficients(IMRPhenomDPhaseCoefficients *p, PNPhasingSeries *pn);
-static double IMRPhenDPhase(double f, IMRPhenomDPhaseCoefficients *p, PNPhasingSeries *pn);
-=======
-static IMRPhenomDPhaseCoefficients* ComputeIMRPhenomDPhaseCoefficients(double eta, double chi1, double chi2, double finspin);
 static void ComputeIMRPhenDPhaseConnectionCoefficients(IMRPhenomDPhaseCoefficients *p, PNPhasingSeries *pn, PhiInsPrefactors * prefactors);
 static double IMRPhenDPhase(double f, IMRPhenomDPhaseCoefficients *p, PNPhasingSeries *pn, UsefulPowers *powers_of_f, PhiInsPrefactors * prefactors);
->>>>>>> 54fca211
 
 /*
  *
@@ -1459,19 +1453,6 @@
   const double v = powers_of_Mf->third * powers_of_pi.third;
   const double logv = log(v);
 
-<<<<<<< HEAD
-  double phasing = 0.0;
-  phasing += pn->v[7] * v7;
-  phasing += (pn->v[6] + pn->vlogv[6] * logv) * v6;
-  phasing += (pn->v[5] + pn->vlogv[5] * logv) * v5;
-  phasing += pn->v[4] * v4;
-  phasing += pn->v[3] * v3;
-  phasing += pn->v[2] * v2;
-  phasing += pn->v[1] * v;
-  phasing += pn->v[0]; // * v^0
-  phasing /= v5;
-  phasing -= LAL_PI_4;
-=======
   double phasing = prefactors->initial_phasing;
 
   phasing += prefactors->two_thirds	* powers_of_Mf->two_thirds;
@@ -1482,7 +1463,6 @@
   phasing += prefactors->minus_two_thirds / powers_of_Mf->two_thirds;
   phasing += prefactors->minus_one / Mf;
   phasing += prefactors->minus_five_thirds / powers_of_Mf->five_thirds; // * v^0
->>>>>>> 54fca211
 
   // Now add higher order terms that were calibrated for PhenomD
   phasing += ( prefactors->one * Mf + prefactors->four_thirds * powers_of_Mf->four_thirds
