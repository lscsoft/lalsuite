--- conflicted
+++ resolved
@@ -1110,11 +1110,7 @@
             /* Call the waveform driver routine */
             ret = XLALSimIMRPhenomPFrequencySequence(hptilde, hctilde, frequencies,
               chi1_l, chi2_l, chip, thetaJ,
-<<<<<<< HEAD
-              m1, m2, r, alpha0, phiRef, f_ref, 1, nonGRparams);
-=======
-              m1, m2, r, alpha0, phiRef, f_ref, IMRPhenomPv1_V);
->>>>>>> 056dcf4e
+              m1, m2, r, alpha0, phiRef, f_ref, IMRPhenomPv1_V, nonGRparams);
             if (ret == XLAL_FAILURE) XLAL_ERROR(XLAL_EFUNC);
             break;
 
@@ -1148,11 +1144,7 @@
             /* Call the waveform driver routine */
             ret = XLALSimIMRPhenomPFrequencySequence(hptilde, hctilde, frequencies,
               chi1_l, chi2_l, chip, thetaJ,
-<<<<<<< HEAD
-              m1, m2, r, alpha0, phiRef, f_ref, 2, nonGRparams);
-=======
-              m1, m2, r, alpha0, phiRef, f_ref, IMRPhenomPv2_V);
->>>>>>> 056dcf4e
+              m1, m2, r, alpha0, phiRef, f_ref, IMRPhenomPv2_V, nonGRparams);
             if (ret == XLAL_FAILURE) XLAL_ERROR(XLAL_EFUNC);
             break;
 
