--- conflicted
+++ resolved
@@ -182,16 +182,11 @@
 
 # dates should be formatted using: 'date +"%a %b %d %Y"'
 %changelog
-<<<<<<< HEAD
-* Thu Aug 18 2022 Adam Mercer <adam.mercer@ligo.org> 4.0.1-1
-- Update got 4.0.1
-=======
 * Mon Sep 05 2022 Adam Mercer <adam.mercer@ligo.org> 4.0.2-1
 - Update for 4.0.2
 
 * Thu Aug 18 2022 Adam Mercer <adam.mercer@ligo.org> 4.0.1-1
 - Update for 4.0.1
->>>>>>> f7003a0d
 
 * Tue Aug 02 2022 Adam Mercer <adam.mercer@ligo.org> 4.0.0-1
 - Update for 4.0.0
