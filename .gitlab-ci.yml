image: docker:latest

variables:
  DOCKER_DRIVER: overlay
#  GIT_DEPTH: 1
  BRANCH: $CI_REGISTRY_IMAGE:$CI_COMMIT_REF_NAME
  COMMIT: $CI_REGISTRY_IMAGE:$CI_COMMIT_SHA
  NIGHTLY: $CI_REGISTRY_IMAGE:nightly
  TAG: $CI_REGISTRY_IMAGE:$CI_COMMIT_TAG
  LAL_DIR: $CI_PROJECT_DIR/opt/lalsuite

stages:
  - level0
  - level1
  - level2
  - level3
  - level4
  - release
  - nightly
  - deploy

before_script:
  - ulimit -S -c 0
  - export VERBOSE="true"
  - export PATH=/usr/lib/ccache:/opt/local/libexec/ccache:$PATH
  - export CCACHE_DIR=${PWD}/ccache
  - export PKG_CONFIG_PATH=${LAL_DIR}/lib/pkgconfig
  - mkdir -p opt/lalsuite

cache:
  key: $CI_JOB_NAME
  paths:
    - ccache

.levelN:package: &levelN-package
  image: ligo/lalsuite-dev:jessie
  script:
    - cd ${CI_JOB_NAME#level?:}
    - ./00boot
    - ./configure --enable-swig --enable-doxygen --enable-mpi --prefix=${LAL_DIR}
    - make dist
    - tar xf *.tar.xz
    - cd lal*-*
    - ./configure --enable-swig --enable-doxygen --enable-mpi --prefix=${LAL_DIR}
    - make -j4 V=1
    - make -j4 V=1 VERBOSE=1 check
    - make -j4 installcheck
    - make -j4 install
    - make -j4 install-html
  artifacts:
    expire_in: 3h
    paths:
      - opt/lalsuite
  only:
    - pushes
    - schedules
    - web

level0:lal:
  <<: *levelN-package
  stage: level0

level1:lalframe:
  <<: *levelN-package
  stage: level1
  dependencies:
    - level0:lal

level1:lalmetaio:
  <<: *levelN-package
  stage: level1
  dependencies:
    - level0:lal

level1:lalsimulation:
  <<: *levelN-package
  stage: level1
  dependencies:
    - level0:lal

level1:lalxml:
  <<: *levelN-package
  stage: level1
  dependencies:
    - level0:lal

level2:lalburst:
  <<: *levelN-package
  stage: level2
  dependencies:
    - level1:lalmetaio
    - level1:lalsimulation

level2:lalinspiral:
  <<: *levelN-package
  stage: level2
  dependencies:
    - level1:lalframe
    - level1:lalmetaio
    - level1:lalsimulation

level2:lalpulsar:
  <<: *levelN-package
  stage: level2
  dependencies:
    - level1:lalxml

level2:lalstochastic:
  <<: *levelN-package
  stage: level2
  dependencies:
    - level1:lalmetaio

level3:laldetchar:
  <<: *levelN-package
  stage: level3
  dependencies:
    - level2:lalburst

level3:lalinference:
  <<: *levelN-package
  stage: level3
  dependencies:
    - level2:lalburst
    - level2:lalinspiral
    - level2:lalpulsar

level4:lalapps:
  <<: *levelN-package
  stage: level4
  dependencies:
    - level2:lalstochastic
    - level3:laldetchar
    - level3:lalinference

# release a debian docker image upon every tag in lalsuite
docker:tags:
  stage: release
  before_script: []
  script:
    - docker login -u gitlab-ci-token -p $CI_JOB_TOKEN $CI_REGISTRY
    - docker build --pull -t $TAG --file .Dockerfile.gitlab-ci .
    - docker push $TAG
  dependencies:
    - level4:lalapps
  only:
    - tags

# release a debian docker image of each nightly build
docker:nightly:
  stage: nightly
  before_script: []
  script:
    - docker login -u gitlab-ci-token -p $CI_JOB_TOKEN $CI_REGISTRY
    - docker build --pull -t $NIGHTLY --file .Dockerfile.gitlab-ci .
    - docker push $NIGHTLY
  dependencies:
    - level4:lalapps
  only:
    - master@lscsoft/lalsuite
    - schedules
  except:
    - pushes
    - web

# release a debian docker image upon every tag in lalsuite
docker:tags:
  stage: release
  before_script: []
  script:
    - docker login -u gitlab-ci-token -p $CI_JOB_TOKEN $CI_REGISTRY
    - docker build --pull -t $TAG --file .Dockerfile.gitlab-ci .
    - docker push $TAG
  dependencies:
    - level4:lalapps
  only:
    - tags

# release a debian docker image of each nightly build
docker:nightly:
  stage: nightly
  before_script: []
  script:
    - docker login -u gitlab-ci-token -p $CI_JOB_TOKEN $CI_REGISTRY
    - docker build --pull -t $NIGHTLY --file .Dockerfile.gitlab-ci .
    - docker push $NIGHTLY
  dependencies:
    - level4:lalapps
  only:
    - master@lscsoft/lalsuite
    - schedules
  except:
    - pushes

nightly:top-level:el7:
  image: ligo/lalsuite-dev:el7
  stage: nightly
  script:
    - ./00boot
    - ./configure --enable-swig --enable-doxygen
    - make -j4 distcheck
  only:
    - schedules
    - web

# do not perform a jessie build because we are doing one nightly via
# the normal CI parellel build process

nightly:top-level:stretch:
  image: ligo/lalsuite-dev:stretch
  stage: nightly
  script:
    - ./00boot
    - ./configure --enable-swig --enable-doxygen
    - make -j4 distcheck
  dependencies: []
  only:
    - schedules
    - web

nightly:top-level:trusty:
  image: skymoo/ligo-lalsuite-dev:trusty
  stage: nightly
  script:
    - ./00boot
    - ./configure --disable-swig --enable-doxygen
    - make -j4 distcheck
  dependencies: []
  only:
    - schedules
    - web

nightly:top-level:xenial:
  image: skymoo/ligo-lalsuite-dev:xenial
  stage: nightly
  script:
    - ./00boot
    - ./configure --disable-swig --enable-doxygen
    - make -j4 distcheck
  dependencies: []
  only:
    - schedules
    - web

nightly:top-level:artful:
  image: skymoo/ligo-lalsuite-dev:artful
  stage: nightly
  script:
    - ./00boot
    - ./configure --enable-doxygen
    - make -j4 distcheck
  dependencies: []
  only:
    - schedules
    - web
  allow_failure: true

<<<<<<< HEAD
=======
# FIXME: It seems that Octave on buster currently has a few bugs which
# cause the Octave bindings to fail, disable building the Octave SWIG
# bindings for the time being.
>>>>>>> 940274f3
nightly:top-level:buster:
  image: skymoo/ligo-lalsuite-dev:buster
  stage: nightly
  dependencies: []
  script:
    - ./00boot
<<<<<<< HEAD
    - ./configure --enable-swig --enable-doxygen
=======
    - ./configure --enable-doxygen
>>>>>>> 940274f3
    - make -j4 distcheck
  only:
    - schedules
    - web
  allow_failure: true

nightly:top-level:clang:
  image: skymoo/ligo-lalsuite-clang:jessie
<<<<<<< HEAD
  stage: nightly
  script:
    - ./00boot
    - CC=clang CXX=clang++ ./configure --enable-swig --enable-doxygen
    - make -j4 distcheck
  dependencies: []
  only:
    - schedules
    - web

nightly:mpi:jessie:
  image: ligo/lalsuite-dev:jessie
=======
>>>>>>> 940274f3
  stage: nightly
  script:
    - ./00boot
    - CC=clang CXX=clang++ ./configure --enable-swig --enable-doxygen
    - make -j4 distcheck
  dependencies: []
  only:
    - schedules
    - web

nightly:openmp:jessie:
  image: ligo/lalsuite-dev:jessie
  stage: nightly
  dependencies: []
  script:
    - ./00boot
    - ./configure --enable-swig --enable-doxygen --enable-openmp
    - make -j4 distcheck
  only:
    - schedules
    - web

nightly:python3:stretch:
  image: ligo/lalsuite-dev:stretch
  stage: nightly
  script:
    - ./00boot
    - PYTHON=python3 ./configure --enable-swig --enable-doxygen
    - make -j4 distcheck
  dependencies: []
  only:
    - schedules
    - web
  # FIXME: there is currently an intermittant LALBurst test failure when
  # building with python3, temporarily allow this to fail
  allow_failure: true

nightly:macos:
  tags:
    - macos
  stage: nightly
  script:
    - ./00boot
    - ./configure --enable-swig --enable-doxygen
    - make -j4
    - make -j4 check
  dependencies: []
  only:
    - schedules
    - web

# Build receipe for standalone wheels on Linux
.nightly:wheel:manylinux1: &nightly-wheel-manylinux1
  # This container is derived from the official manylinux image provided by
  # python.org (see PEP 513), and includes all of the LALSuite
  # build-dependencies.
  image: containers.ligo.org/lscsoft/lalsuite-manylinux:master
  stage: nightly
  script:
    - PYPREFIX=/opt/python/$(echo ${CI_JOB_NAME} | sed 's/.*:\(.*\)-manylinux1/\1/')
    # Build wheel
    - ./00boot
    # FIXME: laldetchar depends on glib >= 2.14, too new for manylinux1
    - ./configure PYTHON=${PYPREFIX}/bin/python
      --enable-swig-python --enable-nightly
      --disable-laldetchar
    - make -j4 wheel
    # Bundle and fix up dependent shared libraries
    - auditwheel repair wheel/*.whl
    # Test
    - ${PYPREFIX}/bin/virtualenv test
    - source test/bin/activate
    - pip install -q wheelhouse/*
    - python -c 'import lal, lalframe, lalmetaio'
  dependencies: []
  only:
    - /^lalsuite-.+/
    - schedules
    - web
  artifacts:
    expire_in: 3h
    paths:
      - wheelhouse

# Build receipe for standalone wheels on macOS
.nightly:wheel:macos: &nightly-wheel-macos
  tags:
    - macos
  stage: nightly
  script:
    - PYVERS=$(echo ${CI_JOB_NAME} | sed 's/.*:cp\(.\)\(.\).*/\1.\2/')
    # Enter virtualenv so that we have a controlled version of Numpy
    - virtualenv-${PYVERS} env
    - source env/bin/activate
    - pip install -q git+https://github.com/lpsinger/delocate@fix-duplicate-libs glob2 numpy==1.7.0
    # Build wheel
    - ./00boot
    - ./configure PYTHON=$(which python${PYVERS})
      --enable-swig-python --enable-nightly
    - make -j4 wheel
    # Bundle and fix up dependent shared libraries
    - delocate-wheel -v -w wheelhouse wheel/*.whl
    # Test
    - virtualenv-${PYVERS} test
    - source test/bin/activate
    - pip install -q wheelhouse/*
    - python -c 'import lal, lalframe, lalmetaio'
  dependencies: []
  only:
    - /^lalsuite-.+/
    - schedules
    - web
  artifacts:
    expire_in: 3h
    paths:
      - wheelhouse

# Build wheels for all supported platforms
nightly:wheel:cp27-cp27m-manylinux1:
  <<: *nightly-wheel-manylinux1
nightly:wheel:cp27-cp27mu-manylinux1:
  <<: *nightly-wheel-manylinux1
nightly:wheel:cp34-cp34m-manylinux1:
  <<: *nightly-wheel-manylinux1
nightly:wheel:cp35-cp35m-manylinux1:
  <<: *nightly-wheel-manylinux1
nightly:wheel:cp36-cp36m-manylinux1:
  <<: *nightly-wheel-manylinux1
nightly:wheel:cp27-cp27m-macosx:
  <<: *nightly-wheel-macos
nightly:wheel:cp35-cp35m-macosx:
  <<: *nightly-wheel-macos
nightly:wheel:cp36-cp36m-macosx:
  <<: *nightly-wheel-macos

nightly:macos:
  tags:
    - macos
  stage: nightly
  script:
    - ./00boot
    - ./configure --enable-swig --enable-doxygen
    - make -j4
    - make -j4 check
  dependencies: []
  only:
    - schedules
    - web

pages:
  image: ligo/lalsuite-dev:stretch
  stage: nightly
  script:
    - ./00boot
    - ./configure --enable-doxygen --prefix=${LAL_DIR}
    - make -j4 install-html
    - cp -r ${LAL_DIR}/share/doc public/
    - pushd public
    - cp lalsuite/index.html index.html
    - sed -i 's/..\/lal/lal/g' index.html
    - popd
  dependencies: []
  artifacts:
    paths:
      - public
  only:
    - master@lscsoft/lalsuite
  except:
<<<<<<< HEAD
    - pushes
=======
    - pushes
    - web

deploy:wheel:
  stage: deploy
  image: containers.ligo.org/lscsoft/lalsuite-manylinux:master
  variables:
    GIT_STRATEGY: none
  script:
    # TWINE_USERNAME and TWINE_PASSWORD are provided by CI secret variables
    - /opt/python/cp36-cp36m/bin/pip install twine
    - /opt/python/cp36-cp36m/bin/twine upload wheelhouse/*
  dependencies:
    - nightly:wheel:cp27-cp27m-manylinux1
    - nightly:wheel:cp27-cp27mu-manylinux1
    - nightly:wheel:cp34-cp34m-manylinux1
    - nightly:wheel:cp35-cp35m-manylinux1
    - nightly:wheel:cp36-cp36m-manylinux1
    - nightly:wheel:cp27-cp27m-macosx
    - nightly:wheel:cp35-cp35m-macosx
    - nightly:wheel:cp36-cp36m-macosx
  artifacts:
    expire_in: 3h
    paths:
      - wheelhouse
  only:
    - master@lscsoft/lalsuite
  except:
    - pushes
    - web
>>>>>>> 940274f3
<|MERGE_RESOLUTION|>--- conflicted
+++ resolved
@@ -163,35 +163,6 @@
     - pushes
     - web
 
-# release a debian docker image upon every tag in lalsuite
-docker:tags:
-  stage: release
-  before_script: []
-  script:
-    - docker login -u gitlab-ci-token -p $CI_JOB_TOKEN $CI_REGISTRY
-    - docker build --pull -t $TAG --file .Dockerfile.gitlab-ci .
-    - docker push $TAG
-  dependencies:
-    - level4:lalapps
-  only:
-    - tags
-
-# release a debian docker image of each nightly build
-docker:nightly:
-  stage: nightly
-  before_script: []
-  script:
-    - docker login -u gitlab-ci-token -p $CI_JOB_TOKEN $CI_REGISTRY
-    - docker build --pull -t $NIGHTLY --file .Dockerfile.gitlab-ci .
-    - docker push $NIGHTLY
-  dependencies:
-    - level4:lalapps
-  only:
-    - master@lscsoft/lalsuite
-    - schedules
-  except:
-    - pushes
-
 nightly:top-level:el7:
   image: ligo/lalsuite-dev:el7
   stage: nightly
@@ -255,23 +226,16 @@
     - web
   allow_failure: true
 
-<<<<<<< HEAD
-=======
 # FIXME: It seems that Octave on buster currently has a few bugs which
 # cause the Octave bindings to fail, disable building the Octave SWIG
 # bindings for the time being.
->>>>>>> 940274f3
 nightly:top-level:buster:
   image: skymoo/ligo-lalsuite-dev:buster
   stage: nightly
   dependencies: []
   script:
     - ./00boot
-<<<<<<< HEAD
-    - ./configure --enable-swig --enable-doxygen
-=======
     - ./configure --enable-doxygen
->>>>>>> 940274f3
     - make -j4 distcheck
   only:
     - schedules
@@ -280,21 +244,6 @@
 
 nightly:top-level:clang:
   image: skymoo/ligo-lalsuite-clang:jessie
-<<<<<<< HEAD
-  stage: nightly
-  script:
-    - ./00boot
-    - CC=clang CXX=clang++ ./configure --enable-swig --enable-doxygen
-    - make -j4 distcheck
-  dependencies: []
-  only:
-    - schedules
-    - web
-
-nightly:mpi:jessie:
-  image: ligo/lalsuite-dev:jessie
-=======
->>>>>>> 940274f3
   stage: nightly
   script:
     - ./00boot
@@ -430,20 +379,6 @@
 nightly:wheel:cp36-cp36m-macosx:
   <<: *nightly-wheel-macos
 
-nightly:macos:
-  tags:
-    - macos
-  stage: nightly
-  script:
-    - ./00boot
-    - ./configure --enable-swig --enable-doxygen
-    - make -j4
-    - make -j4 check
-  dependencies: []
-  only:
-    - schedules
-    - web
-
 pages:
   image: ligo/lalsuite-dev:stretch
   stage: nightly
@@ -463,9 +398,6 @@
   only:
     - master@lscsoft/lalsuite
   except:
-<<<<<<< HEAD
-    - pushes
-=======
     - pushes
     - web
 
@@ -495,5 +427,4 @@
     - master@lscsoft/lalsuite
   except:
     - pushes
-    - web
->>>>>>> 940274f3
+    - web