/*
*  Copyright (C) 2007 Stas Babak, Drew Keppel, Duncan Brown, Eirini Messaritaki, Gareth Jones, Thomas Cokelaer, Riccardo Sturani
*
*  This program is free software; you can redistribute it and/or modify
*  it under the terms of the GNU General Public License as published by
*  the Free Software Foundation; either version 2 of the License, or
*  (at your option) any later version.
*
*  This program is distributed in the hope that it will be useful,
*  but WITHOUT ANY WARRANTY; without even the implied warranty of
*  MERCHANTABILITY or FITNESS FOR A PARTICULAR PURPOSE.  See the
*  GNU General Public License for more details.
*
*  You should have received a copy of the GNU General Public License
*  along with with program; see the file COPYING. If not, write to the
*  Free Software Foundation, Inc., 59 Temple Place, Suite 330, Boston,
*  MA  02111-1307  USA
*/

#if 0
<lalVerbatim file="GenerateInspiralCV">
Author: Thomas Cokelaer
$Id$
</lalVerbatim>
#endif

#if 0
<lalLaTeX>
\subsection{Module \texttt{GenerateInspiral.c}}
\label{ss:GenerateInspiral.c}
\noindent Generates a CoherentGW inspiral waveform for injection.

\subsubsection*{Prototypes}
\vspace{0.1in}
\input{LALGenerateInspiralCP}
\input{LALGetApproxFromStringCP}
\input{LALGetOrderFromStringCP}
\input{LALGenerateInspiralPopulatePPNCP}
\input{LALGenerateInspiralPopulateInspiralCP}


\idx{LALGenerateInspiral}
\idx{LALGetApproxFromString}
\idx{LALGetOrderFromString}
\idx{LALGenerateInspiralPopulatePPN}
\idx{LALGenerateInspiralPopulateInspiral}


\begin{description}
\item[\texttt{LALGenerateInspiral()}] create an inspiral binary
<<<<<<< HEAD
waveform generated either by the \texttt{inspiral} package (EOB, EOBNR, PadeT1, TaylorT1, TaylorT2, TaylorT3, SpinTaylor, PhenSpinTaylorRd) or the
=======
waveform generated either by the \texttt{inspiral} package (EOB, EOBNR, PadeT1, TaylorT1, TaylorT2, TaylorT3, SpinTaylor, PhenSpinTaylorRD) or the
>>>>>>> 7d1518d1
\texttt{inject} package	(GeneratePPN).	It is used in the module
\texttt{FindChirpSimulation} in \texttt{findchirp} package.

There are three  parsed arguments
\begin{itemize}
\item a \texttt{CoherentGW}  structure which stores amplitude,
frequency and phase of the  waveform (output)
\item a \texttt{thisEvent}  structure which provides some
waveform parameters (input)
\item a \texttt{PPNParamStruc} which gives some input
parameters needed by the GeneratePPN waveform  generation. That
arguments is also used as an output by all the different
approximant  (output/input).
\end{itemize}

The input must be composed of a valid thisEvent structure as well as
the  variable deltaT of the PPNparamsStruct. All others variables
of the PPNParamStruc are populated within that function.

\item[\texttt{LALGetOrderFromString()}] convert a string
provided by the \texttt{CoherentGW} structure in order to retrieve the
order of the waveform to generate.

\item[\texttt{LALGetApproximantFromString()}] convert a string
provided by the \texttt{CoherentGW} structure in order to retrieve the
approximant of the waveform to generate.

\item[\texttt{LALGenerateInspiralPopulatePPN()}] Populate the
PPNParamsStruc with the input argument \texttt{thisEvent}. That
structure is used by both inspiral waveforms inject waveforms.

\item[\texttt{LALGenerateInspiralPopulateInspiral()}]  Populate the
InspiralTemplate structure if the model chosen belongs to the
inspiral package.

\end{description}

\subsubsection*{Algorithm}
\noindent None.

\subsubsection*{Notes}
Inject only time-domain waveforms for the time being such as GeneratePPN,
  TaylorT1, TaylorT2, TaylorT3, PadeT1 and EOB , SpinTaylor, PhenSpinTaylorRD.
\subsubsection*{Uses}
\begin{verbatim}
None.
\end{verbatim}

\vfill{\footnotesize\input{GenerateInspiralCV}}
</lalLaTeX>
#endif

#include <lal/LALInspiral.h>
#include <lal/LALStdlib.h>
#include <lal/GenerateInspiral.h>
#include <lal/GeneratePPNInspiral.h>
#include <lal/SeqFactories.h>
#include <lal/Units.h>

NRCSID( GENERATEINSPIRALC,
"$Id$" );

/* <lalVerbatim file="LALGenerateInspiralCP"> */
void
LALGenerateInspiral(
    LALStatus		*status,
    CoherentGW		*waveform,
    SimInspiralTable	*thisEvent,
    PPNParamStruc	*ppnParams
    )
/* </lalVerbatim> */
{
  LALPNOrder        order;              /* Order of the model             */
  Approximant       approximant;        /* And its approximant value      */
  InspiralTemplate  inspiralParams;     /* structure for inspiral package */
  CHAR              warnMsg[1024];

  INITSTATUS(status, "LALGenerateInspiral",GENERATEINSPIRALC);
  ATTATCHSTATUSPTR(status);

  ASSERT(thisEvent, status,
      GENERATEINSPIRALH_ENULL, GENERATEINSPIRALH_MSGENULL);

  /* read the event waveform approximant and order */
  LALGetApproximantFromString(status->statusPtr, thisEvent->waveform,
      &approximant);
  CHECKSTATUSPTR(status);

  LALGetOrderFromString(status->statusPtr, thisEvent->waveform, &order);
  CHECKSTATUSPTR(status);

  /* when entering here, approximant is in principle well defined.  */
  /* We dont need any else if or ABORT in the if statement.         */
  /* Depending on the apporixmant we use inject or inspiral package */
  if ( approximant == GeneratePPN )
  {
    /* fill structure with input parameters */
    LALGenerateInspiralPopulatePPN(status->statusPtr, ppnParams, thisEvent);
    CHECKSTATUSPTR(status);

    /* generate PPN waveform */
    LALGeneratePPNInspiral(status->statusPtr, waveform, ppnParams);
    CHECKSTATUSPTR(status);
  }
  else if ( approximant == AmpCorPPN )
  {
    int i;

    /* fill structure with input parameters */
    LALGenerateInspiralPopulatePPN(status->statusPtr, ppnParams, thisEvent);
    CHECKSTATUSPTR(status);

    /* PPN parameter. */
    ppnParams->ppn = NULL;
    LALSCreateVector( status->statusPtr, &(ppnParams->ppn), order + 1 );
    ppnParams->ppn->length = order + 1;

    ppnParams->ppn->data[0] = 1.0;
    if ( order > 0 )
    {
      ppnParams->ppn->data[1] = 0.0;
      for ( i = 2; i <= (INT4)( order ); i++ )
      {
        ppnParams->ppn->data[i] = 1.0;
      }
    }

    /* generate PPN waveform */
    LALGeneratePPNAmpCorInspiral(status->statusPtr, waveform, ppnParams);
    CHECKSTATUSPTR(status);

    LALSDestroyVector(status->statusPtr, &(ppnParams->ppn) );
    CHECKSTATUSPTR(status);
  }
  else
  {
    inspiralParams.approximant = approximant;
    inspiralParams.order       = order;

    /* We fill ppnParams */
    LALGenerateInspiralPopulatePPN(status->statusPtr, ppnParams, thisEvent);
    CHECKSTATUSPTR(status);

    /* we fill inspiralParams structure as well.*/
    LALGenerateInspiralPopulateInspiral(status->statusPtr, &inspiralParams,
        thisEvent, ppnParams);
    CHECKSTATUSPTR(status);

    /* the waveform generation itself */
    LALInspiralWaveForInjection(status->statusPtr, waveform, &inspiralParams,
        ppnParams);
    /* we populate the simInspiral table with the fFinal needed for
       template normalisation. */
    thisEvent->f_final = inspiralParams.fFinal;
    CHECKSTATUSPTR(status);
  }

  /* If no waveform has been generated. (AmpCorPPN and PhenSpinTaylorRD fill waveform.h) */
  if ( waveform->a == NULL && approximant != AmpCorPPN && approximant != PhenSpinTaylorRD )
  {
    snprintf( warnMsg, sizeof(warnMsg)/sizeof(*warnMsg),
        "No waveform generated (check lower frequency)\n");
    LALInfo( status, warnMsg );
    ABORT( status, LALINSPIRALH_ENOWAVEFORM, LALINSPIRALH_MSGENOWAVEFORM );
  }


  /* If sampling problem. (AmpCorPPN may not be compatible) */
  if ( ppnParams->dfdt > 2.0 && approximant != AmpCorPPN )
  {
    snprintf( warnMsg, sizeof(warnMsg)/sizeof(*warnMsg),
        "Waveform sampling interval is too large:\n"
        "\tmaximum df*dt = %f", ppnParams->dfdt );
    LALInfo( status, warnMsg );
    ABORT( status, GENERATEINSPIRALH_EDFDT, GENERATEINSPIRALH_MSGEDFDT );
  }

  /* Some info should add everything (spin and so on) */
  snprintf( warnMsg, sizeof(warnMsg)/sizeof(*warnMsg),
      "Injected waveform parameters:\n"
      "ppnParams->mTot\t= %"LAL_REAL4_FORMAT"\n"
      "ppnParams->eta\t= %"LAL_REAL4_FORMAT"\n"
      "ppnParams->d\t= %"LAL_REAL4_FORMAT"\n"
      "ppnParams->inc\t= %"LAL_REAL4_FORMAT"\n"
      "ppnParams->phi\t= %"LAL_REAL4_FORMAT"\n"
      "ppnParams->psi\t= %"LAL_REAL4_FORMAT"\n"
      "ppnParams->fStartIn\t= %"LAL_REAL4_FORMAT"\n"
      "ppnParams->fStopIn\t= %"LAL_REAL4_FORMAT"\n"
      "ppnParams->position.longitude\t= %"LAL_REAL8_FORMAT"\n"
      "ppnParams->position.latitude\t= %"LAL_REAL8_FORMAT"\n"
      "ppnParams->position.system\t= %d\n"
      "ppnParams->epoch.gpsSeconds\t= %"LAL_INT4_FORMAT"\n"
      "ppnParams->epoch.gpsNanoSeconds\t= %"LAL_INT4_FORMAT"\n"
      "ppnParams->tC\t= %"LAL_REAL8_FORMAT"\n"
      "ppnParams->dfdt\t =%"LAL_REAL4_FORMAT"\n",
      ppnParams->mTot,
      ppnParams->eta,
      ppnParams->d,
      ppnParams->inc,
      ppnParams->phi,
      ppnParams->psi,
      ppnParams->fStartIn,
      ppnParams->fStopIn,
      ppnParams->position.longitude,
      ppnParams->position.latitude,
      ppnParams->position.system,
      ppnParams->epoch.gpsSeconds,
      ppnParams->epoch.gpsNanoSeconds,
      ppnParams->tc,
      ppnParams->dfdt );
  LALInfo( status, warnMsg );

  DETATCHSTATUSPTR( status );
  RETURN( status );
}


/* <lalVerbatim file="LALGetOrderFromStringCP"> */
void
LALGetOrderFromString(
    LALStatus  *status,
    CHAR       *thisEvent,
    LALPNOrder *order
    )
/* </lalVerbatim> */
{
  CHAR  warnMsg[1024];

  INITSTATUS( status, "LALGetOrderFromString", GENERATEINSPIRALC );
  ATTATCHSTATUSPTR( status );

  ASSERT( thisEvent, status,
      GENERATEINSPIRALH_ENULL, GENERATEINSPIRALH_MSGENULL );

  if ( strstr(thisEvent, "newtonian") )
  {
    *order = LAL_PNORDER_NEWTONIAN;
  }
  else if ( strstr(thisEvent, "oneHalfPN") )
  {
    *order = LAL_PNORDER_HALF;
  }
  else if ( strstr(thisEvent, "onePN") )
  {
    *order = LAL_PNORDER_ONE;
  }
  else if ( strstr(thisEvent, "onePointFivePN") )
  {
    *order = LAL_PNORDER_ONE_POINT_FIVE;
  }
  else if ( strstr(thisEvent, "twoPN") )
  {
    *order = LAL_PNORDER_TWO;
  }
  else if ( strstr(thisEvent, "twoPointFivePN") )
  {
    *order = LAL_PNORDER_TWO_POINT_FIVE;
  }
  else if (strstr(thisEvent, "threePN") )
  {
    *order = LAL_PNORDER_THREE;
  }
  else if ( strstr(thisEvent, 	"threePointFivePN") )
  {
    *order = LAL_PNORDER_THREE_POINT_FIVE;
  }
  else if ( strstr(thisEvent, 	"pseudoFourPN") )
  {
    *order = LAL_PNORDER_PSEUDO_FOUR;
  }
  else
  {
    snprintf( warnMsg, sizeof(warnMsg)/sizeof(*warnMsg),
        "Cannot parse order from string: %s\n", thisEvent );
    LALInfo( status, warnMsg );
    ABORT(status, LALINSPIRALH_EORDER, LALINSPIRALH_MSGEORDER);
  }

  DETATCHSTATUSPTR( status );
  RETURN( status );
}


/* <lalVerbatim file="LALGetApproxFromStringCP"> */
void
LALGetApproximantFromString(
    LALStatus   *status,
    CHAR        *thisEvent,
    Approximant *approximant
    )
/* </lalVerbatim> */
{
  /* Function to search for the approximant into a string */
  CHAR warnMsg[1024];

  INITSTATUS( status, "LALGenerateInspiralGetApproxFromString",
      GENERATEINSPIRALC );
  ATTATCHSTATUSPTR( status );

  ASSERT( thisEvent, status,
      GENERATEINSPIRALH_ENULL, GENERATEINSPIRALH_MSGENULL );

  if ( strstr(thisEvent, "TaylorT1" ) )
  {
    *approximant = TaylorT1;
  }
  else if ( strstr(thisEvent, "TaylorT2" ) )
  {
    *approximant = TaylorT2;
  }
  else if ( strstr(thisEvent, "TaylorT3" ) )
  {
    *approximant = TaylorT3;
  }
  else if ( strstr(thisEvent, "EOBNR" ) )
  {
    *approximant = EOBNR;
  }
  else if ( strstr(thisEvent, "EOB" ) )
  {
    *approximant = EOB;
  }
  else if ( strstr(thisEvent, "PhenSpinTaylorRD" ) )
  {
    *approximant = PhenSpinTaylorRD;
  }
  else if ( strstr(thisEvent, "SpinTaylor" ) )
  {
    *approximant = SpinTaylor;
  }
  else if ( strstr(thisEvent, "PadeT1" ) )
  {
    *approximant = PadeT1;
  }
  else if ( strstr(thisEvent, "AmpCorPPN" ) )
  {
    *approximant = AmpCorPPN;
  }
  else if ( strstr(thisEvent, "GeneratePPN" ) )
  {
    *approximant = GeneratePPN;
  }
  else if ( strstr(thisEvent, "TaylorT4" ) )
  {
    *approximant = TaylorT4;
  }
  else if ( strstr(thisEvent, "NumRel" ) )
  {
    *approximant = NumRel;
  }
  else if ( strstr(thisEvent, "IMRPhenomA" ) )
  {
    *approximant = IMRPhenomA;
  }
  else if ( strstr(thisEvent, "IMRPhenomB" ) )
  {
    *approximant = IMRPhenomB;
  }
  else
  {
    snprintf( warnMsg, sizeof(warnMsg)/sizeof(*warnMsg),
        "Cannot parse approximant from string: %s \n", thisEvent );
    LALInfo( status, warnMsg );
    ABORT( status, LALINSPIRALH_EAPPROXIMANT, LALINSPIRALH_MSGEAPPROXIMANT );
  }

  DETATCHSTATUSPTR( status );
  RETURN( status );
}


/* <lalVerbatim file="LALGenerateInspiralPopulatePPNCP"> */
void
LALGenerateInspiralPopulatePPN(
    LALStatus             *status,
    PPNParamStruc         *ppnParams,
    SimInspiralTable      *thisEvent
    )
/* </lalVerbatim> */
{
  CHAR warnMsg[1024];

  INITSTATUS( status, "LALGenerateInspiralPopulatePPN", GENERATEINSPIRALC );
  ATTATCHSTATUSPTR( status );

  /* input fields */
  ppnParams->mTot     = thisEvent->mass1 + thisEvent->mass2;
  ppnParams->eta      = thisEvent->eta;
  ppnParams->d        = thisEvent->distance* 1.0e6 * LAL_PC_SI; /*in Mpc*/
  ppnParams->inc      = thisEvent->inclination;
  ppnParams->phi      = thisEvent->coa_phase;
  ppnParams->ampOrder = thisEvent->amp_order;

  /* frequency cutoffs */
  if ( thisEvent->f_lower > 0 )
  {
    ppnParams->fStartIn = thisEvent->f_lower;
  }
  else
  {
    snprintf( warnMsg, sizeof(warnMsg)/sizeof(*warnMsg),
        "f_lower must be specified in the injection file generation.\n" );
    LALInfo( status, warnMsg );
    ABORT( status, LALINSPIRALH_EFLOWERINJ, LALINSPIRALH_MSGEFLOWERINJ );
  }
  ppnParams->fStopIn  = -1.0 /
    (6.0 * sqrt(6.0) * LAL_PI * ppnParams->mTot * LAL_MTSUN_SI);

  /* passed fields */
  ppnParams->position.longitude   = thisEvent->longitude;
  ppnParams->position.latitude    = thisEvent->latitude;
  ppnParams->position.system      = COORDINATESYSTEM_EQUATORIAL;
  ppnParams->psi                  = thisEvent->polarization;
  ppnParams->epoch.gpsSeconds     = 0;
  ppnParams->epoch.gpsNanoSeconds = 0;

  DETATCHSTATUSPTR( status );
  RETURN( status );
}


/* <lalVerbatim file="LALGenerateInspiralPopulateInspiralCP"> */
void
LALGenerateInspiralPopulateInspiral(
    LALStatus           *status,
    InspiralTemplate    *inspiralParams,
    SimInspiralTable    *thisEvent,
    PPNParamStruc       *ppnParams
    )

/* </lalVerbatim> */
{
  INITSTATUS( status, "LALGenerateInspiralPopulateInspiral",
      GENERATEINSPIRALC );
  ATTATCHSTATUSPTR( status );

  /* --- Let's fill the inspiral structure now --- */
  inspiralParams->mass1	  =  thisEvent->mass1;  	/* masses 1 */
  inspiralParams->mass2	  =  thisEvent->mass2;  	/* masses 2 */
  inspiralParams->fLower  =  ppnParams->fStartIn; /* lower cutoff frequency */
  inspiralParams->fCutoff = 1./ (ppnParams->deltaT)/2.-1;

  /* -1 to be  in agreement with the inspiral assert. */
  inspiralParams->tSampling	  = 1./ (ppnParams->deltaT); /* sampling*/
  inspiralParams->signalAmplitude = 1.;
  inspiralParams->distance	  =  thisEvent->distance * LAL_PC_SI * 1e6;

  /* distance in Mpc */
  inspiralParams->startTime	  =  0.0;
  inspiralParams->startPhase	  =  thisEvent->coa_phase;
  inspiralParams->startPhase      = 0.0;

  inspiralParams->OmegaS = GENERATEINSPIRAL_OMEGAS;/* EOB 3PN contribution */
  inspiralParams->Theta	 = GENERATEINSPIRAL_THETA; /* EOB 3PN contribution */
  inspiralParams->Zeta2	 = GENERATEINSPIRAL_ZETA2; /* EOB 3PN contribution */

  inspiralParams->alpha	 = -1.;      /* bcv useless for the time being */
  inspiralParams->psi0	 = -1.;      /* bcv useless for the time being */
  inspiralParams->psi3	 = -1.;      /* bcv useless for the time being */
  inspiralParams->alpha1 = -1.;      /* bcv useless for the time being */
  inspiralParams->alpha2 = -1.;      /* bcv useless for the time being */
  inspiralParams->beta	 = -1.;      /* bcv useless for the time being */

  /* inclination of the binary */
  /* inclination cannot be equal to zero for SpinTaylor injections */
  /*if ( inspiralParams->approximant == SpinTaylor && thisEvent->inclination == 0 )
  {
    ABORT( status, GENERATEINSPIRALH_EZERO, GENERATEINSPIRALH_MSGEZERO );
    }*/
  inspiralParams->inclination =  thisEvent->inclination;

  inspiralParams->ieta	    =  1;
  inspiralParams->nStartPad =  0;
  /* increased end padding from zero so that longer waveforms do not
  have errors due to underestimation of number of bins requred */
  inspiralParams->nEndPad   =  16384;

  inspiralParams->massChoice  = m1Andm2;
  inspiralParams->axisChoice  = ppnParams->axisChoice;

  /* spin parameters */
  inspiralParams->sourceTheta = GENERATEINSPIRAL_SOURCETHETA;
  inspiralParams->sourcePhi   = GENERATEINSPIRAL_SOURCEPHI;
  inspiralParams->spin1[0]    = thisEvent->spin1x;
  inspiralParams->spin2[0]    = thisEvent->spin2x;
  inspiralParams->spin1[1]    = thisEvent->spin1y;
  inspiralParams->spin2[1]    = thisEvent->spin2y;
  inspiralParams->spin1[2]    = thisEvent->spin1z;
  inspiralParams->spin2[2]    = thisEvent->spin2z;

  inspiralParams->orbitTheta0 = thisEvent->theta0;
  inspiralParams->orbitPhi0   = thisEvent->phi0;

  DETATCHSTATUSPTR( status );
  RETURN( status );
}<|MERGE_RESOLUTION|>--- conflicted
+++ resolved
@@ -48,11 +48,7 @@
 
 \begin{description}
 \item[\texttt{LALGenerateInspiral()}] create an inspiral binary
-<<<<<<< HEAD
-waveform generated either by the \texttt{inspiral} package (EOB, EOBNR, PadeT1, TaylorT1, TaylorT2, TaylorT3, SpinTaylor, PhenSpinTaylorRd) or the
-=======
 waveform generated either by the \texttt{inspiral} package (EOB, EOBNR, PadeT1, TaylorT1, TaylorT2, TaylorT3, SpinTaylor, PhenSpinTaylorRD) or the
->>>>>>> 7d1518d1
 \texttt{inject} package	(GeneratePPN).	It is used in the module
 \texttt{FindChirpSimulation} in \texttt{findchirp} package.
 
