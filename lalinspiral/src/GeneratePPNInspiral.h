--- conflicted
+++ resolved
@@ -302,15 +302,9 @@
 
 /* <lalVerbatim file="LALInputAxisH">  */
 typedef enum {
-<<<<<<< HEAD
-  OrbitalL,
-  TotalJ,
-  View
-=======
   View,
   OrbitalL,
   TotalJ
->>>>>>> 7d1518d1
  } InputAxis;
 /* </lalVerbatim>  */
 
