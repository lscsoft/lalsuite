--- conflicted
+++ resolved
@@ -335,12 +335,9 @@
 
 # dates should be formatted using: 'date +"%a %b %d %Y"'
 %changelog
-<<<<<<< HEAD
-=======
 * Tue Dec 17 2019 Adam Mercer <adam.mercer@ligo.org> 1.11.5-1
 - O3b point release
 
->>>>>>> 667dfe84
 * Mon Dec 09 2019 Adam Mercer <adam.mercer@ligo.org> 1.11.4-2
 - Packaging updates
 
