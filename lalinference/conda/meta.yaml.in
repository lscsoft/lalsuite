--- conflicted
+++ resolved
@@ -16,11 +16,7 @@
 {% set lalinspiral_version = "1.10.0" %}
 {% set lalmetaio_version = "1.6.0" %}
 {% set lalpulsar_version = "1.18.2" %}
-<<<<<<< HEAD
-{% set lalsimulation_version = "1.10.0" %}
-=======
 {% set lalsimulation_version = "2.0.0" %}
->>>>>>> 9ec0b263
 {% set swig_version = "3.0.9" %}
 
 package:
