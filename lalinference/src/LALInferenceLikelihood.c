--- conflicted
+++ resolved
@@ -1,6 +1,4 @@
-
-
-/*
+/* 
  *  LALInferenceLikelihood.c:  Bayesian Followup likelihood functions
  *
  *  Copyright (C) 2009 Ilya Mandel, Vivien Raymond, Christian Roever,
@@ -205,170 +203,6 @@
  */
 REAL8 LALInferenceZeroLogLikelihood(LALInferenceVariables UNUSED *currentParams, LALInferenceIFOData UNUSED *data, LALInferenceTemplateFunction UNUSED template) {
   return 0.0;
-}
-
-<<<<<<< HEAD
-REAL8 LALInferenceNoiseOnlyLogLikelihood(LALInferenceVariables *currentParams, LALInferenceIFOData *data, LALInferenceTemplateFunction UNUSED template)
-/***************************************************************/
-/* (log-) likelihood function.                                 */
-/* Returns the non-normalised logarithmic likelihood           */
-/* for noise-only models of the data                           */
-/* * * * * * * * * * * * * * * * * * * * * * * * * * * * * * * */
-/* Required (`currentParams') parameters are:                  */
-/*   - "psdscale"  (gslMatrix)                                 */
-/***************************************************************/
-{
-  double diffRe, diffIm, diffSquared;
-  double dataReal, dataImag;
-  REAL8 loglikeli;
-  int i, j, lower, upper, ifo;
-  LALInferenceIFOData *dataPtr;
-  double chisquared;
-  double deltaT, TwoDeltaToverN, deltaF;
-
-  //noise model meta parameters
-  gsl_matrix *lines   = NULL;//pointer to matrix holding line centroids
-  gsl_matrix *widths  = NULL;//pointer to matrix holding line widths
-  gsl_matrix *nparams = NULL;//pointer to matrix holding noise parameters
-
-  gsl_matrix *psdBandsMin  = NULL;//pointer to matrix holding min frequencies for psd model
-  gsl_matrix *psdBandsMax = NULL;//pointer to matrix holding max frequencies for psd model
-
-  int Nblock = 1;            //number of frequency blocks per IFO
-  int Nlines = 1;            //number of lines to be removed
-  int psdFlag;               //flag for including psd fitting
-  int lineFlag;              //flag for excluding lines from integration
-
-  //line removal parameters
-  lineFlag = *((INT4 *)LALInferenceGetVariable(currentParams, "removeLinesFlag"));
-  if(lineFlag)
-  {
-    //Add line matrices to variable lists
-    lines  = *(gsl_matrix **)LALInferenceGetVariable(currentParams, "line_center");
-    widths = *(gsl_matrix **)LALInferenceGetVariable(currentParams, "line_width");
-    Nlines = (int)lines->size2;
-  }
-  int lines_array[Nlines];
-  int widths_array[Nlines];
-
-  //check if psd parameters are included in the model
-  psdFlag = *((INT4 *)LALInferenceGetVariable(currentParams, "psdScaleFlag"));
-  if(psdFlag)
-  {
-    //if so, store current noise parameters in easily accessible matrix
-    nparams = *((gsl_matrix **)LALInferenceGetVariable(currentParams, "psdscale"));
-    Nblock = (int)nparams->size2;
-
-    psdBandsMin = *((gsl_matrix **)LALInferenceGetVariable(currentParams, "psdBandsMin"));
-    psdBandsMax = *((gsl_matrix **)LALInferenceGetVariable(currentParams, "psdBandsMax"));
-
-  }
-  double alpha[Nblock];
-  double lnalpha[Nblock];
-
-  double psdBandsMin_array[Nblock];
-  double psdBandsMax_array[Nblock];
-
-  chisquared = 0.0;
-  /* loop over data (different interferometers): */
-  dataPtr = data;
-  ifo=0;
-
-  while (dataPtr != NULL) {
-    /* The parameters the Likelihood function can handle by itself   */
-    /* (and which shouldn't affect the template function) are        */
-    /* sky location (ra, dec), polarisation and signal arrival time. */
-    /* Note that the template function shifts the waveform to so that*/
-    /* t_c corresponds to the "time" parameter in                    */
-    /* IFOdata->modelParams (set, e.g., from the trigger value).     */
-
-    /* Reset log-likelihood */
-    dataPtr->loglikelihood = 0.0;
-
-    /* determine frequency range & loop over frequency bins: */
-    deltaT = dataPtr->timeData->deltaT;
-    deltaF = 1.0 / (((double)dataPtr->timeData->data->length) * deltaT);
-
-    lower = (UINT4)ceil(dataPtr->fLow / deltaF);
-    upper = (UINT4)floor(dataPtr->fHigh / deltaF);
-    TwoDeltaToverN = 2.0 * deltaT / ((double) dataPtr->timeData->data->length);
-
-    //Set up noise PSD meta parameters
-    for(i=0; i<Nblock; i++)
-    {
-      if(psdFlag)
-      {
-        alpha[i]   = gsl_matrix_get(nparams,ifo,i);
-        lnalpha[i] = log(alpha[i]);
-
-        psdBandsMin_array[i] = gsl_matrix_get(psdBandsMin,ifo,i);
-        psdBandsMax_array[i] = gsl_matrix_get(psdBandsMax,ifo,i);
-
-      }
-      else
-      {
-        alpha[i]=1.0;
-        lnalpha[i]=0.0;
-      }
-    }
-
-    //Set up psd line arrays
-    for(j=0;j<Nlines;j++)
-    {
-      if(lineFlag)
-      {
-
-        //find range of fourier fourier bins which are excluded from integration
-        lines_array[j]  = (int)gsl_matrix_get(lines,ifo,j);
-        widths_array[j] = (int)gsl_matrix_get(widths,ifo,j);
-      }
-      else
-      {
-        lines_array[j]=0;
-        widths_array[j]=0;
-      }
-    }
-
-    for (i=lower; i<=upper; ++i)
-    {
-
-      dataReal     = creal(dataPtr->freqData->data->data[i]) / deltaT;
-      dataImag     = cimag(dataPtr->freqData->data->data[i]) / deltaT;
-      
-      /* compute squared difference & 'chi-squared': */
-      diffRe       = dataReal;         // Difference in real parts...
-      diffIm       = dataImag;         // ...and imaginary parts, and...
-      diffSquared  = diffRe*diffRe + diffIm*diffIm ;  // ...squared difference of the 2 complex figures.
-      
-      REAL8 temp = ((TwoDeltaToverN * diffSquared) / dataPtr->oneSidedNoisePowerSpectrum->data->data[i]);
-
-      /* Add noise PSD parameters to the model */
-      if(psdFlag)
-      {
-        for(j=0; j<Nblock; j++)
-        {
-            if (i >= psdBandsMin_array[j] && i <= psdBandsMax_array[j])
-            {
-                temp  /= alpha[j];
-                temp  += lnalpha[j];
-            }
-        }
-      }
-
-      /*only sum over bins which are outside of excluded regions */
-      if(LALInferenceLineSwitch(lineFlag, Nlines, lines_array, widths_array, i))
-      {
-        chisquared  += temp;
-        dataPtr->loglikelihood -= temp;
-      }
-      
-     }
-    ifo++; //increment IFO counter for noise parameters
-    dataPtr = dataPtr->next;
-  }
-
-  loglikeli = -1.0 * chisquared; // note (again): the log-likelihood is unnormalised!
-  return(loglikeli);
 }
 
 REAL8 LALInferenceROQLogLikelihood(LALInferenceVariables *currentParams, LALInferenceIFOData * data, 
@@ -554,8 +388,6 @@
   return(loglikeli);
 }
 
-=======
->>>>>>> 188b1ce1
 REAL8 LALInferenceUndecomposedFreqDomainLogLikelihood(LALInferenceVariables *currentParams, LALInferenceIFOData * data, 
                               LALInferenceTemplateFunction templt)
 /***************************************************************/
