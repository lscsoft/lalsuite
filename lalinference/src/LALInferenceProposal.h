<<<<<<< HEAD
/* 
 *  LALInferenceProposal.h:  Bayesian Followup, jump proposals.
 *
 *  Copyright (C) 2011 Ilya Mandel, Vivien Raymond, Christian Roever,
 *  Marc van der Sluys, John Veitch, Will M. Farr
=======
/*
 * 
 *  LALInferenceProposal:             LALInference Proposal functions       
 *  include/LALInferenceProposal.h:   main header file
 *
 *  Copyright (C) 2009 Ilya Mandel, Vivien Raymond, Christian Roever, Marc van der Sluys and John Veitch
>>>>>>> db8984fd
 *
 *
 *  This program is free software; you can redistribute it and/or modify
 *  it under the terms of the GNU General Public License as published by
 *  the Free Software Foundation; either version 2 of the License, or
 *  (at your option) any later version.
 *
 *  This program is distributed in the hope that it will be useful,
 *  but WITHOUT ANY WARRANTY; without even the implied warranty of
 *  MERCHANTABILITY or FITNESS FOR A PARTICULAR PURPOSE.  See the
 *  GNU General Public License for more details.
 *
 *  You should have received a copy of the GNU General Public License
 *  along with with program; see the file COPYING. If not, write to the
 *  Free Software Foundation, Inc., 59 Temple Place, Suite 330, Boston,
 *  MA  02111-1307  USA
 */

/**
<<<<<<< HEAD
 * \author Ilya Mandel, Vivien Raymond, Christian Roever, Marc van der Sluys, John Veitch, and Will M. Farr.
 * \date 2011
 * \file
 * \ingroup LALInference
 * \brief Jump proposals for exploring the GW signal parameter space. 
 *
 * For exploring the parameter space of GW signals, it is convenient
 * to use many different types of jumps.  For example, we supply in
 * this module proposals that change one parameter at a time, based on
 * a gaussian distribution centered at the current value with a fixed
 * width; proposals that change a combination of parameters along a
 * one-dimensional curve in parameter space; proposals that change a
 * combination of parameters along a sub-manifold of parameter space;
 * and proposals that change all parameters at once, attempting to
 * generate a jump along the directions in parameter space
 * corresponding to eigenvectors of the covariance matrix; etc.
 *
 * Good jump proposals involve a combination of moves, or
 * sub-proposals, chosen with various weights.  Having such a combined
 * jump proposal can cause difficulties with standard Metropolis
 * sampling in an MCMC, depending on how the combined proposal is
 * implemented.  The reason involves the ratio of forward to backward
 * jump probabilities that is used in the acceptance probability for a
 * jump in Metropolis sampling.  Many proposals are symmetric, having
 * equal forward and backward jump probabilities, but not all.
 *
 * If the combined proposal is implemented as a random choice among a
 * list of sub-proposals, then the proper jump probability is a
 * combination of the jump probabilities from all sub-propsals.  That
 * is, to properly compute the jump probability for such a combined
 * proposal, every sub-proposal---whether it individually is symmetric
 * or not---must be queried after each jump for its individual jump
 * probability, and these must be combined into the correct jump
 * probability for the overall proposal.  The situation becomes even
 * more complex when the sub-proposals act on sub-manifolds of
 * parameter space of differing dimensions, because then the
 * individual proposal jump probabilities involve varying numbers of
 * delta-functions that act to restrict the support of the jump
 * probability to the proper sub-manifold.  Ugh.
 *
 * We avoid this problem by implementing our combined proposal as a
 * cyclic sequence of sub-proposals.  At each MCMC step, only one of
 * the sub-proposals is used, and therefore only this proposal's jump
 * probability is relevant to the computation of the forward and
 * backward jump probabilities.  At the next step, the next proposal
 * in the cycle is called, etc.  The LALInferenceCyclicProposal()
 * function implements this procedure.  To add a number of copies of a
 * proposal function to the end of the cycle, use
 * LALInferenceAddProposalToCycle(); once all desired sub-proposals
 * are added to the cycle, call LALInferenceRandomizeProposalCycle()
 * in order to ensure that the ordering of the sub-proposals is
 * random.
=======
 * \file LALInferenceProposal.h
 * \brief LALInference Proposal functions for use in algorithms.
 * \ingroup LALInference
 * 
 * LALInference is a Bayesian analysis toolkit for use with LAL. It contains
 * common requirements for Bayesian codes such as Likelihood functions, data
 * handling routines, MCMC and Nested Sampling algorithms and a template generation
 * interface to the LALInspiral package.
 * 
 * This file contains jump proposals for use with LALInference. Supported jump types
 * include:
 * covariance-matrix, adaptive, differential evolution, distance-inclination, etc
 * 
 * 
 */




/* PTMCMC algorithm defined using the LALInference
 * Infrastructure. This code should be independent of choice
 * of model. Provided are a LALAlgorithm function and a 
 * LALEvolveOneStepFunction which implement the evidence
 * calculation
>>>>>>> db8984fd
 */

#ifndef LALInferenceProposal_h
#define LALInferenceProposal_h

#include <lal/LALInference.h>

/** The name of the variable that holds the vector of single-parameter
    jump widths. */
extern const char *LALInferenceSigmaJumpName;

/** Adds \a weight copies of the proposal \a prop to the end of the
    proposal cycle. 

    After adding all desired sub-proposals, call
    LALInferenceRandomizeProposalCycle() to randomize the order of
    sub-proposal application. */
void
LALInferenceAddProposalToCycle(LALInferenceRunState *runState, LALInferenceProposalFunction *prop, UINT4 weight);

/** Randomizes the order of the proposals in the proposal cycle. */
void 
LALInferenceRandomizeProposalCycle(LALInferenceRunState *runState);

<<<<<<< HEAD
/** Proposes a jump from the next proposal in the proposal cycle.*/
void
LALInferenceCyclicProposal(LALInferenceRunState *runState, LALInferenceVariables *proposedParams);
=======
/** Wrapper for PTMCMCLALProposal that sets certains variables used in the MCMC code that aren't in the NS code */
void NSWrapMCMCLALProposal(LALInferenceRunState *runState, LALInferenceVariables *proposedParams);

void PTMCMCLALProposal(LALInferenceRunState *runState, LALInferenceVariables *proposedParams);
void PTMCMCLALBlockProposal(LALInferenceRunState *runState, LALInferenceVariables *proposedParams);
void PTMCMCLALSingleProposal(LALInferenceRunState *runState, LALInferenceVariables *proposedParams);
>>>>>>> db8984fd

/** Completely remove the current proposal cycle, freeing the associated memory. */
void
LALInferenceDeleteProposalCycle(LALInferenceRunState *runState);

/** A reasonable default proposal.  Uses adaptation if the --adapt
    command-line flag active. */
void LALInferenceDefaultProposal(LALInferenceRunState *runState, LALInferenceVariables *proposedParams);

/** Non-adaptive, sigle-variable update proposal with reasonable
    widths in each dimension. */
void LALInferenceSingleProposal(LALInferenceRunState *runState, LALInferenceVariables *proposedParams);

/** Like LALInferenceSingleProposal() but will use adaptation if the
    --adapt command-line flag given. */
void LALInferenceSingleAdaptProposal(LALInferenceRunState *runState, LALInferenceVariables *proposedParams);

/** Flip inclination about observing plane (iota -> Pi - iota) */
void LALInferenceInclinationFlip(LALInferenceRunState *runState, LALInferenceVariables *proposedParams);

/* Rotate one or both spins about L. */
void LALInferenceRotateSpins(LALInferenceRunState *runState, LALInferenceVariables *proposedParams);

/* Increment orbital phase by Pi */
void LALInferenceOrbitalPhaseJump(LALInferenceRunState *runState, LALInferenceVariables *proposedParams);

/* Choose a random covariance matrix eigenvector to jump along. */
void LALInferenceCovarianceEigenvectorJump(LALInferenceRunState *runState, LALInferenceVariables *proposedParams);

/* Jump around by 0.01 radians in angle on the sky */
<<<<<<< HEAD
void LALInferenceSkyLocWanderJump(LALInferenceRunState *runState, LALInferenceVariables *proposedParams);
=======
void PTMCMCLALInferenceSkyLocWanderJump(LALInferenceRunState *runState, LALInferenceVariables *proposedParams);

void PTMCMCLALInferenceRotateSky(LALInferenceRunState *state,LALInferenceVariables *parameter);
INT4 PTMCMCLALInferenceReflectDetPlane(LALInferenceRunState *state,LALInferenceVariables *parameter);
>>>>>>> db8984fd

void LALInferenceAdaptationProposal(LALInferenceRunState *runState, LALInferenceVariables *proposedParams);
void LALInferenceAdaptationSingleProposal(LALInferenceRunState *runState, LALInferenceVariables *proposedParams);

/* Differential evolution */
void LALInferenceDifferentialEvolutionFull(LALInferenceRunState *state, LALInferenceVariables *proposedParams);
void LALInferenceDifferentialEvolutionNames(LALInferenceRunState *state, LALInferenceVariables *proposedParams, const char *names[]);
void LALInferenceDifferentialEvolutionMasses(LALInferenceRunState *state, LALInferenceVariables *proposedParams);
void LALInferenceDifferentialEvolutionAmp(LALInferenceRunState *state, LALInferenceVariables *proposedParams);
void LALInferenceDifferentialEvolutionSpins(LALInferenceRunState *state, LALInferenceVariables *proposedParams);
void LALInferenceDifferentialEvolutionSky(LALInferenceRunState *state, LALInferenceVariables *proposedParams);

/*draws a value from the prior, uniformly in individual parameters used for jumps.*/
void LALInferenceDrawFromPrior(LALInferenceRunState *runState, LALInferenceVariables *proposedParams);
/*draws a value from the prior, using Von Neumann rejection sampling.*/
void LALInferenceDrawUniformlyFromPrior(LALInferenceRunState *runState, LALInferenceVariables *proposedParams);
// Von Neumann rejection sampler for the prior !!
//void VNRPriorOneStep(LALInferenceRunState *runState);

void NSFillMCMCVariables(LALInferenceVariables *proposedParams);

#endif
<|MERGE_RESOLUTION|>--- conflicted
+++ resolved
@@ -1,17 +1,8 @@
-<<<<<<< HEAD
 /* 
  *  LALInferenceProposal.h:  Bayesian Followup, jump proposals.
  *
  *  Copyright (C) 2011 Ilya Mandel, Vivien Raymond, Christian Roever,
  *  Marc van der Sluys, John Veitch, Will M. Farr
-=======
-/*
- * 
- *  LALInferenceProposal:             LALInference Proposal functions       
- *  include/LALInferenceProposal.h:   main header file
- *
- *  Copyright (C) 2009 Ilya Mandel, Vivien Raymond, Christian Roever, Marc van der Sluys and John Veitch
->>>>>>> db8984fd
  *
  *
  *  This program is free software; you can redistribute it and/or modify
@@ -31,7 +22,6 @@
  */
 
 /**
-<<<<<<< HEAD
  * \author Ilya Mandel, Vivien Raymond, Christian Roever, Marc van der Sluys, John Veitch, and Will M. Farr.
  * \date 2011
  * \file
@@ -84,32 +74,6 @@
  * are added to the cycle, call LALInferenceRandomizeProposalCycle()
  * in order to ensure that the ordering of the sub-proposals is
  * random.
-=======
- * \file LALInferenceProposal.h
- * \brief LALInference Proposal functions for use in algorithms.
- * \ingroup LALInference
- * 
- * LALInference is a Bayesian analysis toolkit for use with LAL. It contains
- * common requirements for Bayesian codes such as Likelihood functions, data
- * handling routines, MCMC and Nested Sampling algorithms and a template generation
- * interface to the LALInspiral package.
- * 
- * This file contains jump proposals for use with LALInference. Supported jump types
- * include:
- * covariance-matrix, adaptive, differential evolution, distance-inclination, etc
- * 
- * 
- */
-
-
-
-
-/* PTMCMC algorithm defined using the LALInference
- * Infrastructure. This code should be independent of choice
- * of model. Provided are a LALAlgorithm function and a 
- * LALEvolveOneStepFunction which implement the evidence
- * calculation
->>>>>>> db8984fd
  */
 
 #ifndef LALInferenceProposal_h
@@ -134,18 +98,9 @@
 void 
 LALInferenceRandomizeProposalCycle(LALInferenceRunState *runState);
 
-<<<<<<< HEAD
 /** Proposes a jump from the next proposal in the proposal cycle.*/
 void
 LALInferenceCyclicProposal(LALInferenceRunState *runState, LALInferenceVariables *proposedParams);
-=======
-/** Wrapper for PTMCMCLALProposal that sets certains variables used in the MCMC code that aren't in the NS code */
-void NSWrapMCMCLALProposal(LALInferenceRunState *runState, LALInferenceVariables *proposedParams);
-
-void PTMCMCLALProposal(LALInferenceRunState *runState, LALInferenceVariables *proposedParams);
-void PTMCMCLALBlockProposal(LALInferenceRunState *runState, LALInferenceVariables *proposedParams);
-void PTMCMCLALSingleProposal(LALInferenceRunState *runState, LALInferenceVariables *proposedParams);
->>>>>>> db8984fd
 
 /** Completely remove the current proposal cycle, freeing the associated memory. */
 void
@@ -176,14 +131,7 @@
 void LALInferenceCovarianceEigenvectorJump(LALInferenceRunState *runState, LALInferenceVariables *proposedParams);
 
 /* Jump around by 0.01 radians in angle on the sky */
-<<<<<<< HEAD
 void LALInferenceSkyLocWanderJump(LALInferenceRunState *runState, LALInferenceVariables *proposedParams);
-=======
-void PTMCMCLALInferenceSkyLocWanderJump(LALInferenceRunState *runState, LALInferenceVariables *proposedParams);
-
-void PTMCMCLALInferenceRotateSky(LALInferenceRunState *state,LALInferenceVariables *parameter);
-INT4 PTMCMCLALInferenceReflectDetPlane(LALInferenceRunState *state,LALInferenceVariables *parameter);
->>>>>>> db8984fd
 
 void LALInferenceAdaptationProposal(LALInferenceRunState *runState, LALInferenceVariables *proposedParams);
 void LALInferenceAdaptationSingleProposal(LALInferenceRunState *runState, LALInferenceVariables *proposedParams);
@@ -197,12 +145,14 @@
 void LALInferenceDifferentialEvolutionSky(LALInferenceRunState *state, LALInferenceVariables *proposedParams);
 
 /*draws a value from the prior, uniformly in individual parameters used for jumps.*/
-void LALInferenceDrawFromPrior(LALInferenceRunState *runState, LALInferenceVariables *proposedParams);
+void LALInferenceMCMCDrawFromPrior(LALInferenceRunState *runState, LALInferenceVariables *proposedParams);
 /*draws a value from the prior, using Von Neumann rejection sampling.*/
 void LALInferenceDrawUniformlyFromPrior(LALInferenceRunState *runState, LALInferenceVariables *proposedParams);
 // Von Neumann rejection sampler for the prior !!
 //void VNRPriorOneStep(LALInferenceRunState *runState);
 
+/* Nested sampling wrappers. */
 void NSFillMCMCVariables(LALInferenceVariables *proposedParams);
+void NSWrapMCMCLALProposal(LALInferenceRunState *runState, LALInferenceVariables *proposedParams);
 
 #endif
