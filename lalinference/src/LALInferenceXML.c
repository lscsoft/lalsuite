/*
 *  Copyright (C) 2011 John Veitch
 *
 *  This program is free software; you can redistribute it and/or modify
 *  it under the terms of the GNU General Public License as published by
 *  the Free Software Foundation; either version 2 of the License, or
 *  (at your option) any later version.
 *
 *  This program is distributed in the hope that it will be useful,
 *  but WITHOUT ANY WARRANTY; without even the implied warranty of
 *  MERCHANTABILITY or FITNESS FOR A PARTICULAR PURPOSE.  See the
 *  GNU General Public License for more details.
 *
 *  You should have received a copy of the GNU General Public License
 *  along with with program; see the file COPYING. If not, write to the
 *  Free Software Foundation, Inc., 59 Temple Place, Suite 330, Boston,
 *  MA  02111-1307  USA
 */

#include <string.h>

#include <lal/XLALError.h>

#include <lal/LALInferenceXML.h>

#define INT4STR_MAXLEN          15
#define REAL8STR_MAXLEN         25
#define NAMESTR_MAXLEN          256

/**
 * \brief Serializes an array of \c LALInferenceVariables into a VOTable XML %node
 *
 * This function takes a \c LALInferenceVariables structure and serializes it into a VOTable
 * \c RESOURCE %node identified by the given name. The returned \c xmlNode can then be
 * embedded into an existing %node hierarchy or turned into a full VOTable document.
 * A VOTable Table element is returned, with fixed variables as PARAMs and the varying ones as FIELDs.
 *
 * \param varsArray [in] Pointer to an array of \c LALInferenceVariables structures to be serialized
 * \param N [in] Number of items in the array
 * \param tablename UNDOCUMENTED
 *
 * \return A pointer to a \c xmlNode that holds the VOTable fragment that represents
 * the \c LALInferenceVariables array.
 * In case of an error, a null-pointer is returned.\n
 * \b Important: the caller is responsible to free the allocated memory (when the
 * fragment isn't needed anymore) using \c xmlFreeNode. Alternatively, \c xmlFreeDoc
 * can be used later on when the returned fragment has been embedded in a XML document.
 *
 * \sa XLALCreateVOTParamNode
 * \sa XLALCreateVOTResourceNode
 *
 * \author John Veitch
 *
 */
xmlNodePtr XLALInferenceVariablesArray2VOTTable(LALInferenceVariables * const *const varsArray, UINT4 N, const char *tablename)
{
  xmlNodePtr fieldNodeList=NULL;
  xmlNodePtr paramNodeList=NULL;
  xmlNodePtr xmlTABLEDATAnode=NULL;
  xmlNodePtr VOTtableNode=NULL;
  xmlNodePtr tmpNode=NULL;
  xmlNodePtr field_ptr,param_ptr;
  LALInferenceVariableItem *varitem=NULL;
  void **valuearrays=NULL;
  UINT4 Nfields=0,i,j;
  int err;

  
	/* Sanity check input */
	if(!varsArray) {
		XLALPrintError("Received null varsArray pointer");
		XLAL_ERROR_NULL(XLAL_EFAULT);
	}
	if(N==0) return(NULL);
	
	field_ptr=fieldNodeList;
	param_ptr=paramNodeList;
	
    /* Build a list of PARAM and FIELD elements */
    for(varitem=varsArray[0]->head;varitem;varitem=varitem->next)
	{
		switch(varitem->vary){
			case LALINFERENCE_PARAM_LINEAR:
			case LALINFERENCE_PARAM_CIRCULAR:
			case LALINFERENCE_PARAM_OUTPUT:
			{
				tmpNode=LALInferenceVariableItem2VOTFieldNode(varitem);
				if(!tmpNode) {
					XLALPrintWarning ("%s: xmlAddNextSibling() failed to add field node for %s.\n", __func__, varitem->name );
					//XLAL_ERROR_NULL(XLAL_EFAILED);
					continue;
				}
				if(field_ptr) field_ptr=xmlAddNextSibling(field_ptr,tmpNode);
				else {field_ptr=tmpNode; fieldNodeList=field_ptr;}
				Nfields++;
				break;
			}
			case LALINFERENCE_PARAM_FIXED:
			{
				tmpNode=LALInferenceVariableItem2VOTParamNode(varitem);
				if(!tmpNode) {
					XLALPrintWarning ("%s: xmlAddNextSibling() failed to add param node for %s.\n", __func__, varitem->name );
					//XLAL_ERROR_NULL(XLAL_EFAILED);
					continue;
				}
				if(param_ptr) param_ptr=xmlAddNextSibling(param_ptr,tmpNode);
				else {param_ptr=tmpNode; paramNodeList=param_ptr;}
				break;
			}
			default: 
			{
				XLALPrintWarning("Unknown param vary type");
			}
		}
	}
    valuearrays=XLALCalloc(Nfields,sizeof(void *));
    VOTABLE_DATATYPE *dataTypes=XLALCalloc(Nfields,sizeof(VOTABLE_DATATYPE));
    /* Build array of DATA for fields */
	xmlNodePtr node;
	for(j=0,node=fieldNodeList;node;node=xmlNextElementSibling(node))
	{
		varitem=LALInferenceGetItem(varsArray[0],(char *)xmlGetProp(node,CAST_CONST_XMLCHAR("name")));
		switch(varitem->vary){
			case LALINFERENCE_PARAM_LINEAR:
			case LALINFERENCE_PARAM_CIRCULAR:
			case LALINFERENCE_PARAM_OUTPUT:
			{
				UINT4 typesize = LALInferenceTypeSize[LALInferenceGetVariableType(varsArray[0],varitem->name)];
				valuearrays[j]=XLALCalloc(N,typesize);
				dataTypes[j]=LALInferenceVariableType2VOT(varitem->type);
				for(i=0;i<N;i++)
					memcpy((char *)valuearrays[j]+i*typesize,LALInferenceGetVariable(varsArray[i],varitem->name),typesize);
				j++;
			}	
			default:
				continue;
		}
	}

	if(Nfields>0)
	{
			UINT4 row,col;
			/* create TABLEDATA node */
			if ( ( xmlTABLEDATAnode = xmlNewNode ( NULL, CAST_CONST_XMLCHAR("TABLEDATA") ))== NULL ) {
					XLALPrintError ("%s: xmlNewNode() failed to create 'TABLEDATA' node.\n", __func__ );
					err = XLAL_ENOMEM;
					goto failed;
			}
			/* ---------- loop over data-arrays and generate each table-row */
			for ( row = 0; row < N; row ++ )
			{
					/* create TR node */
					xmlNodePtr xmlThisRowNode = NULL;
					if ( (xmlThisRowNode = xmlNewNode ( NULL, CAST_CONST_XMLCHAR("TR") )) == NULL ) {
							XLALPrintError ("%s: xmlNewNode() failed to create new 'TR' node.\n", __func__ );
							err = XLAL_EFAILED;
							goto failed;
					}
					if ( xmlAddChild(xmlTABLEDATAnode, xmlThisRowNode ) == NULL ) {
							XLALPrintError ("%s: failed to insert 'TR' node into 'TABLEDATA' node.\n", __func__ );
							err = XLAL_EFAILED;
							goto failed;
					}

					/* ----- loop over columns and generate each table element */
					for ( col = 0; col < Nfields; col ++ )
					{
							/* create TD node */
							xmlNodePtr xmlThisEntryNode = NULL;
							if ( (xmlThisEntryNode = xmlNewNode ( NULL, CAST_CONST_XMLCHAR("TD") )) == NULL ) {
									XLALPrintError ("%s: xmlNewNode() failed to create new 'TD' node.\n", __func__ );
									err = XLAL_EFAILED;
									goto failed;
							}
							if ( xmlAddChild(xmlThisRowNode, xmlThisEntryNode ) == NULL ) {
									XLALPrintError ("%s: failed to insert 'TD' node into 'TR' node.\n", __func__ );
									err = XLAL_EFAILED;
									goto failed;
							}

							const char* tmptxt;
							if ( (tmptxt = XLALVOTprintfFromArray ( dataTypes[col], NULL, valuearrays[col], row )) == NULL ){
									XLALPrintError ("%s: XLALVOTprintfFromArray() failed for row = %d, col = %d. errno = %d.\n", __func__, row, col, xlalErrno );
									err = XLAL_EFUNC;
									goto failed;
							}

							xmlNodePtr xmlTextNode;
							if ( (xmlTextNode = xmlNewText (CAST_CONST_XMLCHAR(tmptxt) )) == NULL ) {
									XLALPrintError("%s: xmlNewText() failed to turn text '%s' into node\n", __func__, tmptxt );
									err = XLAL_EFAILED;
									goto failed;
							}
							if ( xmlAddChild(xmlThisEntryNode, xmlTextNode ) == NULL ) {
									XLALPrintError ("%s: failed to insert text-node node into 'TD' node.\n", __func__ );
									err = XLAL_EFAILED;
									goto failed;
							}

					} /* for col < numFields */

			} /* for row < numRows */
	}
  
  /* Create a TABLE from the FIELDs, PARAMs, and TABLEDATA nodes */
  VOTtableNode= XLALCreateVOTTableNode (tablename, fieldNodeList, paramNodeList, xmlTABLEDATAnode );
  
  return(VOTtableNode);
  
  failed:
      XLAL_ERROR_NULL ( err );

  return(NULL);
  
}

xmlNodePtr XLALInferenceStateVariables2VOTResource(LALInferenceRunState *const state, const char *name)
{
	xmlNodePtr algNode=NULL;
	xmlNodePtr priorNode=NULL;
<<<<<<< HEAD
	//xmlNodePtr propNode=NULL;
	xmlNodePtr resNode=NULL;
	/* Serialise various params to VOT Table nodes */
	resNode=XLALCreateVOTResourceNode("lalinference:state",name,NULL);
	
	algNode=XLALCreateVOTTableNode("Algorithm Params",XLALInferenceVariables2VOTParamNode(state->algorithmParams),NULL);
	xmlNewProp(algNode, CAST_CONST_XMLCHAR("utype"), CAST_CONST_XMLCHAR("lalinference:state:algorithmparams"));
	if(algNode) xmlAddChild(resNode,algNode);
	priorNode=XLALCreateVOTTableNode("Prior Arguments",XLALInferenceVariables2VOTParamNode(state->priorArgs),NULL);
	xmlNewProp(priorNode, CAST_CONST_XMLCHAR("utype"), CAST_CONST_XMLCHAR("lalinference:state:priorparams"));
	if(priorNode) xmlAddChild(resNode,priorNode);
	/* Disabled for new struct */
    /*
    propNode=XLALCreateVOTTableNode("Proposal Arguments",XLALInferenceVariables2VOTParamNode(state->proposalArgs),NULL);
	xmlNewProp(propNode, CAST_CONST_XMLCHAR("utype"), CAST_CONST_XMLCHAR("lalinference:state:proposalparams"));
	if(propNode) xmlAddChild(resNode,propNode);
    */
=======
	xmlNodePtr resNode=NULL;
	/* Serialise various params to VOT Table nodes */
	resNode=XLALCreateVOTResourceNode("lalinference:state",name,NULL);
	algNode=XLALInferenceVariablesArray2VOTTable(&(state->algorithmParams),1, "Algorithm Params");
	if(algNode) {
		xmlNewProp(algNode, CAST_CONST_XMLCHAR("utype"), CAST_CONST_XMLCHAR("lalinference:state:algorithmparams"));
		xmlAddChild(resNode,algNode);
	}
	priorNode=XLALInferenceVariablesArray2VOTTable(&(state->priorArgs),1,"Prior Arguments");
    if(priorNode){
		xmlNewProp(priorNode, CAST_CONST_XMLCHAR("utype"), CAST_CONST_XMLCHAR("lalinference:state:priorparams"));
		xmlAddChild(resNode,priorNode);
	}
>>>>>>> 286a19dc
	return(resNode);

}

/**
 * \brief Serializes a \c LALInferenceVariables structure into a VOTable XML %node
 *
 * This function takes a \c LALInferenceVariables structure and serializes it into a VOTable
 * \c PARAM %node identified by the given name. The returned \c xmlNode can then be
 * embedded into an existing %node hierarchy or turned into a full VOTable document.
 *
 * \param vars [in] Pointer to the \c LALInferenceVariables structure to be serialized
 *
 * \return A pointer to a \c xmlNode that holds the VOTable fragment that represents
 * the \c LALInferenceVariables structure.
 * In case of an error, a null-pointer is returned.\n
 * \b Important: the caller is responsible to free the allocated memory (when the
 * fragment isn't needed anymore) using \c xmlFreeNode. Alternatively, \c xmlFreeDoc
 * can be used later on when the returned fragment has been embedded in a XML document.
 *
 * \sa LALInferenceVariableItem2VOTParamNode
 *
 * \author John Veitch
 *
 */
xmlNodePtr XLALInferenceVariables2VOTParamNode (LALInferenceVariables *const vars)
{
  
  /* set up local variables */
  /*const char *fn = __func__;*/
  xmlNodePtr xmlChildNodeList = NULL;
  xmlNodePtr xmlChild;
  LALInferenceVariableItem *marker=vars->head;
  
  /* Walk through the LALInferenceVariables adding each one */
  while(marker){
    xmlChild = (LALInferenceVariableItem2VOTParamNode(marker));
    marker=marker->next;
    if(!xmlChild) {
					/* clean up */
					/* if(xmlChildNodeList) xmlFreeNodeList(xmlChildNodeList); */
					XLALPrintWarning("Couldn't create PARAM node for %s\n", marker->name);
					/* XLAL_ERROR_NULL(fn, XLAL_EFAILED); */
					continue;
    }
    if(!xmlChildNodeList) xmlChildNodeList=xmlChild;
    else xmlAddSibling(xmlChildNodeList,xmlChild);
    
  }
  return(xmlChildNodeList);
}

/**
 * \brief Serializes a \c LALInferenceVariableItem structure into a VOTable XML %node
 *
 * This function takes a \c LALInferenceVariableItem structure and serializes it into a VOTable
 * \c FIELD %node identified by the given name. The returned \c xmlNode can then be
 * embedded into an existing %node hierarchy or turned into a full VOTable document.
 *
 * \param varitem [in] Pointer to the \c LALInferenceVariables structure to be serialized
 *
 * \return A pointer to a \c xmlNode that holds the VOTable fragment that represents
 * the \c LALInferenceVariableItem structure.
 * In case of an error, a null-pointer is returned.\n
 * \b Important: the caller is responsible to free the allocated memory (when the
 * fragment isn't needed anymore) using \c xmlFreeNode. Alternatively, \c xmlFreeDoc
 * can be used later on when the returned fragment has been embedded in a XML document.
 *
 * \sa XLALCreateVOTParamNode
 *
 * \author John Veitch\n
 *
 */

xmlNodePtr LALInferenceVariableItem2VOTFieldNode(LALInferenceVariableItem *const varitem)
{
  VOTABLE_DATATYPE vo_type;
  CHAR *unitName={0};
  
  /* Special case for matrix */
  if(varitem->type==LALINFERENCE_gslMatrix_t)
    return(XLALgsl_matrix2VOTNode(*(gsl_matrix **)varitem->value, varitem->name, unitName));
	
	/* Special case for string */
	if(varitem->type==LALINFERENCE_string_t)
		return(XLALCreateVOTFieldNode(varitem->name,unitName,VOT_CHAR,"*"));
	
  /* Check the type of the item */
  vo_type=LALInferenceVariableType2VOT(varitem->type);
  if(vo_type>=VOT_DATATYPE_LAST){
    XLALPrintError("%s: Unsupported LALInferenceType %i\n",__func__,(int)varitem->type);
    return NULL;
  }
  return(XLALCreateVOTFieldNode(varitem->name,unitName,vo_type,NULL));
}

xmlNodePtr LALInferenceVariableItem2VOTParamNode(LALInferenceVariableItem *const varitem)
{
  VOTABLE_DATATYPE vo_type;
  CHAR *unitName={0};
  CHAR valString[VARVALSTRINGSIZE_MAX]="";
  
  /* Special case for matrix */
  if(varitem->type==LALINFERENCE_gslMatrix_t)
    return(XLALgsl_matrix2VOTNode(*(gsl_matrix **)varitem->value, varitem->name, unitName));

	/* Special case for string */
	if(varitem->type==LALINFERENCE_string_t)
		return(XLALCreateVOTParamNode(varitem->name,unitName,VOT_CHAR,"*",*(char **)varitem->value));
	
  /* Check the type of the item */
  vo_type=LALInferenceVariableType2VOT(varitem->type);
  if(vo_type>=VOT_DATATYPE_LAST){
    XLALPrintError("%s: Unsupported LALInferenceVariableType %i\n",__func__,(int)varitem->type);
    return NULL;
  }
  LALInferencePrintVariableItem(valString, varitem);
  
  return(XLALCreateVOTParamNode(varitem->name,unitName,vo_type,NULL,valString));
}

/**
 * \brief Convert a \c LALInferenceVariableType into a VOType
 */
VOTABLE_DATATYPE LALInferenceVariableType2VOT(LALInferenceVariableType litype){
  
  switch(litype){
    case LALINFERENCE_INT4_t: 		return VOT_INT4;
    case LALINFERENCE_INT8_t: 		return VOT_INT8;
    case LALINFERENCE_UINT4_t: 		return VOT_INT4; /* Need a signed INT8 to store an unsigned UINT4 */
    case LALINFERENCE_REAL4_t:		return VOT_REAL4;
    case LALINFERENCE_REAL8_t:		return VOT_REAL8;
    case LALINFERENCE_COMPLEX8_t: 	return VOT_COMPLEX8;
    case LALINFERENCE_COMPLEX16_t:	return VOT_COMPLEX16;
    case LALINFERENCE_string_t:		return VOT_CHAR;
    default: {XLALPrintError("%s: Unsupported LALInferenceVarableType %i\n",__func__,(int)litype); return VOT_DATATYPE_LAST;}
  }
}<|MERGE_RESOLUTION|>--- conflicted
+++ resolved
@@ -65,17 +65,17 @@
   UINT4 Nfields=0,i,j;
   int err;
 
-  
+
 	/* Sanity check input */
 	if(!varsArray) {
 		XLALPrintError("Received null varsArray pointer");
 		XLAL_ERROR_NULL(XLAL_EFAULT);
 	}
 	if(N==0) return(NULL);
-	
+
 	field_ptr=fieldNodeList;
 	param_ptr=paramNodeList;
-	
+
     /* Build a list of PARAM and FIELD elements */
     for(varitem=varsArray[0]->head;varitem;varitem=varitem->next)
 	{
@@ -107,7 +107,7 @@
 				else {param_ptr=tmpNode; paramNodeList=param_ptr;}
 				break;
 			}
-			default: 
+			default:
 			{
 				XLALPrintWarning("Unknown param vary type");
 			}
@@ -131,7 +131,7 @@
 				for(i=0;i<N;i++)
 					memcpy((char *)valuearrays[j]+i*typesize,LALInferenceGetVariable(varsArray[i],varitem->name),typesize);
 				j++;
-			}	
+			}
 			default:
 				continue;
 		}
@@ -201,42 +201,23 @@
 
 			} /* for row < numRows */
 	}
-  
+
   /* Create a TABLE from the FIELDs, PARAMs, and TABLEDATA nodes */
   VOTtableNode= XLALCreateVOTTableNode (tablename, fieldNodeList, paramNodeList, xmlTABLEDATAnode );
-  
+
   return(VOTtableNode);
-  
+
   failed:
       XLAL_ERROR_NULL ( err );
 
   return(NULL);
-  
+
 }
 
 xmlNodePtr XLALInferenceStateVariables2VOTResource(LALInferenceRunState *const state, const char *name)
 {
 	xmlNodePtr algNode=NULL;
 	xmlNodePtr priorNode=NULL;
-<<<<<<< HEAD
-	//xmlNodePtr propNode=NULL;
-	xmlNodePtr resNode=NULL;
-	/* Serialise various params to VOT Table nodes */
-	resNode=XLALCreateVOTResourceNode("lalinference:state",name,NULL);
-	
-	algNode=XLALCreateVOTTableNode("Algorithm Params",XLALInferenceVariables2VOTParamNode(state->algorithmParams),NULL);
-	xmlNewProp(algNode, CAST_CONST_XMLCHAR("utype"), CAST_CONST_XMLCHAR("lalinference:state:algorithmparams"));
-	if(algNode) xmlAddChild(resNode,algNode);
-	priorNode=XLALCreateVOTTableNode("Prior Arguments",XLALInferenceVariables2VOTParamNode(state->priorArgs),NULL);
-	xmlNewProp(priorNode, CAST_CONST_XMLCHAR("utype"), CAST_CONST_XMLCHAR("lalinference:state:priorparams"));
-	if(priorNode) xmlAddChild(resNode,priorNode);
-	/* Disabled for new struct */
-    /*
-    propNode=XLALCreateVOTTableNode("Proposal Arguments",XLALInferenceVariables2VOTParamNode(state->proposalArgs),NULL);
-	xmlNewProp(propNode, CAST_CONST_XMLCHAR("utype"), CAST_CONST_XMLCHAR("lalinference:state:proposalparams"));
-	if(propNode) xmlAddChild(resNode,propNode);
-    */
-=======
 	xmlNodePtr resNode=NULL;
 	/* Serialise various params to VOT Table nodes */
 	resNode=XLALCreateVOTResourceNode("lalinference:state",name,NULL);
@@ -250,7 +231,6 @@
 		xmlNewProp(priorNode, CAST_CONST_XMLCHAR("utype"), CAST_CONST_XMLCHAR("lalinference:state:priorparams"));
 		xmlAddChild(resNode,priorNode);
 	}
->>>>>>> 286a19dc
 	return(resNode);
 
 }
@@ -278,13 +258,13 @@
  */
 xmlNodePtr XLALInferenceVariables2VOTParamNode (LALInferenceVariables *const vars)
 {
-  
+
   /* set up local variables */
   /*const char *fn = __func__;*/
   xmlNodePtr xmlChildNodeList = NULL;
   xmlNodePtr xmlChild;
   LALInferenceVariableItem *marker=vars->head;
-  
+
   /* Walk through the LALInferenceVariables adding each one */
   while(marker){
     xmlChild = (LALInferenceVariableItem2VOTParamNode(marker));
@@ -298,7 +278,7 @@
     }
     if(!xmlChildNodeList) xmlChildNodeList=xmlChild;
     else xmlAddSibling(xmlChildNodeList,xmlChild);
-    
+
   }
   return(xmlChildNodeList);
 }
@@ -329,15 +309,15 @@
 {
   VOTABLE_DATATYPE vo_type;
   CHAR *unitName={0};
-  
+
   /* Special case for matrix */
   if(varitem->type==LALINFERENCE_gslMatrix_t)
     return(XLALgsl_matrix2VOTNode(*(gsl_matrix **)varitem->value, varitem->name, unitName));
-	
+
 	/* Special case for string */
 	if(varitem->type==LALINFERENCE_string_t)
 		return(XLALCreateVOTFieldNode(varitem->name,unitName,VOT_CHAR,"*"));
-	
+
   /* Check the type of the item */
   vo_type=LALInferenceVariableType2VOT(varitem->type);
   if(vo_type>=VOT_DATATYPE_LAST){
@@ -352,7 +332,7 @@
   VOTABLE_DATATYPE vo_type;
   CHAR *unitName={0};
   CHAR valString[VARVALSTRINGSIZE_MAX]="";
-  
+
   /* Special case for matrix */
   if(varitem->type==LALINFERENCE_gslMatrix_t)
     return(XLALgsl_matrix2VOTNode(*(gsl_matrix **)varitem->value, varitem->name, unitName));
@@ -360,7 +340,7 @@
 	/* Special case for string */
 	if(varitem->type==LALINFERENCE_string_t)
 		return(XLALCreateVOTParamNode(varitem->name,unitName,VOT_CHAR,"*",*(char **)varitem->value));
-	
+
   /* Check the type of the item */
   vo_type=LALInferenceVariableType2VOT(varitem->type);
   if(vo_type>=VOT_DATATYPE_LAST){
@@ -368,7 +348,7 @@
     return NULL;
   }
   LALInferencePrintVariableItem(valString, varitem);
-  
+
   return(XLALCreateVOTParamNode(varitem->name,unitName,vo_type,NULL,valString));
 }
 
@@ -376,7 +356,7 @@
  * \brief Convert a \c LALInferenceVariableType into a VOType
  */
 VOTABLE_DATATYPE LALInferenceVariableType2VOT(LALInferenceVariableType litype){
-  
+
   switch(litype){
     case LALINFERENCE_INT4_t: 		return VOT_INT4;
     case LALINFERENCE_INT8_t: 		return VOT_INT8;
