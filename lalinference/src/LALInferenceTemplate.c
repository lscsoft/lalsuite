/*
 *  LALInferenceTemplate.c: Bayesian Followup, template calls to LAL
 *  template functions. Temporary GeneratePPN
 *
 *  Copyright (C) 2009 Ilya Mandel, Vivien Raymond, Christian Roever,
 *  Marc van der Sluys, John Veitch, Will M. Farr and Salvatore Vitale
 *
 *
 *  This program is free software; you can redistribute it and/or modify
 *  it under the terms of the GNU General Public License as published by
 *  the Free Software Foundation; either version 2 of the License, or
 *  (at your option) any later version.
 *
 *  This program is distributed in the hope that it will be useful,
 *  but WITHOUT ANY WARRANTY; without even the implied warranty of
 *  MERCHANTABILITY or FITNESS FOR A PARTICULAR PURPOSE.  See the
 *  GNU General Public License for more details.
 *
 *  You should have received a copy of the GNU General Public License
 *  along with with program; see the file COPYING. If not, write to the
 *  Free Software Foundation, Inc., 59 Temple Place, Suite 330, Boston,
 *  MA  02111-1307  USA
 */

#include <stdio.h>
#include <stdlib.h>
#include <lal/LALInspiral.h>
#include <lal/SeqFactories.h>
#include <lal/TimeSeries.h>
#include <lal/FrequencySeries.h>
#include <lal/Date.h>
#include <lal/VectorOps.h>
#include <lal/TimeFreqFFT.h>
#include <lal/GenerateInspiral.h>
#include <lal/GenerateInspRing.h>
#include <lal/LALStatusMacros.h>
#include <lal/LALInference.h>
#include <lal/XLALError.h>
#include <lal/LIGOMetadataRingdownUtils.h>
#include <lal/LALSimInspiral.h>
#include "../../lalsimulation/src/LALSimInspiralPNCoefficients.c"
#include <lal/LALInferenceTemplate.h>

#define PROGRAM_NAME "LALInferenceTemplate.c"
#define CVS_ID_STRING "$Id$"
#define CVS_REVISION "$Revision$"
#define CVS_SOURCE "$Source$"
#define CVS_DATE "$Date$"
#define CVS_NAME_STRING "$Name$"

#ifdef __GNUC__
#define UNUSED __attribute__ ((unused))
#else
#define UNUSED
#endif

/* Max amplitude orders found in LALSimulation (not accessible from outside of LALSim) */
#define MAX_NONPRECESSING_AMP_PN_ORDER 6
#define MAX_PRECESSING_AMP_PN_ORDER 3

#define Pi_p2 9.8696044010893586188344909998761511
#define Pi_p2by3 2.1450293971110256000774441009412356
#define log4 1.3862943611198906188344642429163531


extern int newswitch; //temporay global variable to use the new LALSTPN
static void q2masses(double mc, double q, double *m1, double *m2);


void LALInferenceTemplateNullFreqdomain(LALInferenceIFOData *IFOdata)
/**********************************************/
/* returns a frequency-domain 'null' template */
/* (all zeroes, implying no signal present).  */
/**********************************************/
{
  UINT4 i;
  if ((IFOdata->freqModelhPlus==NULL) || (IFOdata->freqModelhCross==NULL)) {
    XLALPrintError(" ERROR in templateNullFreqdomain(): encountered unallocated 'freqModelhPlus/-Cross'.\n");
    XLAL_ERROR_VOID(XLAL_EFAULT);
  }
  for (i=0; i<IFOdata->freqModelhPlus->data->length; ++i){
    IFOdata->freqModelhPlus->data->data[i] = 0.0;
    IFOdata->freqModelhCross->data->data[i] = 0.0;
  }
  IFOdata->modelDomain = LAL_SIM_DOMAIN_FREQUENCY;
  return;
}

static void mc2masses(double mc, double eta, double *m1, double *m2);

static void mc2masses(double mc, double eta, double *m1, double *m2)
/*  Compute individual companion masses (m1, m2)   */
/*  for given chirp mass (m_c) & mass ratio (eta)  */
/*  (note: m1 >= m2).                              */
{
  double root = sqrt(0.25-eta);
  double fraction = (0.5+root) / (0.5-root);
  *m2 = mc * (pow(1+fraction,0.2) / pow(fraction,0.6));
  *m1 = mc * (pow(1+1.0/fraction,0.2) / pow(1.0/fraction,0.6));
  return;
}

static void q2masses(double mc, double q, double *m1, double *m2)
/*  Compute individual companion masses (m1, m2)   */
/*  for given chirp mass (m_c) & asymmetric mass   */
/*  ratio (q).  note: q = m2/m1, where m1 >= m2    */
{
  *m1 = mc * pow(q, -3.0/5.0) * pow(q+1, 1.0/5.0);
  *m2 = (*m1) * q;
  return;
}

void LALInferenceTemplateROQ(LALInferenceIFOData *IFOdata)
{
double m1,m2,mc,eta,q,iota=0;
/* Prefer m1 and m2 if available (i.e. for injection template) */
  if(LALInferenceCheckVariable(IFOdata->modelParams,"mass1")&&LALInferenceCheckVariable(IFOdata->modelParams,"mass2"))
  {
    m1=*(REAL8 *)LALInferenceGetVariable(IFOdata->modelParams,"mass1");
    m2=*(REAL8 *)LALInferenceGetVariable(IFOdata->modelParams,"mass2");
    eta=m1*m2/((m1+m2)*(m1+m2));
    mc=pow(eta , 0.6)*(m1+m2);
  }
  else
  {
    if (LALInferenceCheckVariable(IFOdata->modelParams,"asym_massratio")) {
      q = *(REAL8 *)LALInferenceGetVariable(IFOdata->modelParams,"asym_massratio");
      q2eta(q, &eta);
    }
    else
      eta = *(REAL8*) LALInferenceGetVariable(IFOdata->modelParams, "massratio");
    mc       = *(REAL8*) LALInferenceGetVariable(IFOdata->modelParams, "chirpmass");
    mc2masses(mc, eta, &m1, &m2);
  }

  LALInferenceFrame frame=LALINFERENCE_FRAME_RADIATION;
  if (LALInferenceCheckVariable(IFOdata->modelParams, "LALINFERENCE_FRAME"))
    frame = *(LALInferenceFrame*) LALInferenceGetVariable(IFOdata->modelParams, "LALINFERENCE_FRAME");
  if(frame==LALINFERENCE_FRAME_RADIATION){
    iota	= *(REAL8*) LALInferenceGetVariable(IFOdata->modelParams, "inclination");	    /* inclination in radian */
  } else if(frame==LALINFERENCE_FRAME_SYSTEM) {
    iota = *(REAL8*) LALInferenceGetVariable(IFOdata->modelParams, "theta_JN");     /* zenith angle between J and N in radians */
  }
  double cosiota = cos(iota);
  double plusCoef  = 0.5 * (1.0 + cosiota*cosiota);
  double crossCoef = cosiota;
  /* external: SI; internal: solar masses */
  //const REAL8 m1 = *(REAL8*) LALInferenceGetVariable(IFOdata->modelParams, "mass1"); //m1_SI / LAL_MSUN_SI;
  //const REAL8 m2 = *(REAL8*) LALInferenceGetVariable(IFOdata->modelParams, "mass2");//m2_SI / LAL_MSUN_SI;
  /* external: SI; internal: solar masses */
  const REAL8 m = m1 + m2;
  const REAL8 m_sec = m * LAL_MTSUN_SI;  /* total mass in seconds */
  //const REAL8 eta = m1 * m2 / (m * m);
  const REAL8 etap2 = eta * eta;
  const REAL8 etap3 = etap2 * eta;
  const REAL8 piM = LAL_PI * m_sec;
  const REAL8 mSevenBySix = -7./6.;
  const REAL8 phic = *(REAL8 *)LALInferenceGetVariable(IFOdata->modelParams,"phase");
  //const REAL8 vISCO = 1. / sqrt(6.);
  const REAL8 r = 1e6*LAL_PC_SI;
  //REAL8 v0 = cbrt(piM * IFOdata->fLow);
  REAL8 logv0 = log(1.); //the standard tf2 definition is log(v0), but I've changed it to reflect Scott's convention
  REAL8 shft, amp0;//, f_max;
  REAL8 psiNewt, psi2, psi3, psi4, psi5, psi6, psi6L, psi7, psi3S, psi4S, psi5S;
  REAL8 eta_fac = -113. + 76. * eta;
  REAL8 chi=0; //NOTE: chi isn't used here yet, so we just set it to zero
  gsl_complex h_i;
  //LIGOTimeGPS tStart = {0, 0};
  //XLALGPSAdd(&tStart, -1 / deltaF);  /* coalesce at t=0 */

  /* extrinsic parameters */
  amp0 = -pow(m_sec, 5./6.) * sqrt(5.*eta / 24.) / (Pi_p2by3 * r / LAL_C_SI);
  shft = 0;//LAL_TWOPI * (tStart.gpsSeconds + 1e-9 * tStart.gpsNanoSeconds);

  /* spin terms in the amplitude and phase (in terms of the reduced
   * spin parameter */
  psi3S = 113.*chi/3.;
  psi4S = 63845.*(-81. + 4.*eta)*chi*chi/(8. * eta_fac * eta_fac);
  psi5S = -565.*(-146597. + 135856.*eta + 17136.*etap2)*chi/(2268.*eta_fac);

  /* coefficients of the phase at PN orders from 0 to 3.5PN */
  psiNewt = 3./(128.*eta);
  psi2 = 3715./756. + 55.*eta/9.;
  psi3 = psi3S - 16.*LAL_PI;
  psi4 = 15293365./508032. + 27145.*eta/504. + 3085.*eta*eta/72. + psi4S;
  psi5 = (38645.*LAL_PI/756. - 65.*LAL_PI*eta/9. + psi5S);
  psi6 = 11583231236531./4694215680. - (640.*Pi_p2)/3. - (6848.*LAL_GAMMA)/21.
           + (-5162.983708047263 + 2255.*Pi_p2/12.)*eta
           + (76055.*etap2)/1728. - (127825.*etap3)/1296.;
  psi6L = -6848./21.;
  psi7 = (77096675.*LAL_PI)/254016. + (378515.*LAL_PI*eta)/1512.
           - (74045.*LAL_PI*eta*eta)/756.;

  for (unsigned int i = 0; i < IFOdata->roqData->frequencyNodes->size; i++) {
    /* fourier frequency corresponding to this bin */
    const REAL8 f = gsl_vector_get(IFOdata->roqData->frequencyNodes, i);
    const REAL8 v3 = piM*f;

    /* PN expansion parameter */
    REAL8 v, v2, v4, v5, v6, v7, logv, Psi, amp;
    v = cbrt(v3);
    v2 = v*v; v4 = v3*v; v5 = v4*v; v6 = v3*v3; v7 = v6*v;
    logv = log(v);

    /* compute the phase and amplitude */
    Psi = psiNewt / v5 * (1.
         + psi2 * v2 + psi3 * v3 + psi4 * v4
         + psi5 * v5 * (1. + 3. * (logv - logv0))
         + (psi6 + psi6L * (log4 + logv)) * v6 + psi7 * v7);

    amp = amp0 * pow(f, mSevenBySix);

    GSL_SET_COMPLEX(&h_i, amp * cos(Psi + shft * f - 2.*phic - LAL_PI_4), - amp * sin(Psi + shft * f - 2.*phic - LAL_PI_4));

    gsl_vector_complex_set(IFOdata->roqData->hplus, i, gsl_complex_mul_real(h_i,plusCoef));
    gsl_vector_complex_set(IFOdata->roqData->hcross, i, gsl_complex_mul_real(gsl_complex_mul_imag(h_i,1.0),crossCoef));

  }
	return;
}
void LALInferenceTemplateROQ_amp_squared(LALInferenceIFOData *IFOdata)
{

double m1,m2,mc,eta,q;
/* Prefer m1 and m2 if available (i.e. for injection template) */
 if(LALInferenceCheckVariable(IFOdata->modelParams,"mass1")&&LALInferenceCheckVariable(IFOdata->modelParams,"mass2"))
    {
      m1=*(REAL8 *)LALInferenceGetVariable(IFOdata->modelParams,"mass1");
      m2=*(REAL8 *)LALInferenceGetVariable(IFOdata->modelParams,"mass2");
      eta=m1*m2/((m1+m2)*(m1+m2));
      mc=pow(eta , 0.6)*(m1+m2);
    }
  else
    {
      if (LALInferenceCheckVariable(IFOdata->modelParams,"asym_massratio")) {
        q = *(REAL8 *)LALInferenceGetVariable(IFOdata->modelParams,"asym_massratio");
        q2eta(q, &eta);
      }
      else
        eta = *(REAL8*) LALInferenceGetVariable(IFOdata->modelParams, "massratio");
        mc       = *(REAL8*) LALInferenceGetVariable(IFOdata->modelParams, "chirpmass");
      mc2masses(mc, eta, &m1, &m2);
    } 
    /* external: SI; internal: solar masses */
    const REAL8 m = m1 + m2;
    const REAL8 m_sec = m * LAL_MTSUN_SI;  /* total mass in seconds */
    const REAL8 r = 1e6*LAL_PC_SI;
    double amp_squared;

    amp_squared = pow( pow(m_sec, 5./6.) * sqrt(5.*eta / 24.) / (Pi_p2by3 * r / LAL_C_SI), 2. );
  
    *(IFOdata->roqData->amp_squared) = amp_squared;

}


void LALInferenceTemplateNullTimedomain(LALInferenceIFOData *IFOdata)
/*********************************************/
/* returns a time-domain 'null' template     */
/* (all zeroes, implying no signal present). */
/*********************************************/
{
  UINT4 i;
  if ((IFOdata->timeModelhPlus==NULL) || (IFOdata->timeModelhCross==NULL)) {
    XLALPrintError(" ERROR in templateNullTimedomain(): encountered unallocated 'timeModelhPlus/-Cross'.\n");
    XLAL_ERROR_VOID(XLAL_EFAULT);
  }
  for (i=0; i<IFOdata->timeModelhPlus->data->length; ++i){
    IFOdata->timeModelhPlus->data->data[i]  = 0.0;
    IFOdata->timeModelhCross->data->data[i] = 0.0;
  }
  IFOdata->modelDomain = LAL_SIM_DOMAIN_TIME;
  return;
}



/* ============ LAL template wrapper function: ========== */


REAL8 fLow2fStart(REAL8 fLow, INT4 ampOrder, INT4 approximant)
/*  Compute the minimum frequency for waveform generation */
/*  using amplitude orders above Newtonian.  The waveform */
/*  generator turns on all orders at the orbital          */
/*  associated with fMin, so information from higher      */
/*  orders is not included at fLow unless fMin is         */
/*  sufficiently low.                                     */
{
  if (ampOrder == -1) {
      if (approximant == SpinTaylorT2 || approximant == SpinTaylorT4)
          ampOrder = MAX_PRECESSING_AMP_PN_ORDER;
      else
          ampOrder = MAX_NONPRECESSING_AMP_PN_ORDER;
  }

    REAL8 fStart;
    fStart = fLow * 2./(ampOrder+2);
    return fStart;
}

<<<<<<< HEAD

void LALInferenceTemplatePSTRD(LALInferenceIFOData *IFOdata)

/**
 * Template function for PhenSpinTaylorRingDown waveforms.
 * THIS HAS NOT BEEN TESTED!
 */
{
  static LALStatus status;
  memset(&status,0,sizeof(LALStatus));
  InspiralTemplate template;
  memset(&template,0,sizeof(InspiralTemplate));
  UINT4 idx=0;
	
  /* spin variables still need to be initialised */
  double a_spin1=0.		;
  double theta_spin1=0.	;
  double phi_spin1=0.	;
	
  double a_spin2=0.	;
  double theta_spin2=0.	;
  double phi_spin2=0.	;
	
  /* spin variables still need to be initialised */	
	
  /* spin variables still need to be initialised */
  if (LALInferenceCheckVariable(IFOdata->modelParams, "a_spin1")){		
    a_spin1 = *(REAL8*) LALInferenceGetVariable(IFOdata->modelParams, "a_spin1");
  }
	
  if (LALInferenceCheckVariable(IFOdata->modelParams, "theta_spin1")){
    theta_spin1	= *(REAL8*) LALInferenceGetVariable(IFOdata->modelParams, "theta_spin1");
  }
	
  if (LALInferenceCheckVariable(IFOdata->modelParams, "phi_spin1")){
    phi_spin1= *(REAL8*) LALInferenceGetVariable(IFOdata->modelParams, "phi_spin1");
  }
	
  if (LALInferenceCheckVariable(IFOdata->modelParams, "a_spin2")){		
    a_spin2 = *(REAL8*) LALInferenceGetVariable(IFOdata->modelParams, "a_spin2");
  }
	
  if (LALInferenceCheckVariable(IFOdata->modelParams, "theta_spin2")){
    theta_spin2	= *(REAL8*) LALInferenceGetVariable(IFOdata->modelParams, "theta_spin2");
  }
	
  if (LALInferenceCheckVariable(IFOdata->modelParams, "phi_spin2")){
    phi_spin2= *(REAL8*) LALInferenceGetVariable(IFOdata->modelParams, "phi_spin2");
  }
	
  //double distance = *(REAL8*) LALInferenceGetVariable(IFOdata->modelParams,"logdistance");
  //template.distance = exp(distance)*LAL_PC_SI*1.e6;  

  /* spin variables still need to be initialised */
	
  //double mc       = *(REAL8*) LALInferenceGetVariable(IFOdata->modelParams, "chirpmass");
  double logmc = *(REAL8*) LALInferenceGetVariable(IFOdata->modelParams, "logmc");
  double mc = exp(logmc);
  double phi      = *(REAL8*) LALInferenceGetVariable(IFOdata->modelParams, "phase");       /* here: startPhase !! */
  double iota     = *(REAL8*) LALInferenceGetVariable(IFOdata->modelParams, "inclination");

  double eta;	
  if (LALInferenceCheckVariable(IFOdata->modelParams,"asym_massratio")) {
    double q = *(REAL8 *)LALInferenceGetVariable(IFOdata->modelParams,"asym_massratio");
    q2eta(q, &eta);
  }
  else
    eta = *(REAL8*) LALInferenceGetVariable(IFOdata->modelParams, "massratio");
	
  REAL8 mtot=mc/pow(eta,3./5.);	
	
  /* fill the template structure */
  //double distance = *(REAL8*) LALInferenceGetVariable(IFOdata->modelParams,"logdistance");
  template.spin1[0]=a_spin1*sin(theta_spin1)*cos(phi_spin1);
  template.spin1[1]=a_spin1*sin(theta_spin1)*sin(phi_spin1);
  template.spin1[2]=a_spin1*cos(theta_spin1); 
  template.spin2[0]=a_spin2*sin(theta_spin2)*cos(phi_spin2);
  template.spin2[1]=a_spin2*sin(theta_spin2)*sin(phi_spin2);
  template.spin2[2]=a_spin2*cos(theta_spin2);
  template.totalMass = mtot;
  template.eta = eta;
  template.massChoice = totalMassAndEta;
  template.tSampling = 1./IFOdata->timeData->deltaT;
  template.fCutoff = 0.5/IFOdata->timeData->deltaT-1.0;
  template.nStartPad = 0;
  template.nEndPad =0;
  template.startPhase = phi;
  template.startTime = 0.0;
  template.ieta = 1;
  template.inclination=iota;
  //template.distance = exp(distance)*LAL_PC_SI*1.e6;
  template.distance = LAL_PC_SI*1.e6;
  int order = *(INT4*) LALInferenceGetVariable(IFOdata->modelParams, "LAL_PNORDER");
  template.order= (LALPNOrder) order; //check order is set correctly
  if (LALInferenceCheckVariable(IFOdata->modelParams, "LAL_APPROXIMANT")){
    template.approximant = *(Approximant*) LALInferenceGetVariable(IFOdata->modelParams, "LAL_APPROXIMANT");
    if(template.approximant!=PhenSpinTaylorRD) {
      XLALPrintError("Error, LALInferenceTemplatePSTRD can only use PhenSpinTaylorRD approximant!");
      XLAL_ERROR_VOID(XLAL_EDATA);
    }
  }
	
  /* Check if fLow is a model parameter, otherwise use data structure definition */
  if(LALInferenceCheckVariable(IFOdata->modelParams, "fLow"))
    template.fLower = *(REAL8*) LALInferenceGetVariable(IFOdata->modelParams, "fLow");
  else
    template.fLower = IFOdata->fLow;	

  template.next = NULL;
  template.fine = NULL;
  int UNUSED errnum;
  XLAL_TRY(LALInspiralParameterCalc(&status,&template),errnum);
	
  REAL4Vector *hPlus = XLALCreateREAL4Vector(IFOdata->timeModelhPlus->data->length);
  REAL4Vector *hCross = XLALCreateREAL4Vector(IFOdata->timeModelhCross->data->length);
	
  XLAL_TRY(LALPSpinInspiralRDTemplates(&status,hPlus,hCross,&template),errnum);

  //REAL4 WinNorm = sqrt(IFOdata->window->sumofsquares/IFOdata->window->data->length);
  for(idx=0;idx<hPlus->length;idx++) IFOdata->timeModelhPlus->data->data[idx]= (REAL8)hPlus->data[idx];
  for(idx=0;idx<hCross->length;idx++) IFOdata->timeModelhCross->data->data[idx]= (REAL8)hCross->data[idx];
  //for(idx=0;idx<hPlus->length;idx++) IFOdata->timeModelhPlus->data->data[idx]*=IFOdata->window->data->data[idx]/WinNorm;
  //for(idx=0;idx<hCross->length;idx++) IFOdata->timeModelhCross->data->data[idx]*=IFOdata->window->data->data[idx]/WinNorm;

  XLALDestroyREAL4Vector(hPlus);
  XLALDestroyREAL4Vector(hCross);

  //executeFT(LALIFOData *IFOdata); //for phenspin we need to transform each of the states separately so i think you can do it with this function, but can you check just incase

  //XLALREAL8TimeFreqFFT(IFOdata->freqModelhPlus, IFOdata->timeModelhPlus, IFOdata->timeToFreqFFTPlan);
  //XLALREAL8TimeFreqFFT(IFOdata->freqModelhCross, IFOdata->timeModelhCross, IFOdata->timeToFreqFFTPlan);
  //for(idx=0;idx<hPlus->length;idx++) fprintf(stderr,"%12.6e\t %12.6ei\n",IFOdata->freqModelhCross->data->data[idx].re, IFOdata->freqModelhCross->data->data[idx].im);	
  //IFOdata->modelDomain = LAL_SIM_DOMAIN_FREQUENCY;

  /*	for(idx=0;idx<IFOdata->timeModelhPlus->data->data[idx];idx++){
	IFOdata->freqModelhPlus->data->data[idx].re*=IFOdata->timeData->deltaT;
	IFOdata->freqModelhPlus->data->data[idx].im*=IFOdata->timeData->deltaT;
	IFOdata->freqModelhCross->data->data[idx].re*=IFOdata->timeData->deltaT;
	IFOdata->freqModelhCross->data->data[idx].im*=IFOdata->timeData->deltaT;
	}
  */		
  double tc       = IFOdata->epoch.gpsSeconds + 1.e-9*IFOdata->epoch.gpsNanoSeconds + template.tC;
  LALInferenceSetVariable(IFOdata->modelParams, "time", &tc);

	
  return;
}


void LALInferenceTemplateLAL(LALInferenceIFOData *IFOdata)
/*************************************************************************************************/
/* Wrapper function to call LAL functions for waveform generation.                               */
/* Will always return frequency-domain templates (numerically FT'ed                              */
/* in case the LAL function returns time-domain).                                                */
/* * * * * * * * * * * * * * * * * * * * * * * * * * * * * * * * * * * * * * * * * * * * * * * * */
/* Required (`IFOdata->modelParams') parameters are:                                             */
/*   - "chirpmass"        (REAL8,units of solar masses)                                          */
/*   - "massratio"        (symmetric mass ratio:  0 < eta <= 0.25, REAL8) <or asym_massratio>    */
/*   - "asym_massratio"   (asymmetric mass ratio:  0 < q <= 1.0, REAL8)   <or massratio>         */
/*   - "phase"            (here: 'startPhase', not coalescence phase; REAL8, radians)            */
/*   - "time"             (coalescence time, or equivalent/analog/similar; REAL8, GPS sec.)      */
/*   - "inclination"      (inclination angle, REAL8, radians)                                    */
/*   - "LAL_APPROXIMANT"  (INT4 value corresponding to `enum approximant' definition             */
/*                         in `LALInspiral.h'.                                                   */
/*                         Templates that (seem to) work by now are:                             */
/*                         TaylorF2, TaylorT1, TaylorT2, TaylorT3, BCV, IMRPhenomA, EOB, EOBNR)  */
/*   - "LAL_PNORDER"      (INT4 value corresponding to `enum LALPNOrder' definition              */
/*                         in `LALInspiral.h'.)                                                  */
/* * * * * * * * * * * * * * * * * * * * * * * * * * * * * * * * * * * * * * * * * * * * * * * * */
/* 'problematic' templates are:                                                                  */
/*  - Taylor F1 :  returns with error ("Maximum iterations exceeded")                            */
/*  - Taylor T2 :  fails at low mass (error: "Attempting to write beyond the end of vector")     */
/*  - Taylor T4 :  funny scaling, ~ 16 orders of magnitude too large                             */
/*  - EOBNR     :  fails for low masses (e.g.: mc=3, eta=0.24)                                   */
/*  - BCV       :  amplitude is "arbitrary" (as stated in documentation)                         */
/*                                                                                               */
/*************************************************************************************************/
{
  static LALStatus status;
  memset(&status,0,sizeof(status));

  static InspiralTemplate params;
  static REAL4Vector *LALSignal=NULL;
  UINT4 n;
  unsigned long i,j, jmax=0;
  double pj, pmax, pleft, pright;
  double m1,m2,mc,eta,q;
  /* Prefer m1 and m2 if available (i.e. for injection template) */
  if(LALInferenceCheckVariable(IFOdata->modelParams,"mass1")&&LALInferenceCheckVariable(IFOdata->modelParams,"mass2"))
    {
      m1=*(REAL8 *)LALInferenceGetVariable(IFOdata->modelParams,"mass1");
      m2=*(REAL8 *)LALInferenceGetVariable(IFOdata->modelParams,"mass2");
      eta=m1*m2/((m1+m2)*(m1+m2));
      mc=pow(eta , 0.6)*(m1+m2);
    }
  else
    {
      if (LALInferenceCheckVariable(IFOdata->modelParams,"asym_massratio")) {
        q = *(REAL8 *)LALInferenceGetVariable(IFOdata->modelParams,"asym_massratio");
        q2eta(q, &eta);
      }
      else
        eta = *(REAL8*) LALInferenceGetVariable(IFOdata->modelParams, "massratio");
      mc       = *(REAL8*) LALInferenceGetVariable(IFOdata->modelParams, "chirpmass");
      mc2masses(mc, eta, &m1, &m2);
    }
  double phi      = *(REAL8*) LALInferenceGetVariable(IFOdata->modelParams, "phase");       /* here: startPhase !! */
  double tc       = *(REAL8*) LALInferenceGetVariable(IFOdata->modelParams, "time");
  double iota     = *(REAL8*) LALInferenceGetVariable(IFOdata->modelParams, "inclination");
  double spin1    = 0.0;
  double spin2    = 0.0;
  /* Just two spins specified - assume they are the z-components */
  if (LALInferenceCheckVariable(IFOdata->modelParams, "spin1")){
    spin1 =  *(REAL8*) LALInferenceGetVariable(IFOdata->modelParams, "spin1");
    params.spin1[2]=spin1;
  }
  if (LALInferenceCheckVariable(IFOdata->modelParams, "spin2")) {
    spin2 =  *(REAL8*) LALInferenceGetVariable(IFOdata->modelParams, "spin2");
    params.spin2[2]=spin2;
  }
  
  if(LALInferenceCheckVariable(IFOdata->modelParams,"a_spin1")&&LALInferenceCheckVariable(IFOdata->modelParams,"theta_spin1")&&LALInferenceCheckVariable(IFOdata->modelParams,"phi_spin1"))
    {
      REAL8 theta=*(REAL8 *)LALInferenceGetVariable(IFOdata->modelParams,"theta_spin1");
      REAL8 phi_spin=*(REAL8 *)LALInferenceGetVariable(IFOdata->modelParams,"phi_spin1");
      REAL8 a=*(REAL8 *)LALInferenceGetVariable(IFOdata->modelParams,"a_spin1");
      params.spin1[0]=a*sin(theta)*cos(phi_spin);
      params.spin1[1]=a*sin(theta)*sin(phi_spin);
      params.spin1[2]=a*cos(theta);
    }
  if(LALInferenceCheckVariable(IFOdata->modelParams,"a_spin2")&&LALInferenceCheckVariable(IFOdata->modelParams,"theta_spin2")&&LALInferenceCheckVariable(IFOdata->modelParams,"phi_spin2"))
    {
      REAL8 theta=*(REAL8 *)LALInferenceGetVariable(IFOdata->modelParams,"theta_spin2");
      REAL8 phi_spin=*(REAL8 *)LALInferenceGetVariable(IFOdata->modelParams,"phi_spin2");
      REAL8 a=*(REAL8 *)LALInferenceGetVariable(IFOdata->modelParams,"a_spin2");
      params.spin2[0]=a*sin(theta)*cos(phi_spin);
      params.spin2[1]=a*sin(theta)*sin(phi_spin);
      params.spin2[2]=a*cos(theta);
    }


  int approximant=0, order=0;
  int FDomain;    /* (denotes domain of the _LAL_ template!) */
  double chirptime, deltaT;
  double plusCoef  = -0.5 * (1.0 + pow(cos(iota),2.0));
  double crossCoef = cos(iota);//was   crossCoef = (-1.0*cos(iota));, change iota to -iota+Pi to match HW injection definitions.
  double instant;
  int forceTimeLocation;
  double twopit, f, deltaF, re, im, templateReal, templateImag;
  double fLow;

  if (LALInferenceCheckVariable(IFOdata->modelParams, "LAL_APPROXIMANT"))
    approximant = *(INT4*) LALInferenceGetVariable(IFOdata->modelParams, "LAL_APPROXIMANT");
  else {
    XLALPrintError(" ERROR in templateLAL(): (INT4) \"LAL_APPROXIMANT\" parameter not provided!\n");
    XLAL_ERROR_VOID(XLAL_EDATA);
  }

  if (LALInferenceCheckVariable(IFOdata->modelParams, "LAL_PNORDER"))
    order = *(INT4*) LALInferenceGetVariable(IFOdata->modelParams, "LAL_PNORDER");
  else {
    XLALPrintError(" ERROR in templateLAL(): (INT4) \"LAL_PNORDER\" parameter not provided!\n");
    XLAL_ERROR_VOID(XLAL_EDATA);
  }

  /*fprintf(stdout, " templateLAL() - approximant = %d,  PN order = %d\n", approximant, order);*/

  /* little consistency check (otherwise no output without warning): */
  if (((approximant==EOBNR) || (approximant==EOB)) && (order!=LAL_PNORDER_PSEUDO_FOUR)) {
    XLALPrintError(" ERROR in templateLAL(): \"EOB\" and \"EOBNR\" templates require \"LAL_PNORDER_PSEUDO_FOUR\" PN order!\n");  
    XLAL_ERROR_VOID(XLAL_EDATA);
  }
    
  if (IFOdata->timeData==NULL) {
    XLALPrintError(" ERROR in templateLAL(): encountered unallocated 'timeData'.\n");
    XLAL_ERROR_VOID(XLAL_EDATA);
  }
  if ((IFOdata->freqModelhPlus==NULL) || (IFOdata->freqModelhCross==NULL)) {
    XLALPrintError(" ERROR in templateLAL(): encountered unallocated 'freqModelhPlus/-Cross'.\n");
    XLAL_ERROR_VOID(XLAL_EDATA);
  }
  deltaT = IFOdata->timeData->deltaT;

  /* Check if fLow is a model parameter, otherwise use data structure definition */
  if(LALInferenceCheckVariable(IFOdata->modelParams, "fLow"))
    fLow = *(REAL8*) LALInferenceGetVariable(IFOdata->modelParams, "fLow");
  else
    fLow = IFOdata->fLow;	
  
  params.OmegaS      = 0.0;     /* (?) */
  params.Theta       = 0.0;     /* (?) */
  /* params.Zeta2    = 0.0; */  /* (?) */
  params.ieta        = 1; 
  params.nStartPad   = 0;
  params.nEndPad     = 0;
  params.massChoice  = m1Andm2;
  params.approximant = (Approximant) approximant;  /*  TaylorT1, ...   */
  params.order       = (LALPNOrder) order;        /*  Newtonian, ...  */
  params.fLower      = fLow * 0.9;
  params.fCutoff     = (IFOdata->freqData->data->length-1) * IFOdata->freqData->deltaF;  /* (Nyquist freq.) */
  params.tSampling   = 1.0 / deltaT;
  params.startTime   = 0.0;

  /* actual inspiral parameters: */
  params.mass1       = m1;
  params.mass2       = m2;
  params.startPhase  = phi;
  if ((params.approximant == EOB) 
      || (params.approximant == EOBNR)
      || (params.approximant == TaylorT3)
      || (params.approximant == IMRPhenomA)
      || (params.approximant == TaylorF2RedSpin))
    params.distance  = LAL_PC_SI * 1.0e6;        /* distance (1 Mpc) in units of metres */
  else if ((params.approximant == TaylorT1)
           || (params.approximant == TaylorT2)
           || (params.approximant == PadeT1)
           || (params.approximant == TaylorF1)
           || (params.approximant == TaylorF2)
           || (params.approximant == PadeF1)
           || (params.approximant == BCV))
    params.distance  = 1.0;                                          /* distance in Mpc */
  else                                                     
    params.distance  = LAL_PC_SI * 1.0e6 / ((double) LAL_C_SI);  /* distance in seconds */

  /* ensure proper "fCutoff" setting: */
  if (params.fCutoff >= 0.5*params.tSampling)
    params.fCutoff = 0.5*params.tSampling - 0.5*IFOdata->freqData->deltaF;
  if (! (params.tSampling > 2.0*params.fCutoff)){
    fprintf(stderr," ERROR in templateLAL(): 'LALInspiralSetup()' (called within 'LALInspiralWavelength()')\n");
    fprintf(stderr,"                         requires (tSampling > 2 x fCutoff) !!\n");
    fprintf(stderr," (settings are:  tSampling = %f s,  fCutoff = %f Hz)  \n", params.tSampling, params.fCutoff);
    exit(1);
  }

  /* ensure compatible sampling rate: */
  if ((params.approximant == EOBNR)
      && (fmod(log((double)params.tSampling)/log(2.0),1.0) != 0.0)) {
    fprintf(stderr, " ERROR in templateLAL(): \"EOBNR\" templates require power-of-two sampling rates!\n");
    fprintf(stderr, "                         (params.tSampling = %f Hz)\n", params.tSampling);
    exit(1);
  }

  /* compute other elements of `params', check out the `.tC' value, */
  /* shift the start time to match the coalescence time,            */
  /* and eventually re-do parameter calculations:                   */
  /* Reset errno. */

  LALInspiralParameterCalc(&status, &params);
  chirptime = params.tC;
  if ((params.approximant != TaylorF2) && (params.approximant != TaylorF2RedSpin) && (params.approximant != BCV)) {
    params.startTime = (tc - XLALGPSGetREAL8(&IFOdata->timeData->epoch)) - chirptime;
    LALInspiralParameterCalc(&status, &params); /* (re-calculation necessary? probably not...) */
  }

  if (params.approximant == TaylorF2 || params.approximant == TaylorF2RedSpin) {	
    expnCoeffs ak;
    expnFunc expnFunction;
    memset(&ak,0,sizeof(expnCoeffs));
    /* Calculate the time of ISCO (v = 6^(-1/2) ) */
    LALInspiralSetup(&status,&ak,&params);
    LALInspiralChooseModel(&status,&expnFunction,&ak,&params);
    chirptime=ak.tn;
  }

  /* compute "params.signalAmplitude" slot: */
  LALInspiralRestrictedAmplitude(&status, &params);

  /* figure out inspiral length & set `n': */
  /* LALInspiralWaveLength(&status, &n, params); */
  n = IFOdata->timeData->data->length;

  /* domain of LAL template as returned by LAL function: */
  FDomain = ((params.approximant == TaylorF1)
             || (params.approximant == TaylorF2)
             || (params.approximant == TaylorF2RedSpin)
             || (params.approximant == PadeF1)
             || (params.approximant == BCV));
  if (FDomain && (n % 2 != 0)){
    fprintf(stderr, " ERROR in templateLAL(): frequency-domain LAL waveforms require even number of samples!\n");
    fprintf(stderr, "                         (N = IFOdata->timeData->data->length = %d)\n", n);
    exit(1);
  }

  /* allocate (temporary) waveform vector: */
  LALCreateVector(&status, &LALSignal, n);
  
  /*--  ACTUAL WAVEFORM COMPUTATION:  --*/
  /* Catch any previous errors */
  if (status.statusCode != 0) {
    fprintf(stderr, " ERROR in templateLAL(): encountered non-zero status code.\n");
    fprintf(stderr, " Template parameters:\n");
    LALInferencePrintVariables(IFOdata->modelParams);
    fprintf(stderr, " LAL Status:\n");
    REPORTSTATUS(&status);
    exit(1);
  }

  /* Check for the Integration overflow error and work around it */
  if(XLALGetBaseErrno() == XLAL_EMAXITER )
    {
      XLALPrintError("Template generation failed!");
      if(LALSignal)     LALDestroyVector(&status, &LALSignal);                                                                                                                  
      XLAL_ERROR_VOID(XLAL_FAILURE);
    }

  memset(LALSignal->data,0,LALSignal->length*sizeof(LALSignal->data[0]));

  
  if (params.fCutoff >= 0.5*params.tSampling)
    params.fCutoff = 0.5*params.tSampling - 0.5*IFOdata->freqData->deltaF; //should not be needed.
  
  // lal_errhandler = LAL_ERR_RTRN;
  // REPORTSTATUS(&status); 
  LALInspiralWave(&status, LALSignal, &params);
  // REPORTSTATUS(&status); 
  // lal_errhandler = LAL_ERR_DFLT; 
  if (status.statusCode != 0) {
    fprintf(stderr, "\n ERROR in templateLAL(): \"LALInspiralWave()\" call returned with non-zero status.\n");
    fprintf(stderr, " Template parameters:\n");
    LALInferencePrintVariables(IFOdata->modelParams);
    fprintf(stderr, " LAL Status:\n");
    REPORTSTATUS(&status);
    exit(1);
  }

  if (! FDomain) {   /*  (LAL function returns TIME-DOMAIN template)       */
    IFOdata->modelDomain = LAL_SIM_DOMAIN_TIME;

    /* copy over, normalise: */
    for (i=0; i<n; ++i) {
      IFOdata->timeModelhPlus->data->data[i]  = LALSignal->data[i];
      IFOdata->timeModelhCross->data->data[i] = 0.0;  /* (no cross waveform) */
    }
    LALDestroyVector(&status, &LALSignal);
    /* apply window & execute FT of plus component: */
    if (IFOdata->window==NULL) {
      XLALPrintError(" ERROR in templateLAL(): ran into uninitialized 'IFOdata->window'.\n");
      XLAL_ERROR_VOID(XLAL_EFAULT);
    }
    XLALDDVectorMultiply(IFOdata->timeModelhPlus->data, IFOdata->timeModelhPlus->data, IFOdata->window->data);
    if (IFOdata->timeToFreqFFTPlan==NULL) {
      XLALPrintError(" ERROR in templateLAL(): ran into uninitialized 'IFOdata->timeToFreqFFTPlan'.\n");
      XLAL_ERROR_VOID(XLAL_EFAULT);
    }
    XLALREAL8TimeFreqFFT(IFOdata->freqModelhPlus, IFOdata->timeModelhPlus, IFOdata->timeToFreqFFTPlan);
    /* Normalise by RMS of window (same as injections and data) */
    REAL8 WinNorm=sqrt(IFOdata->window->sumofsquares/IFOdata->window->data->length);
    for(i=0;i<IFOdata->freqModelhPlus->data->length;i++) {
      IFOdata->freqModelhPlus->data->data[i].real_FIXME/=WinNorm;
      IFOdata->freqModelhPlus->data->data[i].imag_FIXME/=WinNorm;
    }
  }  
  else
    {             /*  (LAL function returns FREQUENCY-DOMAIN template)  */
      IFOdata->modelDomain = LAL_SIM_DOMAIN_FREQUENCY;

      /* copy over: */
      IFOdata->freqModelhPlus->data->data[0].real_FIXME = ((REAL8) LALSignal->data[0]);
      IFOdata->freqModelhPlus->data->data[0].imag_FIXME = 0.0;
      for (i=1; i<IFOdata->freqModelhPlus->data->length-1; ++i) {
	IFOdata->freqModelhPlus->data->data[i].real_FIXME = ((REAL8) LALSignal->data[i]);
	IFOdata->freqModelhPlus->data->data[i].imag_FIXME = ((REAL8) LALSignal->data[n-i]);
      }
      IFOdata->freqModelhPlus->data->data[IFOdata->freqModelhPlus->data->length-1].real_FIXME = LALSignal->data[IFOdata->freqModelhPlus->data->length-1];
      IFOdata->freqModelhPlus->data->data[IFOdata->freqModelhPlus->data->length-1].imag_FIXME = 0.0;
      LALDestroyVector(&status, &LALSignal);
      /* nomalise (apply same scaling as in XLALREAL8TimeFreqFFT()") : */
      for (i=0; i<IFOdata->freqModelhPlus->data->length; ++i) {
	IFOdata->freqModelhPlus->data->data[i].real_FIXME *= ((REAL8) n) * deltaT;
	IFOdata->freqModelhPlus->data->data[i].imag_FIXME *= ((REAL8) n) * deltaT;
      }
      if(LALInferenceCheckVariable(IFOdata->modelParams, "ppealpha") && LALInferenceCheckVariable(IFOdata->modelParams, "ppeuppera") &&
	 LALInferenceCheckVariable(IFOdata->modelParams, "ppelowera") && LALInferenceCheckVariable(IFOdata->modelParams, "ppebeta") &&
	 LALInferenceCheckVariable(IFOdata->modelParams, "ppeupperb") && LALInferenceCheckVariable(IFOdata->modelParams, "ppelowerb")){
      
	REAL8 alpha, A, a, beta, B, b, ppE_amp, ppE_phase, cos_ppE_phase, sin_ppE_phase;
	alpha =  *(REAL8*) LALInferenceGetVariable(IFOdata->modelParams, "ppealpha");
	A     =  *(REAL8*) LALInferenceGetVariable(IFOdata->modelParams, "ppeuppera");
	a     =  *(REAL8*) LALInferenceGetVariable(IFOdata->modelParams, "ppelowera");
	beta  =  *(REAL8*) LALInferenceGetVariable(IFOdata->modelParams, "ppebeta");
	B     =  *(REAL8*) LALInferenceGetVariable(IFOdata->modelParams, "ppeupperb");
	b     =  *(REAL8*) LALInferenceGetVariable(IFOdata->modelParams, "ppelowerb");
      
	for (i=0; i<IFOdata->freqModelhPlus->data->length; ++i) {
	  ppE_amp = 1.0+alpha*pow(4.0*eta,A)*pow(LAL_PI*mc*(fLow*0.9 + ((REAL8) i)*IFOdata->freqData->deltaF),a);
	  ppE_phase = beta*pow(4.0*eta,B)*pow(LAL_PI*mc*(fLow*0.9 + ((REAL8) i)*IFOdata->freqData->deltaF),b);
	  cos_ppE_phase = cos(ppE_phase);
	  sin_ppE_phase = sin(ppE_phase);
      
	  IFOdata->freqModelhPlus->data->data[i].real_FIXME = (ppE_amp)*(creal(IFOdata->freqModelhPlus->data->data[i])*cos_ppE_phase-cimag(IFOdata->freqModelhPlus->data->data[i])*sin_ppE_phase);
	  IFOdata->freqModelhPlus->data->data[i].imag_FIXME = (ppE_amp)*(creal(IFOdata->freqModelhPlus->data->data[i])*sin_ppE_phase+cimag(IFOdata->freqModelhPlus->data->data[i])*cos_ppE_phase);
	}
      }
    }

  /* (now frequency-domain plus-waveform has been computed, either directly or via FFT)   */

  /*  cross waveform is "i x plus" :  */
  for (i=1; i<IFOdata->freqModelhCross->data->length-1; ++i) {
    IFOdata->freqModelhCross->data->data[i].real_FIXME = -cimag(IFOdata->freqModelhPlus->data->data[i]);
    IFOdata->freqModelhCross->data->data[i].imag_FIXME = creal(IFOdata->freqModelhPlus->data->data[i]);
    // consider inclination angle's effect:
    IFOdata->freqModelhPlus->data->data[i].real_FIXME  *= plusCoef;
    IFOdata->freqModelhPlus->data->data[i].imag_FIXME  *= plusCoef;
    IFOdata->freqModelhCross->data->data[i].real_FIXME *= crossCoef;
    IFOdata->freqModelhCross->data->data[i].imag_FIXME *= crossCoef;
  }

  /*
   * NOTE: the dirty trick here is to assume the LAL waveform to constitute
   *       the cosine chirp and then derive the corresponding sine chirp 
   *       as the orthogonal ("i x cosinechirp") waveform.
   *       In general they should not necessarily be only related 
   *       by a mere phase shift though...
   */

  /* Now...template is not (necessarily) located at specified coalescence time  */
  /* and/or we don't know even where it actually is located...                  */
  /* Figure out time location corresponding to template just computed:          */

  /* default: assume template to have correctly considered              */
  /* the supplied "params.tC" value                                     */
  /* (Roughly OK for "TaylorF1" (?), "TaylorT1", "TaylorT3", "EOB",     */
  /* "EOBNR", and "PadeT1".                                             */
  /* May still by off by tens/hundreds of milliseconds.):               */
  instant = tc;

  /* Signal simply evolved from start of template on,         */
  /* for approximately "chirptime" seconds:                   */
  if ((params.approximant == TaylorT2) 
      || (params.approximant == TaylorF2)
      || (params.approximant == TaylorF2RedSpin))
    instant = XLALGPSGetREAL8(&IFOdata->timeData->epoch) + chirptime;

  /* Coalescence happens at very end of signal template:      */
  else if (params.approximant == BCV) 
    instant = XLALGPSGetREAL8(&IFOdata->timeData->epoch) + ((double) IFOdata->timeData->data->length) * deltaT;

  /* No idea where signal lies; brute-force search for amplitude peak: */
  /* (this is time-comsuming and should be avoided where possible!!)   */
  else  if (params.approximant == IMRPhenomA) {
    /* Inv-FT back to time domain: */
    /* (admittedly, this extra FT is time-consuming not elegant...  */
    /* but might be ok given that once generated, templates may be  */
    /* re-used at different timeshifts/skylocations/etc.)           */
    LALInferenceExecuteInvFT(IFOdata);
    /* find amplitude peak & two neighbouring bins: */
    pmax = 0.0;
    for (j=0; j<IFOdata->timeModelhPlus->data->length; ++j) {
      pj = IFOdata->timeModelhPlus->data->data[j] * IFOdata->timeModelhPlus->data->data[j]
	+ IFOdata->timeModelhCross->data->data[j] * IFOdata->timeModelhCross->data->data[j];
      if (pj > pmax){
        pmax = pj;
        jmax = j;
      }
    }
    j = (jmax>0) ? jmax-1 : IFOdata->timeModelhPlus->data->length-1;
    pleft = sqrt(IFOdata->timeModelhPlus->data->data[j] * IFOdata->timeModelhPlus->data->data[j]
                 + IFOdata->timeModelhCross->data->data[j] * IFOdata->timeModelhCross->data->data[j]);
    j = (jmax<IFOdata->timeModelhPlus->data->length-1) ? jmax+1 : 0;
    pright = sqrt(IFOdata->timeModelhPlus->data->data[j] * IFOdata->timeModelhPlus->data->data[j]
                  + IFOdata->timeModelhCross->data->data[j] * IFOdata->timeModelhCross->data->data[j]);
    pmax = sqrt(pmax);
    /* do some ad-hoc corrections to ensure actually having a peak: */
    if (!((pleft<pmax) || (pright<pmax)))
      pleft = pright = pmax - 1.0;
    else if (!(pleft<pmax)) pleft = 0.5*(pmax+pright);
    else if (!(pright<pmax)) pright = 0.5*(pmax+pleft);
    /*  do a quadratic interpolation                        */
    /*  to determine peak location to sub-deltaT accuracy:  */
    instant = (pleft-pright) / (2.0*pleft-4.0*pmax+2.0*pright);
    instant = (XLALGPSGetREAL8(&IFOdata->timeData->epoch) + jmax*deltaT) + instant*deltaT;
    /* fprintf(stdout, " interpolated location: %.8f GPS sec.\n", instant); */
  }

  /* now either time-shift template or just store the time value: */
  /* (time-shifting should not be necessary in general,           */
  /* but may be neat to have for de-bugging etc.)                 */
  forceTimeLocation = 0;  /* default: zero! */
  if (instant != tc) {
    if (forceTimeLocation) { /* time-shift the frequency-domain template: */
      twopit = LAL_TWOPI * (tc - instant);
      deltaF = 1.0 / (((double)IFOdata->timeData->data->length) * deltaT);
      for (i=1; i<IFOdata->freqModelhPlus->data->length; ++i){
        f = ((double) i) * deltaF;
        /* real & imag parts of  exp(-2*pi*i*f*deltaT): */
        re = cos(twopit * f);
        im = - sin(twopit * f);
        templateReal = creal(IFOdata->freqModelhPlus->data->data[i]);
        templateImag = cimag(IFOdata->freqModelhPlus->data->data[i]);
        IFOdata->freqModelhPlus->data->data[i].real_FIXME = templateReal*re - templateImag*im;
        IFOdata->freqModelhPlus->data->data[i].imag_FIXME = templateReal*im + templateImag*re;
        templateReal = creal(IFOdata->freqModelhCross->data->data[i]);
        templateImag = cimag(IFOdata->freqModelhCross->data->data[i]);
        IFOdata->freqModelhCross->data->data[i].real_FIXME = templateReal*re - templateImag*im;
        IFOdata->freqModelhCross->data->data[i].imag_FIXME = templateReal*im + templateImag*re;
      }
    }
    else {
      /* write template (time axis) location in "->modelParams" so that     */
      /* template corresponds to stored parameter values                    */
      /* and other functions may time-shift template to where they want it: */
      LALInferenceSetVariable(IFOdata->modelParams, "time", &instant);
    }
  }

  IFOdata->modelDomain = LAL_SIM_DOMAIN_FREQUENCY;
  return;
}



void LALInferenceTemplate3525TD(LALInferenceIFOData *IFOdata)
/*****************************************************************/
/* 3.5PN phase / 2.5PN amplitude time-domain inspiral templates  */
/* following                                                     */
/*   Blanchet et al. 2001   gr-qc/0104084                        */
/*   Blanchet at al. 2002   PRD 65(6):061501    gr-qc/0105099    */
/*   Blanchet at al. 2005   PRD 71(12):129902                    */
/*   Arun et al. 2004       CQG 21(15):3771                      */
/*   Arun et al. 2004       CQG 22(14):3115                      */
/*   Blanchet et al. 2004   PRL 93(9):091101                     */
/* This is basically the implementation that was also used in    */
/* the "Roever/Meyer/Guidi/Vicere/Christensen (2007)" paper      */
/* (CQG 24(19):S607).                                            */
/* * * * * * * * * * * * * * * * * * * * * * * * * * * * * * * * */
/* Formula numbers (x.xx) refer to the 2001 Blanchet paper,      */
/* numbers (xx) refer to the more recent 2002 paper.             */
/* Numbers referring to Arun et al (2004) are explicitly marked. */
/* * * * * * * * * * * * * * * * * * * * * * * * * * * * * * * * *********************************************/
/* Required (`IFOdata->modelParams') parameters are:                                                         */
/*   - "chirpmass"        (REAL8, chirp mass, in units of solar masses)                                      */
/*   - "massratio"        (REAL8, symmetric mass ratio:  0 < eta <= 0.25, dimensionless) <or asym_massratio> */
/*   - "asym_massratio"   (REAL8, asymmetric mass ratio:  0 < q <= 1.0, dimensionless)   <or massratio>      */
/*   - "phase"            (REAL8, coalescence phase, radians)                                                */
/*   - "time"             (REAL8, coalescence time, GPS seconds)                                             */
/*   - "inclination"      (REAL8, inclination angle, radians)                                                */
/*************************************************************************************************************/
{
  double mc    = *(REAL8*) LALInferenceGetVariable(IFOdata->modelParams, "chirpmass");      /* chirp mass m_c, solar masses           */
  double tc    = *(REAL8*) LALInferenceGetVariable(IFOdata->modelParams, "time");           /* coalescence time, GPS sec.             */
  double phase = *(REAL8*) LALInferenceGetVariable(IFOdata->modelParams, "phase");          /* coalescence phase, rad                 */
  double eta;                                                                               /* mass ratio eta, dimensionless          */
  if (LALInferenceCheckVariable(IFOdata->modelParams,"asym_massratio")) {
    double q = *(REAL8 *)LALInferenceGetVariable(IFOdata->modelParams,"asym_massratio");  /* asymmetric mass ratio q, dimensionless */
    q2eta(q, &eta);
  }
  else
    eta = *(REAL8*) LALInferenceGetVariable(IFOdata->modelParams, "massratio");
  double m1, m2;
  mc2masses(mc, eta, &m1, &m2);                   /* (in units of Msun) */
  double mt         = m1 + m2;
  double dmm        = (m2-m1)/mt;                 /*  = (delta m) / mt  (dimensionless) */
  double log_mt     = log(mt) + log(LAL_MSUN_SI); /* (in Kg) */
  double log_eta    = log(eta);
  double eta2       = eta * eta;
  double eta3       = eta2 * eta;
  double log_mu     = log_eta + log_mt;
  double log_omega0 = log(4.0*LAL_PI);
  double log_tau0   = 0.0;  /* = log(1.0) */
  double t, phi, psi;
  double taucoef = 3.0*log((double) LAL_C_SI)-log(5.0)-log(LAL_G_SI) + log_eta - log_mt; /*  (4.17) or (11) */
  double log_tau, tau18, tau28, tau38, tau48, tau58, tau68, tau78;
  double ci  =  cos(*(REAL8*) LALInferenceGetVariable(IFOdata->modelParams, "inclination"));
  double ci2 = ci*ci,     ci4 = ci2*ci2,   ci6 = ci4*ci2;
  double si2 = (1.0-ci2), si  = sqrt(si2), si4 = si2*si2, si5 = si4*si;
  double h_plus, h_cross;
  double Hp00, Hp05, Hp10, Hp15, Hp20, Hp25;
  double Hc00, Hc05, Hc10, Hc15, Hc20, Hc25;
  double plus10a  = (1.0/6.0)*((19.0+9.0*ci2-2.0*ci4)-eta*(19.0-11.0*ci2-6.0*ci4));   /* (6.4) */
  double plus10b  = (4.0/3.0)*si2*(1.0+ci2)*(1.0-3.0*eta);
  double plus15a  = ((57.0 + 60.0*ci2-ci4) - 2.0*eta*(49.0-12.0*ci2-ci4));            /* (6.5) */
  double plus15b  = 13.5*((73.0+40.0*ci2-9.0*ci4) - 2.0*eta*(25.0-8.0*ci2-9.0*ci4));
  double plus15c  = 312.5*(1.0-2.0*eta)*si2*(1.0+ci2);
  double plus20a  = (1.0/120.0)*((22.0+396.0*ci2+145.0*ci4-5.0*ci6)                   /* (6.6) */
				 + (5.0/3.0)*eta*(706.0-216.0*ci2-251.0*ci4+15.0*ci6)
				 -5.0*eta2*(98.0-108.0*ci2+7.0*ci4+5.0*ci6));
  double plus20b  = (2.0/15.0)*si2*((59.0+35.0*ci2-8.0*ci4)
				    -(5.0/3.0)*eta*(131.0+59.0*ci2-24.0*ci4)
				    +5.0*eta2*(21.0-3.0*ci2-8.0*ci4));
  double plus20c  = 2.025*(1.0-5.0*eta+5.0*eta2)*si4*(1.0+ci2);
  double plus20d  = (11.0+7.0*ci2+10.0*(5.0+ci2)*LAL_LN2);
  double plus20e  = 27.0*(7.0-10.0*log(1.5));
  double plus25a  = si*dmm*((1771.0/5120.0)-(1667.0/5120.0)*ci2+(217.0/9216.0)*ci4-(1.0/9216.0)*ci6
                            +eta*((681.0/256.0)+(13.0/768.0)*ci2-(35.0/768.0)*ci4+(1.0/2304.0)*ci6)
                            +eta2*(-(3451.0/9216.0)+(673.0/3072.0)*ci2-(5.0/9216.0)*ci4-(1.0/3072.0)*ci6)); /* Arun (5.9) */
  double plus25b  = LAL_PI*((19.0/3.0)+3.0*ci2-(2.0/3.0)*ci4
                            +eta*(-(16.0/3.0)+(14.0/3.0)*ci2+2.0*ci4));
  double plus25c  = si*dmm*((3537.0/1024.0)-(22977.0/5120.0)*ci2-(15309.0/5120.0)*ci4+(729.0/5120.0)*ci6
                            +eta*(-(23829.0/1280.0)+(5529.0/1280.0)*ci2+(7749.0/1280.0)*ci4-(729.0/1280.0)*ci6)
	                    +eta2*((29127.0/5120.0)-(27267.0/5120.0)*ci2-(1647.0/5120.0)*ci4+(2187.0/5120.0)*ci6));
  double plus25d  = (-(16.0/3.0)*LAL_PI*(1.0+ci2)*si2*(1.0-3.0*eta));
  double plus25e  = si*dmm*(-(108125.0/9216.0)+(40625.0/9216.0)*ci2+(83125.0/9216.0)*ci4-(15625.0/9216.0)*ci6
                            +eta*((8125.0/265.0)-(40625.0/2304.0)*ci2-(48125.0/2304.0)*ci4+(15625.0/2304.0)*ci6)
                            +eta2*(-(119375.0/9216.0)+(40625.0/3072.0)*ci2+(44375.0/9216.0)*ci4-(15625.0/3072.0)*ci6));
  double plus25f  = dmm*((117649.0/46080.0)*si5*(1.0+ci2)*(1.0-4.0*eta+3.0*eta2));
  double plus25g  = (-1.8+2.8*ci2+1.4*ci4+eta*(19.2-1.6*ci2-5.6*ci4));
  double plus25h  = si2*(1.0+ci2)*(11.2 - 32.0*LAL_LN2/3.0 - eta*(1193.0/30.0 - 32.0*LAL_LN2));

  double cross10a = (ci/3.0)*((17.0-4.0*ci2)-eta*(13.0-12.0*ci2));                    /* (6.9) */
  double cross10b = (8.0/3.0)*(1.0-3.0*eta)*ci*si2;
  double cross15a = ((63.0-5.0*ci2)-2.0*eta*(23.0-5.0*ci2));                          /* (6.10) */
  double cross15b = 13.5*((67.0-15.0*ci2)-2.0*eta*(19.0-15.0*ci2));
  double cross15c = 312.5*(1.0-2.0*eta)*si2;
  double cross20a = (ci/60.0)*((68.0+226.0*ci2-15.0*ci4)+(5.0/3.0)*eta*(572.0-490.0*ci2+45.0*ci4)
			       -5.0*eta2*(56.0-70.0*ci2+15.0*ci4));                              /* (6.11) */
  double cross20b = (4.0/15.0)*ci*si2*((55.0-12.0*ci2)-(5.0/3.0)*eta*(119.0-36.0*ci2)
				       +5.0*eta2*(17.0-12.0*ci2));
  double cross20c = 4.05*(1.0-5.0*eta+5.0*eta2)*ci*si4;
  double cross20d = 3.0+10*LAL_LN2;
  double cross20e = 9.0*(7.0-10.0*log(1.5));
  double cross25a = 1.2*si2*ci*eta;                                                   /* Arun (5.10) */
  double cross25b = ci*(2.0-4.4*ci2+eta*(-30.8+18.8*ci2));
  double cross25c = ci*si2*((-112.0/5.0 + (64.0/3.0)*LAL_LN2)+eta*(1193.0/15.0 - 64.0*LAL_LN2));
  double cross25d = si*ci*dmm*(-(913.0/7680.0)+(1891.0/11520.0)*ci2-(7.0/4608.0)*ci4
                               +eta*((1165.0/384.0)-(235.0/576.0)*ci2+(7.0/1152.0)*ci4)
                               +eta2*(-(1301.0/4608.0)+(301.0/2304.0)*ci2-(7.0/1536.0)*ci4));
  double cross25e = LAL_PI*ci*((34.0/3.0)-(8.0/3.0)*ci2-eta*((20.0/3.0)-8.0*ci2));
  double cross25f = si*ci*dmm*((12501.0/2560.0)-(12069.0/1260.0)*ci2+(1701.0/2560.0)*ci4
                               +eta*(-(19581.0/640.0)+(7821.0/320.0)*ci2-(1701.0/640.0)*ci4)
                               +eta2*((18903.0/2560.0)-(11403.0/1280.0)*ci2+(5103.0/2560.0)*ci4));
  double cross25g = si2*ci*(-((32.0/3.0)*LAL_PI)*(1.0-3.0*eta));
  double cross25h = dmm*si*ci*(-(101875.0/4608.0)+(6875.0/256.0)*ci2-(21875.0/4608.0)*ci4
                               +eta*((66875.0/1152.0)-(44375.0/576.0)*ci2+(21875.0/1152.0)*ci4)
                               +eta2*(-(100625.0/4608.0)+(83125.0/2304.0)*ci2-(21875.0/1536.0)*ci4));
  double cross25i = dmm*si5*ci*((117649.0/23040.0)*(1.0-4.0*eta+3.0*eta2));
  double sin1psi, sin2psi, sin3psi, sin4psi, sin5psi, sin6psi, sin7psi;
  double cos1psi, cos2psi, cos3psi, cos4psi, cos5psi, cos6psi, cos7psi;
  double constfactor = exp(LAL_LN2+log(LAL_G_SI)-2.0*log((double)LAL_C_SI) + log_mu - log(LAL_PC_SI*1.0e6));  
  double x, sqrtx, oldx=0.0;                                                          /* (6.01); distance is 1 Mpc here. */
  double omega, omegacoef=exp(3.0*log((double) LAL_C_SI) - log(LAL_G_SI) - log_mt);   /* = (c^3)/(G*mt) */
  double EulerGamma = 0.57721566490153286; /* Euler constant */
  double xi     = -9871.0/9240.0;          /* Blanchet et al (2004): PRL 93(9):091101 */
  double kappa  = 0.0;                     /* (ibid.)                                 */
  double zeta   = -7.0/33.0;               /* (ibid.)                                 */
  double theta  = xi + 2.0*kappa + zeta;    
  double lambda = -(1987.0/3080);           
  double PI2    = LAL_PI * LAL_PI;
  double xcoef1 =    (743.0/4032.0)   +    (11.0/48.0)    *eta;                       /* (12) */
  double xcoef2 =  (19583.0/254016.0) + (24401.0/193536.0)*eta + (31.0/288.0)*eta2;
  double xcoef3 = -(11891.0/53760.0)  +   (109.0/1920.0)  *eta;
  double xcoef4 = (-10052469856691.0/6008596070400.0 + PI2/6.0 + (107.0/420.0)*EulerGamma)
    + (15335597827.0/3901685760.0 - (451.0/3072.0)*PI2 - (77.0/72.0)*lambda + (11.0/24.0)*theta) *eta 
    - (15211.0/442368.0)*eta2 + (25565.0/331776.0)*eta3;
  double xcoef5 = -(113868647.0/433520640.0)*LAL_PI - (31821.0/143360.0)*LAL_PI*eta + (294941.0/3870720.0)*LAL_PI*eta2;
  double log256 = 8.0 * LAL_LN2;
  double phicoef1 =  (3715.0/8064.0)  +  (55.0/96.0) *eta;                            /* (13) */
  double phicoef2 =  (9275495.0/14450688.0) + (284875.0/258048.0)*eta + (1855.0/2048.0)*eta2;
  double phicoef3 = -(38645.0/172032.0)*LAL_PI + (65.0/2048.0)*LAL_PI*eta;
  double phicoef4 = (831032450749357.0/57682522275840.0 - (53.0/40.0)*PI2 - (107.0/56.0)*EulerGamma)
    + (-123292747421.0/4161798144.0 + (2255.0/2048.0)*PI2 + (385.0/48.0)*lambda - (55.0/16.0)*theta) * eta 
    + (154565.0/1835008.0)*eta2 - (1179625/1769472)*eta3;
  double phicoef5 =  (188516689.0/173408256.0)*LAL_PI  +  (488825.0/516096.0)*LAL_PI*eta - (141769.0/516096.0)*LAL_PI*eta2;
  double x_isco = 1.0/6.0; /* pow( (pi * f_isco)/omegacoef , 2.0/3.0); */
  int terminate=0;
  UINT4 i;
  double epochGPS = XLALGPSGetREAL8(&(IFOdata->timeData->epoch));

  /* fill `timeModelhPlus' & `timeModelhCross' with time-domain template: */
  for (i=0; i<IFOdata->timeData->data->length; ++i){
    /* determine time left until coalescence, "(t_c-t)" in (4.17)/(11): */
    t = (tc - epochGPS) - ((double)i)*IFOdata->timeData->deltaT; 
    if ((t>0.0) && (!terminate)) {  /*  (before t_c and before frequency reaches its maximum) */
      /*  determine `dimensionless time variable' tau: */
      log_tau = taucoef + log(t);                                                /*  (4.17), (11) */
      tau18   = exp(0.125 * log_tau);   /* = tau ^ (1/8) */
      tau28   = exp(0.25  * log_tau);   /* = tau ^ (2/8) */
      tau38   = exp(0.375 * log_tau);   /* = tau ^ (3/8) */
      tau48   = exp(0.5   * log_tau);   /* = tau ^ (4/8) */
      tau58   = exp(0.625 * log_tau);   /* = tau ^ (5/8) */
      tau68   = exp(0.75  * log_tau);   /* = tau ^ (6/8) */
      tau78   = exp(0.875 * log_tau);   /* = tau ^ (7/8) */
      /* determine (dimensionless) `frequency' x: */
      x = (0.25/tau28) * (1.0 + xcoef1/tau28 - (LAL_PI/5.0)/tau38
                          + xcoef2/tau48 + xcoef3/tau58
                          + (xcoef4-(107.0/3360.0)*(log_tau-log256))/tau68 
                          + xcoef5/tau78);                                        /*  (12)  */
      if ((x > x_isco) || (x < oldx)){  /* (frequency decreases  ==>  signal is terminated) */
        h_plus = h_cross = 0.0; 
        terminate = 1;
      }
      else {                    /*  (frequency still increasing  ==>  keep on computing...) */
        oldx    = x;
        sqrtx   = sqrt(x);
        /* derive angular frequency omega: (omega/pi gives frequency in Hz) */
        omega   = omegacoef*x*sqrtx;   /*  = ((c^3)/(G*mt)) * x^(3/2)                (4.13) */
        /* determine phase phi: */
	phi     = phase - (1.0/eta) * 
	  (tau58 + phicoef1*tau38 - (0.75*LAL_PI)*tau28
	   + phicoef2*tau18 + phicoef3*(log_tau-log_tau0)
	   + (phicoef4 + (107.0/448.0)*(log_tau-log256))/tau18
	   + phicoef5/tau28);                                             /*  (13)    */
        /* derive `basic phase' psi: */
        /* psi     = phi - 2.0*x*sqrtx * (log(omega)-log_omega0); */              /*  (6.12)  */
	psi     = phi - 2.0*x*sqrtx * (log(omega)-log_omega0) * (1.0-(eta/2.0)*x); /* Arun et al. (5.6) */
	sin1psi = sin(psi);      cos1psi = cos(psi);
	sin2psi = sin(2.0*psi);  cos2psi = cos(2.0*psi);
	sin3psi = sin(3.0*psi);  cos3psi = cos(3.0*psi);
	sin4psi = sin(4.0*psi);  cos4psi = cos(4.0*psi);
	sin5psi = sin(5.0*psi);  cos5psi = cos(5.0*psi);
	sin6psi = sin(6.0*psi);  cos6psi = cos(6.0*psi);
	sin7psi = sin(7.0*psi);  cos7psi = cos(7.0*psi);
        /* determine PN plus- & cross-terms: */
	Hp00    = -(1.0+ci2)*cos2psi - (si2/96.0)*(17.0+ci2);                     /*  (6.02), Arun et al (5.7a) */
	Hp05    = -(si/8.0)*dmm * ((5.0+ci2)*cos1psi - 9.0*(1.0+ci2)*cos3psi);    /*  (6.03)  */
	Hp10    = plus10a*cos2psi - plus10b*cos4psi;                              /*  (6.04)  */
	Hp15    = (si/192.0)*dmm * (plus15a*cos1psi - plus15b*cos3psi + plus15c*cos5psi) 
	  - LAL_TWOPI*(1.0+ci2)*cos2psi;                          /*  (6.05)  */
	Hp20    = plus20a*cos2psi + plus20b*cos4psi - plus20c*cos6psi
	  +si/40.0*dmm*(plus20d*sin1psi-(5.0*LAL_PI)*(5.0+ci2)*cos1psi 
			-plus20e*(1.0+ci2)*sin3psi+(135.0*LAL_PI)*(1.0+ci2)*cos3psi);   /*  (6.06)  */
        Hp25    = cos1psi*plus25a + cos2psi*plus25b + cos3psi*plus25c
	  + cos4psi*plus25d + cos5psi*plus25e + cos7psi*plus25f
	  + sin2psi*plus25g + sin4psi*plus25h;                            /*  Arun & al. (5.09) */
	Hc00    = -2.0*ci*sin2psi;                                                /*  (6.07)  */
	Hc05    = -0.75*si*ci*dmm*(sin1psi-3.0*sin3psi);                          /*  (6.08)  */
	Hc10    = cross10a*sin2psi - cross10b*sin4psi;                            /*  (6.09)  */
	Hc15    = ((si*ci)/96.0)*dmm * 
	  (cross15a*sin1psi - cross15b*sin3psi + cross15c*sin5psi)
	  -(4.0*LAL_PI)*ci*sin2psi;                                       /*  (6.10)  */
	Hc20    = cross20a*sin2psi + cross20b*sin4psi - cross20c*sin6psi
	  -0.15*si*ci*dmm*(cross20d*cos1psi+(5.0*LAL_PI)*sin1psi
			   -cross20e*cos3psi - (45.0*LAL_PI)*sin3psi);                     /*  (6.11)  */
        Hc25    = cross25a + cos2psi*cross25b + cos4psi*cross25c
	  + sin1psi*cross25d + sin2psi*cross25e + sin3psi*cross25f
	  + sin4psi*cross25g + sin5psi*cross25h + sin7psi*cross25i;       /*  Arun & al. (5.10) */
        /* and finally - the actual signal: */
	h_plus  = h_cross = constfactor * x;
	h_plus  *= Hp00 + sqrtx*(Hp05 + sqrtx*(Hp10 + sqrtx*(Hp15 + sqrtx*(Hp20 + sqrtx*Hp25))));
	h_cross *= Hc00 + sqrtx*(Hc05 + sqrtx*(Hc10 + sqrtx*(Hc15 + sqrtx*(Hc20 + sqrtx*Hc25))));/* (6.01) */
      }
    }
    else h_plus = h_cross = 0.0;  /*  (after t_c or after termination) */
    IFOdata->timeModelhPlus->data->data[i]  = h_plus;
    IFOdata->timeModelhCross->data->data[i] = h_cross;
  }
  IFOdata->modelDomain = LAL_SIM_DOMAIN_TIME;
  return;
}
=======
>>>>>>> 188b1ce1



void LALInferenceTemplateSineGaussian(LALInferenceIFOData *IFOdata)
/*****************************************************/
/* Sine-Gaussian (burst) template.                   */
/* Signal is (by now?) linearly polarised,           */
/* i.e., the cross-waveform remains zero.            */
/* * * * * * * * * * * * * * * * * * * * * * * * * * */
/* The (plus-) waveform is:                          */
/*   a * exp(-((t-mu)/sigma)^2) * sin(2*pi*f*t-phi)  */
/* Note that by setting f=0, phi=pi/2 you also get   */
/* a `pure' Gaussian template.                       */
/*                                                   */
/* * * * * * * * * * * * * * * * * * * * * * * * * * ************************************/
/* Required (`IFOdata->modelParams') parameters are:                                    */
/*   - "time"       (the "mu" parameter of the Gaussian part; REAL8, GPS sec.)          */
/*   - "sigma"      (width, the "sigma" parameter of the Gaussian part; REAL8, seconds) */
/*   - "frequency"  (frequency of the sine part; REAL8, Hertz)                          */
/*   - "phase"      (phase (at above "mu"); REAL8, radians)                             */
/*   - "amplitude"  (amplitude, REAL8)                                                  */
/****************************************************************************************/
{
  double endtime  = *(REAL8*) LALInferenceGetVariable(IFOdata->modelParams, "time");       /* time parameter ("mu"), GPS sec.  */
  double sigma = *(REAL8*) LALInferenceGetVariable(IFOdata->modelParams, "sigma");      /* width parameter, seconds         */
  double f     = *(REAL8*) LALInferenceGetVariable(IFOdata->modelParams, "frequency");  /* frequency, Hz                    */
  double phi   = *(REAL8*) LALInferenceGetVariable(IFOdata->modelParams, "phase");      /* phase, rad                       */
  double a     = *(REAL8*) LALInferenceGetVariable(IFOdata->modelParams, "amplitude");  /* amplitude                        */
  double t, tsigma, twopif = LAL_TWOPI*f;
  double epochGPS = XLALGPSGetREAL8(&(IFOdata->timeData->epoch));
  unsigned long i;
  if (sigma <= 0.0) {
    fprintf(stderr, " ERROR in templateSineGaussian(): zero or negative \"sigma\" parameter (sigma=%e).\n", sigma);
    exit(1);
  }
  if (f < 0.0)
    fprintf(stderr, " WARNING in templateSineGaussian(): negative \"frequency\" parameter (f=%e).\n", f);
  if (a < 0.0)
    fprintf(stderr, " WARNING in templateSineGaussian(): negative \"amplitude\" parameter (a=%e).\n", a);
  for (i=0; i<IFOdata->timeData->data->length; ++i){
    t = ((double)i)*IFOdata->timeData->deltaT + (epochGPS-endtime);  /* t-mu         */
    tsigma = t/sigma;                                             /* (t-mu)/sigma */
    if (fabs(tsigma) < 5.0)   /*  (only do computations within a 10 sigma range)  */
      IFOdata->timeModelhPlus->data->data[i] = a * exp(-0.5*tsigma*tsigma) * sin(twopif*t+phi);
    else 
      IFOdata->timeModelhPlus->data->data[i] = 0.0;
    IFOdata->timeModelhCross->data->data[i] = 0.0;
  }
  IFOdata->modelDomain = LAL_SIM_DOMAIN_TIME;
  return;
}



void LALInferenceTemplateDampedSinusoid(LALInferenceIFOData *IFOdata)
/*****************************************************/
/* Damped Sinusoid (burst) template.                 */
/* Signal is linearly polarized,                     */
/* i.e., cross term is zero.                         */
/* * * * * * * * * * * * * * * * * * * * * * * * * * */
/* The (plus-) waveform is an exponentially decaying */
/* sine wave:                                        */
/*   a * exp((t-time)/tau) * sin(2*pi*f*(t-time))    */
/* where "time" is the time parameter denoting the   */
/* instant where the signal starts.                  */
/* * * * * * * * * * * * * * * * * * * * * * * * * * **************************/
/* Required (`IFOdata->modelParams') parameters are:                          */
/*   - "time"       (the instant at which the signal starts; REAL8, GPS sec.) */
/*   - "tau"        (width parameter; REAL8, seconds)                         */
/*   - "frequency"  (frequency of the sine part; REAL8, Hertz)                */
/*   - "amplitude"  (amplitude, REAL8)                                        */
/******************************************************************************/
{
  double endtime  = *(REAL8*) LALInferenceGetVariable(IFOdata->modelParams, "time");       /* time parameter ("mu"), GPS sec.  */
  double tau   = *(REAL8*) LALInferenceGetVariable(IFOdata->modelParams, "tau");        /* width parameter, seconds         */
  double f     = *(REAL8*) LALInferenceGetVariable(IFOdata->modelParams, "frequency");  /* frequency, Hz                    */
  double a     = *(REAL8*) LALInferenceGetVariable(IFOdata->modelParams, "amplitude");  /* amplitude                        */
  double t, ttau, twopif = LAL_TWOPI*f;
  double epochGPS = XLALGPSGetREAL8(&(IFOdata->timeData->epoch));
  unsigned long i;
  if (tau <= 0.0) {
    fprintf(stderr, " ERROR in templateDampedSinusoid(): zero or negative \"tau\" parameter (tau=%e).\n", tau);
    exit(1);
  }
  if (f < 0.0)
    fprintf(stderr, " WARNING in templateDampedSinusoid(): negative \"frequency\" parameter (f=%e).\n", f);
  for (i=0; i<IFOdata->timeData->data->length; ++i){
    t = ((double)i)*IFOdata->timeData->deltaT + (epochGPS-endtime);  /* t-mu       */
    if ((t>0.0) && ((ttau=t/tau) < 10.0)) /*  (only do computations within a 10 tau range)  */
      IFOdata->timeModelhPlus->data->data[i] = a * exp(-ttau) * sin(twopif*t);
    else 
      IFOdata->timeModelhPlus->data->data[i] = 0.0;
    IFOdata->timeModelhCross->data->data[i] = 0.0;
  }
  IFOdata->modelDomain = LAL_SIM_DOMAIN_TIME;
  return;
}



void LALInferenceTemplateSinc(LALInferenceIFOData *IFOdata)
/*****************************************************/
/* Sinc function (burst) template.                   */
/* Signal is linearly polarized,                     */
/* i.e., cross term is zero.                         */
/* * * * * * * * * * * * * * * * * * * * * * * * * * */
/* The (plus-) waveform is a sinc function of given  */
/* frequency:                                        */
/*   a * sinc(2*pi*f*(t-time))                       */
/*   = a * sin(2*pi*f*(t-time)) / (2*pi*f*(t-time))  */
/* where "time" is the time parameter denoting the   */
/* signal's central peak location.                   */
/* * * * * * * * * * * * * * * * * * * * * * * * * * *************************/
/* Required (`IFOdata->modelParams') parameters are:                         */
/*   - "time"       (the instant at which the signal peaks; REAL8, GPS sec.) */
/*   - "frequency"  (frequency of the sine part; REAL8, Hertz)               */
/*   - "amplitude"  (amplitude, REAL8)                                       */
/*****************************************************************************/
{
  double endtime  = *(REAL8*) LALInferenceGetVariable(IFOdata->modelParams, "time");       /* time parameter ("mu"), GPS sec.  */
  double f     = *(REAL8*) LALInferenceGetVariable(IFOdata->modelParams, "frequency");  /* frequency, Hz                    */
  double a     = *(REAL8*) LALInferenceGetVariable(IFOdata->modelParams, "amplitude");  /* amplitude                        */
  double t, sinArg, sinc, twopif = LAL_TWOPI*f;
  double epochGPS = XLALGPSGetREAL8(&(IFOdata->timeData->epoch));
  unsigned long i;
  if (f < 0.0)
    fprintf(stderr, " WARNING in templateSinc(): negative \"frequency\" parameter (f=%e).\n", f);
  for (i=0; i<IFOdata->timeData->data->length; ++i){
    t = ((double)i)*IFOdata->timeData->deltaT + (epochGPS-endtime);  /* t-mu       */
    sinArg = twopif*t;
    sinc = (sinArg==0.0) ? 1.0 : sin(sinArg)/sinArg;    
    IFOdata->timeModelhPlus->data->data[i] = a * sinc;
    IFOdata->timeModelhCross->data->data[i] = 0.0;
  }
  IFOdata->modelDomain = LAL_SIM_DOMAIN_TIME;
  return;
}


void LALInferenceTemplateASinOmegaT(LALInferenceIFOData *IFOdata)
/************************************************************/
/* Trivial h(t)=A*sin(Omega*t) template						*/
/*  Required (`IFOdata->modelParams') parameters are:       */
/*   - "A"       (dimensionless amplitude, REAL8)			*/
/*   - "Omega"   (frequency; REAL8, radians/sec)            */
/************************************************************/
{
  double A		= *(REAL8*) LALInferenceGetVariable(IFOdata->modelParams, "A");				/* dim-less	   */
  double Omega	= *(REAL8*) LALInferenceGetVariable(IFOdata->modelParams, "Omega");			/* rad/sec     */
  double t;
  double epochGPS = XLALGPSGetREAL8(&(IFOdata->timeData->epoch));	

  unsigned long i;
  for (i=0; i<IFOdata->timeData->data->length; ++i){
    t = ((double)i)*IFOdata->timeData->deltaT + (epochGPS);  /* t-mu       */   
    IFOdata->timeModelhPlus->data->data[i] = A * sin(Omega*t);
    IFOdata->timeModelhCross->data->data[i] = 0.0;
  }
  IFOdata->modelDomain = LAL_SIM_DOMAIN_TIME;
  return;
}

void LALInferenceTemplateXLALSimInspiralChooseWaveform(LALInferenceIFOData *IFOdata)
/*************************************************************************************************************************/
/* Wrapper for LALSimulation waveforms:						                                                             */
/* XLALSimInspiralChooseFDWaveform() and XLALSimInspiralChooseTDWaveform().                                              */
/*                                                                                                                       */
/*  IFOdata->modelParams parameters are:										                                         */
/*  - "name" description; type OPTIONAL (default value)										                             */
/*										                                                                                 */
/*   MODEL PARAMETERS										                                                             */
/*   - "LAL_APPROXIMANT"	  Approximant;        Approximant                                                            */
/*   - "LAL_PNORDER"        Phase PN order;     INT4                                                                     */
/*   - "LAL_AMPORDER"       Amplitude PN order; INT4 OPTIONAL (-1)                                                       */
/*   - "LALINFERENCE_FRAME" reference frame;    LALInferenceFrame OPTIONAL (LALINFERENCE_FRAME_RADIATION)                */
/*   - "spinO"              Spin order;         LALSimInspiralSpinOrder OPTIONAL (LAL_SIM_INSPIRAL_SPIN_ORDER_DEFAULT)   */
/*   - "tideO"              Tidal order;        LALSimInspiralTidalOrder OPTIONAL (LAL_SIM_INSPIRAL_TIDAL_ORDER_DEFAULT) */
/*   - "fRef"               frequency at which the (frequency dependent) parameters are defined; REAL8 OPTIONAL (0.0)    */
/*   - "fLow"               lower frequency bound; REAL8 OPTIONAL (IFOdata->fLow)                                        */
/*                                                                                                                       */
/*   MASS PARAMETERS; either:                                                                                            */
/*      - "mass1"           mass of object 1 in solar mass; REAL8								                         */
/*      - "mass2"		        mass of object 1 in solar mass; REAL8								                     */
/*      OR                                                                                                               */
/*      - "chirpmass"       chirpmass in solar mass; REAL8                                                               */
/*      - "asym_massratio"  asymmetric mass ration m2/m1, 0<asym_massratio<1; REAL8                                      */
/*      OR                                                                                                               */
/*      - "chirpmass"       chirpmass in solar mass; REAL8                                                               */
/*      - "massratio"       symmetric mass ratio (m1*m2)/(m1+m2)^2; REAL8                                                */
/*                                                                                                                       */
/*   ORIENTATION AND SPIN PARAMETERS                                                                                     */
/*   - "phi0"               reference phase as per LALSimulation convention; REAL8                                       */
/*   - "distance"           distance in Mpc                                                                              */
/*   - if LALINFERENCE_FRAME == LALINFERENCE_FRAME_SYSTEM  (default)                                                     */
/*      - "theta_JN");      zenith angle between J and N in radians;            REAL8                                    */
/*      - "phi_JL");        azimuthal angle of L_N on its cone about J radians; REAL8                                    */
/*      - "tilt_spin1");    zenith angle between S1 and LNhat in radians;       REAL8                                    */
/*      - "tilt_spin2");    zenith angle between S2 and LNhat in radians;       REAL8                                    */
/*      - "phi12");         difference in azimuthal angle between S1, S2 in radians;   REAL8                             */
/*   - else if LALINFERENCE_FRAME == LALINFERENCE_FRAME_RADIATION                                                        */
/*      - "inclination"	    inclination angle L.N in radians;                            REAL8                           */
/*      - "theta_spin1"     polar angle of spin 1, default to the spin aligned case;     REAL8 OPTIONAL (inclination)    */
/*      - "phi_spin1"       azimuthal angle of spin 1, default to the spin aligned case; REAL8  OPTIONAL (0.0)           */
/*      - "theta_spin2"     polar angle of spin 2, default to the spin aligned case;     REAL8 OPTIONAL (inclination)    */
/*      - "phi_spin2"       azimuthal angle of spin 1, default to the spin aligned case; REAL8  OPTIONAL (0.0)           */
/*   - "a_spin1"            magnitude of spin 1 in general configuration, 0<a_spin1<1; REAL8 OPTIONAL (0.0)              */
/*   - "a_spin2"            magnitude of spin 2 in general configuration, 0<a_spin1<1; REAL8 OPTIONAL (0.0)              */
/*   - "spin1"              magnitude of spin 1 in aligned configuration, -1<spin1<1;  REAL8 OPTIONAL (0.0)              */
/*   - "spin2"              magnitude of spin 2 in aligned configuration, -1<spin1<1;  REAL8 OPTIONAL (0.0)              */
/*                                                                                                                       */
/*   OTHER PARAMETERS                                                                                                    */
/*   - "lambda1"            tidal parameter of object 1; REAL8  OPTIONAL (0.0)                                           */
/*   - "lambda2"            tidal parameter of object 1; REAL8  OPTIONAL (0.0)                                           */
/*                                                                                                                       */
/*   - "time"               used as an OUTPUT only; REAL8								                                 */
/*                                                                                                                       */
/*                                                                                                                       */
/*   IFOdata needs to also contain:                                                                                      */
/*   - IFOdata->fLow Unless  - "fLow" OPTIONAL                                                                           */
/*   - IFOdata->timeData                                                                                                 */
/*      - IFOdata->timeData->deltaT                                                                                      */
/*   - if IFOdata->modelDomain == LAL_SIM_DOMAIN_FREQUENCY                                                               */
/*      - IFOdata->freqData                                                                                              */
/*          - IFOdata->freqData->deltaF                                                                                  */
/*      - IFOdata->freqModelhCross                                                                                       */
/*      - IFOdata->freqModelhPlus                                                                                        */
/*   - else                                                                                                              */
/*      - IFOdata->timeModelhPlus                                                                                        */
/*      - IFOdata->timeModelhCross                                                                                       */
/*************************************************************************************************************************/
{

  Approximant approximant = (Approximant) 0;
  INT4 order=-1;
  INT4 amporder;
  LALInferenceFrame frame=LALINFERENCE_FRAME_SYSTEM;

  unsigned long	i;
  static int sizeWarning = 0;
  int ret=0;
  INT4 errnum=0;
  REAL8 instant;
  
  
  REAL8TimeSeries *hplus=NULL;  /**< +-polarization waveform [returned] */
  REAL8TimeSeries *hcross=NULL; /**< x-polarization waveform [returned] */
  COMPLEX16FrequencySeries *hptilde=NULL, *hctilde=NULL;
  REAL8 mc;
  REAL8 phi0, deltaT, m1, m2, spin1x=0.0, spin1y=0.0, spin1z=0.0, spin2x=0.0, spin2y=0.0, spin2z=0.0, f_low, f_start, distance, inclination;
  
  REAL8 *m1_p,*m2_p;
  REAL8 deltaF, f_max;
  
  if (LALInferenceCheckVariable(IFOdata->modelParams, "LAL_APPROXIMANT"))
    approximant = *(Approximant*) LALInferenceGetVariable(IFOdata->modelParams, "LAL_APPROXIMANT");
  else {
    XLALPrintError(" ERROR in templateLALGenerateInspiral(): (INT4) \"LAL_APPROXIMANT\" parameter not provided!\n");
    XLAL_ERROR_VOID(XLAL_EDATA);
  }
	
  if (LALInferenceCheckVariable(IFOdata->modelParams, "LAL_PNORDER"))
    order = *(INT4*) LALInferenceGetVariable(IFOdata->modelParams, "LAL_PNORDER");
  else {
    XLALPrintError(" ERROR in templateLALGenerateInspiral(): (INT4) \"LAL_PNORDER\" parameter not provided!\n");
    XLAL_ERROR_VOID(XLAL_EDATA);
  }

  /* Explicitly set the default amplitude order if one is not specified.
   *   This serves two purposes:
   *     1) The default behavior of the code won't change unexpectedly due to changes in LALSimulation.
   *     2) We need to know the amplitude order in order to set the starting frequency of the waveform properly. */
  if (LALInferenceCheckVariable(IFOdata->modelParams, "LAL_AMPORDER"))
    amporder = *(INT4*) LALInferenceGetVariable(IFOdata->modelParams, "LAL_AMPORDER");
  else
    amporder = -1;

  if (LALInferenceCheckVariable(IFOdata->modelParams, "LALINFERENCE_FRAME"))
    frame = *(LALInferenceFrame*) LALInferenceGetVariable(IFOdata->modelParams, "LALINFERENCE_FRAME");

  REAL8 fRef = 100.0;
  if (LALInferenceCheckVariable(IFOdata->modelParams, "fRef")) fRef = *(REAL8 *)LALInferenceGetVariable(IFOdata->modelParams, "fRef");

  REAL8 fTemp = fRef;

  if(LALInferenceCheckVariable(IFOdata->modelParams,"chirpmass"))
    {
      mc  = *(REAL8*) LALInferenceGetVariable(IFOdata->modelParams, "chirpmass");
      if (LALInferenceCheckVariable(IFOdata->modelParams,"asym_massratio")) {
	REAL8 q = *(REAL8 *)LALInferenceGetVariable(IFOdata->modelParams,"asym_massratio");
	q2masses(mc, q, &m1, &m2);
      } else {
	REAL8 eta = *(REAL8*) LALInferenceGetVariable(IFOdata->modelParams, "massratio");
	mc2masses(mc, eta, &m1, &m2);
      }
    }
  else if((m1_p=(REAL8 *)LALInferenceGetVariable(IFOdata->modelParams, "mass1")) && (m2_p=(REAL8 *)LALInferenceGetVariable(IFOdata->modelParams, "mass2")))
    {
      m1=*m1_p;
      m2=*m2_p;
    }
  else
    {
      fprintf(stderr,"No mass parameters found!");
      exit(0);
    }

  distance	= LALInferenceGetREAL8Variable(IFOdata->modelParams,"distance")* LAL_PC_SI * 1.0e6;        /* distance (1 Mpc) in units of metres */

  /* Default to spinless signals if spin amplitude are not present in modelParams */
  REAL8 a_spin1		= 0.0;
  if(LALInferenceCheckVariable(IFOdata->modelParams, "a_spin1"))    a_spin1   = *(REAL8*) LALInferenceGetVariable(IFOdata->modelParams, "a_spin1");
  REAL8 a_spin2    = 0.0;
  if(LALInferenceCheckVariable(IFOdata->modelParams, "a_spin2"))    a_spin2   = *(REAL8*) LALInferenceGetVariable(IFOdata->modelParams, "a_spin2");

  phi0		= *(REAL8*) LALInferenceGetVariable(IFOdata->modelParams, "phase"); /* START phase as per lalsimulation convention*/

  /* Check if fLow is a model parameter, otherwise use data structure definition */
  if(LALInferenceCheckVariable(IFOdata->modelParams, "fLow"))
    f_low = *(REAL8*) LALInferenceGetVariable(IFOdata->modelParams, "fLow");
  else
    f_low = IFOdata->fLow /** 0.9 */;

  f_start = fLow2fStart(f_low, amporder, approximant);
  f_max = 0.0; /* for freq domain waveforms this will stop at ISCO. Previously found using IFOdata->fHigh causes NaNs in waveform (see redmine issue #750)*/

  int aligned_spins=0;
  /* We first check if we are deadling with a spin-aligned only template, for which we use "spin1" and "spin2" names */
  if(LALInferenceCheckVariable(IFOdata->modelParams, "spin1")){
    spin1z= *(REAL8*) LALInferenceGetVariable(IFOdata->modelParams, "spin1");
    spin1x=0.0;
    spin1y=0.0;
    aligned_spins+=1;
  }
  if(LALInferenceCheckVariable(IFOdata->modelParams, "spin2")){
    spin2z= *(REAL8*) LALInferenceGetVariable(IFOdata->modelParams, "spin2");
    spin2x=0.0;
    spin2y=0.0;
    aligned_spins+=1;
  }

  /* Set inclination to something sensible now, because for spin aligned we won't enter in the blocks below, where theta_JN or inclination
   *  are set for no-spin or precessing spins. We can set inclination to either theta_JN or iota, as for aligned spins they are the same,
   * while for frecessing spins they will be eventually overwritten to the right value here below  */
  if (frame==LALINFERENCE_FRAME_SYSTEM)
      inclination       = *(REAL8*) LALInferenceGetVariable(IFOdata->modelParams, "theta_JN");           /* inclination in radian */
  else
      inclination       = *(REAL8*) LALInferenceGetVariable(IFOdata->modelParams, "inclination");           /* inclination in radian */

  if (aligned_spins==0){
    /* Template is not spin-aligned only.
     * Set the all other spins variables (that is an overkill. We can just check if there are spins in the first place, and if there aren't don't bother calculating them (they'll be zero) ) */
    REAL8 phiJL=0.0;
    REAL8 tilt1=0.0;
    REAL8 tilt2=0.0;
    REAL8 phi12=0.0;
    if(frame==LALINFERENCE_FRAME_SYSTEM) {
       /* IMPORTANT NOTE: default to spin aligned case (i.e. tilt1=tilt2=0) if no angles are provided for the spins.
       * If you change this, must also change LALInferenceInitCBC.c
       */
       REAL8 thetaJN = *(REAL8*) LALInferenceGetVariable(IFOdata->modelParams, "theta_JN");     /* zenith angle between J and N in radians */
       if(LALInferenceCheckVariable(IFOdata->modelParams, "phi_JL"))
           phiJL = *(REAL8*) LALInferenceGetVariable(IFOdata->modelParams, "phi_JL");     /* azimuthal angle of L_N on its cone about J radians */
       if(LALInferenceCheckVariable(IFOdata->modelParams, "tilt_spin1"))
           tilt1 = *(REAL8*) LALInferenceGetVariable(IFOdata->modelParams, "tilt_spin1");     /* zenith angle between S1 and LNhat in radians */
       if(LALInferenceCheckVariable(IFOdata->modelParams, "tilt_spin2"))
           tilt2 = *(REAL8*) LALInferenceGetVariable(IFOdata->modelParams, "tilt_spin2");     /* zenith angle between S2 and LNhat in radians */
       if(LALInferenceCheckVariable(IFOdata->modelParams, "phi12"))
           phi12 = *(REAL8*) LALInferenceGetVariable(IFOdata->modelParams, "phi12");      /* difference in azimuthal angle btwn S1, S2 in radians */

      /* The transformation function doesn't know fLow, so fRef==0 isn't interpretted as a request to use the starting frequency for reference. */
      if(fTemp==0.0)
        fTemp = f_start;

      XLAL_TRY(ret=XLALSimInspiralTransformPrecessingInitialConditions(
            &inclination, &spin1x, &spin1y, &spin1z, &spin2x, &spin2y, &spin2z,
            thetaJN, phiJL, tilt1, tilt2, phi12, a_spin1, a_spin2, m1*LAL_MSUN_SI, m2*LAL_MSUN_SI, fTemp), errnum);
      if (ret == XLAL_FAILURE)
      {
        XLALPrintError(" ERROR in XLALSimInspiralTransformPrecessingInitialConditions(): error converting angles. errnum=%d\n",errnum );
        return;
      }
    }
    else if(frame==LALINFERENCE_FRAME_RADIATION){
      /* IMPORTANT NOTE: default to spin aligned case (i.e. theta1=theta2=iota) if no angles are provided for the spins.
       * If you change this, must also change LALInferenceInitCBC.c
       */
      inclination	= *(REAL8*) LALInferenceGetVariable(IFOdata->modelParams, "inclination");	    /* inclination in radian */
      REAL8 theta_spin1	= inclination;
      if(LALInferenceCheckVariable(IFOdata->modelParams, "theta_spin1"))	theta_spin1	= *(REAL8*) LALInferenceGetVariable(IFOdata->modelParams, "theta_spin1");
      REAL8 phi_spin1		= 0.0;
      if(LALInferenceCheckVariable(IFOdata->modelParams, "phi_spin1"))	phi_spin1	= *(REAL8*) LALInferenceGetVariable(IFOdata->modelParams, "phi_spin1");
      REAL8 theta_spin2	= inclination;
      if(LALInferenceCheckVariable(IFOdata->modelParams, "theta_spin2"))	theta_spin2	= *(REAL8*) LALInferenceGetVariable(IFOdata->modelParams, "theta_spin2");
      REAL8 phi_spin2		= 0.0;
      if(LALInferenceCheckVariable(IFOdata->modelParams, "phi_spin2"))	phi_spin2	= *(REAL8*) LALInferenceGetVariable(IFOdata->modelParams, "phi_spin2");

      /* These are the components of spins in the frame N || z */
      spin1x = (a_spin1 * sin(theta_spin1) * cos(phi_spin1));
      spin1y = (a_spin1 * sin(theta_spin1) * sin(phi_spin1));
      spin1z = (a_spin1 * cos(theta_spin1));

      spin2x = (a_spin2 * sin(theta_spin2) * cos(phi_spin2));
      spin2y = (a_spin2 * sin(theta_spin2) * sin(phi_spin2));
      spin2z = (a_spin2 * cos(theta_spin2));

    }
    else {
        XLALPrintError("Error: unknown frame %i\n",frame);
        XLAL_ERROR_VOID(XLAL_EFAULT);
    }
  }
	
  REAL8 lambda1 = 0.;
  if(LALInferenceCheckVariable(IFOdata->modelParams, "lambda1")) lambda1 = *(REAL8*) LALInferenceGetVariable(IFOdata->modelParams, "lambda1");
  REAL8 lambda2 = 0.;
  if(LALInferenceCheckVariable(IFOdata->modelParams, "lambda2")) lambda2 = *(REAL8*) LALInferenceGetVariable(IFOdata->modelParams, "lambda2");
  REAL8 lambdaT = 0.;
  REAL8 dLambdaT = 0.;
  REAL8 sym_mass_ratio_eta = 0.;
  if(LALInferenceCheckVariable(IFOdata->modelParams, "lambdaT")&&LALInferenceCheckVariable(IFOdata->modelParams, "dLambdaT")){
    lambdaT = *(REAL8*) LALInferenceGetVariable(IFOdata->modelParams, "lambdaT");
    dLambdaT = *(REAL8*) LALInferenceGetVariable(IFOdata->modelParams, "dLambdaT");
    sym_mass_ratio_eta = m1*m2/((m1+m2)*(m1+m2));
    LALInferenceLambdaTsEta2Lambdas(lambdaT,dLambdaT,sym_mass_ratio_eta,&lambda1,&lambda2);
  }

  LALSimInspiralTestGRParam *nonGRparams = NULL;
  
  if (IFOdata->timeData==NULL) {
    XLALPrintError(" ERROR in LALInferenceTemplateXLALSimInspiralChooseWaveform(): encountered unallocated 'timeData'.\n");
    XLAL_ERROR_VOID(XLAL_EFAULT);
  }
  deltaT = IFOdata->timeData->deltaT;
  
  
  if(IFOdata->modelDomain == LAL_SIM_DOMAIN_FREQUENCY) {
    if (IFOdata->freqData==NULL) {
      XLALPrintError(" ERROR in LALInferenceTemplateXLALSimInspiralChooseWaveform(): encountered unallocated 'freqData'.\n");
      XLAL_ERROR_VOID(XLAL_EFAULT);
    }

    deltaF = IFOdata->freqData->deltaF;
    
	XLAL_TRY(ret=XLALSimInspiralChooseFDWaveformFromCache(&hptilde, &hctilde, phi0,
            deltaF, m1*LAL_MSUN_SI, m2*LAL_MSUN_SI, spin1x, spin1y, spin1z,
            spin2x, spin2y, spin2z, f_start, f_max, distance, inclination,lambda1, lambda2, IFOdata->waveFlags, nonGRparams, amporder, order,
            approximant,IFOdata->waveformCache), errnum);

	if (hptilde==NULL || hptilde->data==NULL || hptilde->data->data==NULL ) {
	  XLALPrintError(" ERROR in LALInferenceTemplateXLALSimInspiralChooseWaveform(): encountered unallocated 'hptilde'.\n");
	  XLAL_ERROR_VOID(XLAL_EFAULT);
	}
	if (hctilde==NULL || hctilde->data==NULL || hctilde->data->data==NULL ) {
	  XLALPrintError(" ERROR in LALInferenceTemplateXLALSimInspiralChooseWaveform(): encountered unallocated 'hctilde'.\n");
	  XLAL_ERROR_VOID(XLAL_EFAULT);
	}
      
	COMPLEX16 *dataPtr = hptilde->data->data;

    for (i=0; i<IFOdata->freqModelhPlus->data->length; ++i) {
      dataPtr = hptilde->data->data;
      if(i < hptilde->data->length){
        IFOdata->freqModelhPlus->data->data[i] = dataPtr[i];
      }else{
        IFOdata->freqModelhPlus->data->data[i] = 0.0;
      }
    }
    for (i=0; i<IFOdata->freqModelhCross->data->length; ++i) {
      dataPtr = hctilde->data->data;
      if(i < hctilde->data->length){
        IFOdata->freqModelhCross->data->data[i] = dataPtr[i];
      }else{
        IFOdata->freqModelhCross->data->data[i] = 0.0;
      }
    }
    
    
    /* Destroy the nonGr params */
    XLALSimInspiralDestroyTestGRParam(nonGRparams);
    
    instant= (IFOdata->timeData->epoch.gpsSeconds + 1e-9*IFOdata->timeData->epoch.gpsNanoSeconds);
    LALInferenceSetVariable(IFOdata->modelParams, "time", &instant);
    
  } else {

    XLAL_TRY(ret=XLALSimInspiralChooseTDWaveformFromCache(&hplus, &hcross, phi0, deltaT,
            m1*LAL_MSUN_SI, m2*LAL_MSUN_SI, spin1x, spin1y, spin1z,
            spin2x, spin2y, spin2z, f_start, fRef, distance,
            inclination, lambda1, lambda2, IFOdata->waveFlags, nonGRparams,
            amporder, order, approximant,IFOdata->waveformCache), errnum);
    XLALSimInspiralDestroyTestGRParam(nonGRparams);
    if (ret == XLAL_FAILURE || hplus == NULL || hcross == NULL)
      {
	XLALPrintError(" ERROR in XLALSimInspiralChooseWaveformFromCache(): error generating waveform. errnum=%d\n",errnum );
	for (i=0; i<IFOdata->timeData->data->length; i++){
	  IFOdata->timeModelhPlus->data->data[i] = 0.0;
	  IFOdata->timeModelhCross->data->data[i] = 0.0;
	}
	return;
      }

    /* The following complicated mess is a result of the following considerations:
       
       1) The discrete time samples of the template and the timeModel
       buffers will not, in general line up.

       2) The likelihood function will timeshift the template in the
       frequency domain to align it properly with the desired tc in
       each detector (these are different because the detectors
       receive the signal at different times).  Because this
       timeshifting is done in the frequency domain, the effective
       time-domain template is periodic.  We want to avoid the
       possibility of non-zero template samples wrapping around from
       the start/end of the buffer, since real templates are not
       periodic!

       3) If the template apporaches the ends of the timeModel buffer,
       then it should be tapered in the same way as the timeData
       (currently 0.4 seconds, hard-coded! Tukey window; see
       LALInferenceReadData.c, near line 233) so that template and
       signal in the data match.  However, as an optimization, we
       perform only one tapering and FFT-ing in the likelihood
       function; subsequent timeshifts for the different detectors
       will cause the tapered regions of the template and data to
       become mis-aligned.

       The algorthim we use is the following:

       1) Inject the template to align with the nearest sample in the
       timeModel buffer to the desired geocent_end time.

       2) Check whether either the start or the end of the template
       overlaps the tapered region, plus a safety buffer corresponding
       to a conservative estimate of the largest geocenter <-->
       detector timeshift.
       
         a) If there is no overlap at the start or end of the buffer,
         we're done.

	 b) If there is an overlap, issue one warning per process
	 (which can be disabled by setting the LAL debug level) about
	 a too-short segment length, and return.
*/

    size_t waveLength = hplus->data->length;
    size_t bufLength = IFOdata->timeData->data->length;

    /* 2*Rearth/(c*deltaT)---2 is safety factor---is the maximum time
       shift for any earth-based detector. */
    size_t maxShift = (size_t)lround(4.255e-2/hplus->deltaT); 

    /* Taper 0.4 seconds at start and end (hard-coded! in
       LALInferenceReadData.c, around line 233). */
    size_t taperLength = (size_t)lround(0.4/hplus->deltaT); 

    /* Within unsafeLength of ends of buffer, possible danger of
       wrapping and/or tapering interactions. */
    size_t unsafeLength = taperLength + maxShift;

    REAL8 desiredTc = *(REAL8 *)LALInferenceGetVariable(IFOdata->modelParams, "time");
    REAL8 tStart = XLALGPSGetREAL8(&(IFOdata->timeModelhPlus->epoch));
    REAL8 tEnd = tStart + IFOdata->timeModelhPlus->deltaT * IFOdata->timeModelhPlus->data->length;

    if (desiredTc < tStart || desiredTc > tEnd) {
      XLALDestroyREAL8TimeSeries(hplus);
      XLALDestroyREAL8TimeSeries(hcross);

      XLAL_PRINT_ERROR("desired tc (%.4f) outside data buffer\n", desiredTc);
      XLAL_ERROR_VOID(XLAL_EDOM);
    }

    /* The nearest sample in model buffer to the desired tc. */
    size_t tcSample = (size_t)lround((desiredTc - XLALGPSGetREAL8(&(IFOdata->timeModelhPlus->epoch)))/IFOdata->timeModelhPlus->deltaT);

    /* The acutal coalescence time that corresponds to the buffer
       sample on which the waveform's tC lands. */
    REAL8 injTc = XLALGPSGetREAL8(&(IFOdata->timeModelhPlus->epoch)) + tcSample*IFOdata->timeModelhPlus->deltaT;

    /* The sample at which the waveform reaches tc. */
    size_t waveTcSample = (size_t)lround(-XLALGPSGetREAL8(&(hplus->epoch))/hplus->deltaT);

    /* 1 + (number of samples post-tc in waveform) */
    size_t wavePostTc = waveLength - waveTcSample;

    size_t bufStartIndex = (tcSample >= waveTcSample ? tcSample - waveTcSample : 0);
    size_t bufEndIndex = (wavePostTc + tcSample <= bufLength ? wavePostTc + tcSample : bufLength);
    size_t bufWaveLength = bufEndIndex - bufStartIndex;
    size_t waveStartIndex = (tcSample >= waveTcSample ? 0 : waveTcSample - tcSample);    

    if (bufStartIndex < unsafeLength || (bufLength - bufEndIndex) <= unsafeLength) {
      /* The waveform could be timeshifted into a region where it will
	 be tapered improperly, or even wrap around from the periodic
	 timeshift.  Issue warning. */
      if (!sizeWarning) {
	fprintf(stderr, "WARNING: Generated template is too long to guarantee that it will not\n");
	fprintf(stderr, "WARNING:  (a) lie in a tapered region of the time-domain buffer\n");
	fprintf(stderr, "WARNING:  (b) wrap periodically when timeshifted in likelihood computation\n");
	fprintf(stderr, "WARNING: Either of these may cause differences between the template and the\n");
	fprintf(stderr, "WARNING: correct GW waveform in each detector.\n");
	fprintf(stderr, "WARNING: Parameter estimation will continue, but you should consider\n");
	fprintf(stderr, "WARNING: increasing the data segment length (using the --seglen) option.\n");
	sizeWarning = 1;
      }
    }

    /* Clear IFOdata buffers */
    memset(IFOdata->timeModelhPlus->data->data, 0, sizeof(REAL8)*IFOdata->timeModelhPlus->data->length);
    memset(IFOdata->timeModelhCross->data->data, 0, sizeof(REAL8)*IFOdata->timeModelhCross->data->length);
    
    /* Inject */
    memcpy(IFOdata->timeModelhPlus->data->data + bufStartIndex,
	   hplus->data->data + waveStartIndex,
	   bufWaveLength*sizeof(REAL8));
    memcpy(IFOdata->timeModelhCross->data->data + bufStartIndex,
	   hcross->data->data + waveStartIndex,
	   bufWaveLength*sizeof(REAL8));

    LALInferenceSetVariable(IFOdata->modelParams, "time", &injTc);
  }
  if ( hplus ) XLALDestroyREAL8TimeSeries(hplus);
  if ( hcross ) XLALDestroyREAL8TimeSeries(hcross);
  if ( hptilde ) XLALDestroyCOMPLEX16FrequencySeries(hptilde);
  if ( hctilde ) XLALDestroyCOMPLEX16FrequencySeries(hctilde);
  
  return;
}




void LALInferenceDumptemplateFreqDomain(LALInferenceVariables *currentParams, LALInferenceIFOData * data, 
					LALInferenceTemplateFunction templt, const char *filename)
/* de-bugging function writing (frequency-domain) template to a CSV file */
/* File contains real & imaginary parts of plus & cross components.      */
/* Template amplitude is scaled to 1Mpc distance.                        */
{
  FILE *outfile=NULL; 
  LALInferenceIFOData *dataPtr;
  double deltaT, deltaF, f;
  UINT4 i;

  LALInferenceCopyVariables(currentParams, data->modelParams);
  dataPtr = data;
  while (dataPtr != NULL) { /* this loop actually does nothing (yet) here. */
    templt(data);
    if (data->modelDomain == LAL_SIM_DOMAIN_TIME)
      LALInferenceExecuteFT(data);

    outfile = fopen(filename, "w");
    /*fprintf(outfile, "f PSD dataRe dataIm signalPlusRe signalPlusIm signalCrossRe signalCrossIm\n");*/
    fprintf(outfile, "\"f\",\"PSD\",\"signalPlusRe\",\"signalPlusIm\",\"signalCrossRe\",\"signalCrossIm\"\n");
    deltaT = dataPtr->timeData->deltaT;
    deltaF = 1.0 / (((double)dataPtr->timeData->data->length) * deltaT);
    for (i=0; i<data->freqModelhPlus->data->length; ++i){
      f = ((double) i) * deltaF;
      fprintf(outfile, "%f,%e,%e,%e,%e,%e\n",
              f, data->oneSidedNoisePowerSpectrum->data->data[i],
              /*data->freqData->data->data[i].re, data->freqData->data->data[i].im,*/
              creal(data->freqModelhPlus->data->data[i]),
              cimag(data->freqModelhPlus->data->data[i]),
              creal(data->freqModelhCross->data->data[i]),
              cimag(data->freqModelhCross->data->data[i]));
    }
    fclose(outfile);
    dataPtr = NULL;
  }
  fprintf(stdout, " wrote (frequency-domain) template to CSV file \"%s\".\n", filename);
}


void LALInferenceDumptemplateTimeDomain(LALInferenceVariables *currentParams, LALInferenceIFOData * data, 
					LALInferenceTemplateFunction templt, const char *filename)
/* de-bugging function writing (frequency-domain) template to a CSV file */
/* File contains real & imaginary parts of plus & cross components.      */
/* Template amplitude is scaled to 1Mpc distance.                        */
{
  FILE *outfile=NULL; 
  LALInferenceIFOData *dataPtr;
  double deltaT, t, epoch; // deltaF - set but not used
  UINT4 i;

  LALInferenceCopyVariables(currentParams, data->modelParams);
  dataPtr = data;
  while (dataPtr != NULL) { /* this loop actually does nothing (yet) here. */
    templt(data);
    if (data->modelDomain == LAL_SIM_DOMAIN_FREQUENCY)
      LALInferenceExecuteInvFT(data);

    outfile = fopen(filename, "w");
    fprintf(outfile, "\"t\",\"signalPlus\",\"signalCross\"\n");
    deltaT = dataPtr->timeData->deltaT;
    //deltaF = 1.0 / (((double)dataPtr->timeData->data->length) * deltaT); - set but not used
    epoch = XLALGPSGetREAL8(&data->timeData->epoch);
    for (i=0; i<data->timeModelhPlus->data->length; ++i){
      t =  epoch + ((double) i) * deltaT;
      fprintf(outfile, "%f,%e,%e\n",
              t,
              data->timeModelhPlus->data->data[i],
              data->timeModelhCross->data->data[i]);
    }
    fclose(outfile);
    dataPtr = NULL;
  }
  fprintf(stdout, " wrote (time-domain) template to CSV file \"%s\".\n", filename);
}

<|MERGE_RESOLUTION|>--- conflicted
+++ resolved
@@ -64,6 +64,7 @@
 
 
 extern int newswitch; //temporay global variable to use the new LALSTPN
+static void q2eta(double q, double *eta);
 static void q2masses(double mc, double q, double *m1, double *m2);
 
 
@@ -86,6 +87,32 @@
   return;
 }
 
+
+
+void LALInferenceTemplateNullTimedomain(LALInferenceIFOData *IFOdata)
+/*********************************************/
+/* returns a time-domain 'null' template     */
+/* (all zeroes, implying no signal present). */
+/*********************************************/
+{
+  UINT4 i;
+  if ((IFOdata->timeModelhPlus==NULL) || (IFOdata->timeModelhCross==NULL)) {
+    XLALPrintError(" ERROR in templateNullTimedomain(): encountered unallocated 'timeModelhPlus/-Cross'.\n");
+    XLAL_ERROR_VOID(XLAL_EFAULT);
+  }
+  for (i=0; i<IFOdata->timeModelhPlus->data->length; ++i){
+    IFOdata->timeModelhPlus->data->data[i]  = 0.0;
+    IFOdata->timeModelhCross->data->data[i] = 0.0;
+  }
+  IFOdata->modelDomain = LAL_SIM_DOMAIN_TIME;
+  return;
+}
+
+
+
+/* ============ LAL template wrapper function: ========== */
+
+
 static void mc2masses(double mc, double eta, double *m1, double *m2);
 
 static void mc2masses(double mc, double eta, double *m1, double *m2)
@@ -97,6 +124,15 @@
   double fraction = (0.5+root) / (0.5-root);
   *m2 = mc * (pow(1+fraction,0.2) / pow(fraction,0.6));
   *m1 = mc * (pow(1+1.0/fraction,0.2) / pow(1.0/fraction,0.6));
+  return;
+}
+
+static void q2eta(double q, double *eta)
+/* Compute symmetric mass ratio (eta) for a given  */
+/* asymmetric mass ratio (q).                       */
+/* (note: q = m2/m1, where m1 >= m2)               */
+{
+  *eta = q/pow(1+q,2.0);
   return;
 }
 
@@ -254,30 +290,6 @@
 }
 
 
-void LALInferenceTemplateNullTimedomain(LALInferenceIFOData *IFOdata)
-/*********************************************/
-/* returns a time-domain 'null' template     */
-/* (all zeroes, implying no signal present). */
-/*********************************************/
-{
-  UINT4 i;
-  if ((IFOdata->timeModelhPlus==NULL) || (IFOdata->timeModelhCross==NULL)) {
-    XLALPrintError(" ERROR in templateNullTimedomain(): encountered unallocated 'timeModelhPlus/-Cross'.\n");
-    XLAL_ERROR_VOID(XLAL_EFAULT);
-  }
-  for (i=0; i<IFOdata->timeModelhPlus->data->length; ++i){
-    IFOdata->timeModelhPlus->data->data[i]  = 0.0;
-    IFOdata->timeModelhCross->data->data[i] = 0.0;
-  }
-  IFOdata->modelDomain = LAL_SIM_DOMAIN_TIME;
-  return;
-}
-
-
-
-/* ============ LAL template wrapper function: ========== */
-
-
 REAL8 fLow2fStart(REAL8 fLow, INT4 ampOrder, INT4 approximant)
 /*  Compute the minimum frequency for waveform generation */
 /*  using amplitude orders above Newtonian.  The waveform */
@@ -298,848 +310,6 @@
     return fStart;
 }
 
-<<<<<<< HEAD
-
-void LALInferenceTemplatePSTRD(LALInferenceIFOData *IFOdata)
-
-/**
- * Template function for PhenSpinTaylorRingDown waveforms.
- * THIS HAS NOT BEEN TESTED!
- */
-{
-  static LALStatus status;
-  memset(&status,0,sizeof(LALStatus));
-  InspiralTemplate template;
-  memset(&template,0,sizeof(InspiralTemplate));
-  UINT4 idx=0;
-	
-  /* spin variables still need to be initialised */
-  double a_spin1=0.		;
-  double theta_spin1=0.	;
-  double phi_spin1=0.	;
-	
-  double a_spin2=0.	;
-  double theta_spin2=0.	;
-  double phi_spin2=0.	;
-	
-  /* spin variables still need to be initialised */	
-	
-  /* spin variables still need to be initialised */
-  if (LALInferenceCheckVariable(IFOdata->modelParams, "a_spin1")){		
-    a_spin1 = *(REAL8*) LALInferenceGetVariable(IFOdata->modelParams, "a_spin1");
-  }
-	
-  if (LALInferenceCheckVariable(IFOdata->modelParams, "theta_spin1")){
-    theta_spin1	= *(REAL8*) LALInferenceGetVariable(IFOdata->modelParams, "theta_spin1");
-  }
-	
-  if (LALInferenceCheckVariable(IFOdata->modelParams, "phi_spin1")){
-    phi_spin1= *(REAL8*) LALInferenceGetVariable(IFOdata->modelParams, "phi_spin1");
-  }
-	
-  if (LALInferenceCheckVariable(IFOdata->modelParams, "a_spin2")){		
-    a_spin2 = *(REAL8*) LALInferenceGetVariable(IFOdata->modelParams, "a_spin2");
-  }
-	
-  if (LALInferenceCheckVariable(IFOdata->modelParams, "theta_spin2")){
-    theta_spin2	= *(REAL8*) LALInferenceGetVariable(IFOdata->modelParams, "theta_spin2");
-  }
-	
-  if (LALInferenceCheckVariable(IFOdata->modelParams, "phi_spin2")){
-    phi_spin2= *(REAL8*) LALInferenceGetVariable(IFOdata->modelParams, "phi_spin2");
-  }
-	
-  //double distance = *(REAL8*) LALInferenceGetVariable(IFOdata->modelParams,"logdistance");
-  //template.distance = exp(distance)*LAL_PC_SI*1.e6;  
-
-  /* spin variables still need to be initialised */
-	
-  //double mc       = *(REAL8*) LALInferenceGetVariable(IFOdata->modelParams, "chirpmass");
-  double logmc = *(REAL8*) LALInferenceGetVariable(IFOdata->modelParams, "logmc");
-  double mc = exp(logmc);
-  double phi      = *(REAL8*) LALInferenceGetVariable(IFOdata->modelParams, "phase");       /* here: startPhase !! */
-  double iota     = *(REAL8*) LALInferenceGetVariable(IFOdata->modelParams, "inclination");
-
-  double eta;	
-  if (LALInferenceCheckVariable(IFOdata->modelParams,"asym_massratio")) {
-    double q = *(REAL8 *)LALInferenceGetVariable(IFOdata->modelParams,"asym_massratio");
-    q2eta(q, &eta);
-  }
-  else
-    eta = *(REAL8*) LALInferenceGetVariable(IFOdata->modelParams, "massratio");
-	
-  REAL8 mtot=mc/pow(eta,3./5.);	
-	
-  /* fill the template structure */
-  //double distance = *(REAL8*) LALInferenceGetVariable(IFOdata->modelParams,"logdistance");
-  template.spin1[0]=a_spin1*sin(theta_spin1)*cos(phi_spin1);
-  template.spin1[1]=a_spin1*sin(theta_spin1)*sin(phi_spin1);
-  template.spin1[2]=a_spin1*cos(theta_spin1); 
-  template.spin2[0]=a_spin2*sin(theta_spin2)*cos(phi_spin2);
-  template.spin2[1]=a_spin2*sin(theta_spin2)*sin(phi_spin2);
-  template.spin2[2]=a_spin2*cos(theta_spin2);
-  template.totalMass = mtot;
-  template.eta = eta;
-  template.massChoice = totalMassAndEta;
-  template.tSampling = 1./IFOdata->timeData->deltaT;
-  template.fCutoff = 0.5/IFOdata->timeData->deltaT-1.0;
-  template.nStartPad = 0;
-  template.nEndPad =0;
-  template.startPhase = phi;
-  template.startTime = 0.0;
-  template.ieta = 1;
-  template.inclination=iota;
-  //template.distance = exp(distance)*LAL_PC_SI*1.e6;
-  template.distance = LAL_PC_SI*1.e6;
-  int order = *(INT4*) LALInferenceGetVariable(IFOdata->modelParams, "LAL_PNORDER");
-  template.order= (LALPNOrder) order; //check order is set correctly
-  if (LALInferenceCheckVariable(IFOdata->modelParams, "LAL_APPROXIMANT")){
-    template.approximant = *(Approximant*) LALInferenceGetVariable(IFOdata->modelParams, "LAL_APPROXIMANT");
-    if(template.approximant!=PhenSpinTaylorRD) {
-      XLALPrintError("Error, LALInferenceTemplatePSTRD can only use PhenSpinTaylorRD approximant!");
-      XLAL_ERROR_VOID(XLAL_EDATA);
-    }
-  }
-	
-  /* Check if fLow is a model parameter, otherwise use data structure definition */
-  if(LALInferenceCheckVariable(IFOdata->modelParams, "fLow"))
-    template.fLower = *(REAL8*) LALInferenceGetVariable(IFOdata->modelParams, "fLow");
-  else
-    template.fLower = IFOdata->fLow;	
-
-  template.next = NULL;
-  template.fine = NULL;
-  int UNUSED errnum;
-  XLAL_TRY(LALInspiralParameterCalc(&status,&template),errnum);
-	
-  REAL4Vector *hPlus = XLALCreateREAL4Vector(IFOdata->timeModelhPlus->data->length);
-  REAL4Vector *hCross = XLALCreateREAL4Vector(IFOdata->timeModelhCross->data->length);
-	
-  XLAL_TRY(LALPSpinInspiralRDTemplates(&status,hPlus,hCross,&template),errnum);
-
-  //REAL4 WinNorm = sqrt(IFOdata->window->sumofsquares/IFOdata->window->data->length);
-  for(idx=0;idx<hPlus->length;idx++) IFOdata->timeModelhPlus->data->data[idx]= (REAL8)hPlus->data[idx];
-  for(idx=0;idx<hCross->length;idx++) IFOdata->timeModelhCross->data->data[idx]= (REAL8)hCross->data[idx];
-  //for(idx=0;idx<hPlus->length;idx++) IFOdata->timeModelhPlus->data->data[idx]*=IFOdata->window->data->data[idx]/WinNorm;
-  //for(idx=0;idx<hCross->length;idx++) IFOdata->timeModelhCross->data->data[idx]*=IFOdata->window->data->data[idx]/WinNorm;
-
-  XLALDestroyREAL4Vector(hPlus);
-  XLALDestroyREAL4Vector(hCross);
-
-  //executeFT(LALIFOData *IFOdata); //for phenspin we need to transform each of the states separately so i think you can do it with this function, but can you check just incase
-
-  //XLALREAL8TimeFreqFFT(IFOdata->freqModelhPlus, IFOdata->timeModelhPlus, IFOdata->timeToFreqFFTPlan);
-  //XLALREAL8TimeFreqFFT(IFOdata->freqModelhCross, IFOdata->timeModelhCross, IFOdata->timeToFreqFFTPlan);
-  //for(idx=0;idx<hPlus->length;idx++) fprintf(stderr,"%12.6e\t %12.6ei\n",IFOdata->freqModelhCross->data->data[idx].re, IFOdata->freqModelhCross->data->data[idx].im);	
-  //IFOdata->modelDomain = LAL_SIM_DOMAIN_FREQUENCY;
-
-  /*	for(idx=0;idx<IFOdata->timeModelhPlus->data->data[idx];idx++){
-	IFOdata->freqModelhPlus->data->data[idx].re*=IFOdata->timeData->deltaT;
-	IFOdata->freqModelhPlus->data->data[idx].im*=IFOdata->timeData->deltaT;
-	IFOdata->freqModelhCross->data->data[idx].re*=IFOdata->timeData->deltaT;
-	IFOdata->freqModelhCross->data->data[idx].im*=IFOdata->timeData->deltaT;
-	}
-  */		
-  double tc       = IFOdata->epoch.gpsSeconds + 1.e-9*IFOdata->epoch.gpsNanoSeconds + template.tC;
-  LALInferenceSetVariable(IFOdata->modelParams, "time", &tc);
-
-	
-  return;
-}
-
-
-void LALInferenceTemplateLAL(LALInferenceIFOData *IFOdata)
-/*************************************************************************************************/
-/* Wrapper function to call LAL functions for waveform generation.                               */
-/* Will always return frequency-domain templates (numerically FT'ed                              */
-/* in case the LAL function returns time-domain).                                                */
-/* * * * * * * * * * * * * * * * * * * * * * * * * * * * * * * * * * * * * * * * * * * * * * * * */
-/* Required (`IFOdata->modelParams') parameters are:                                             */
-/*   - "chirpmass"        (REAL8,units of solar masses)                                          */
-/*   - "massratio"        (symmetric mass ratio:  0 < eta <= 0.25, REAL8) <or asym_massratio>    */
-/*   - "asym_massratio"   (asymmetric mass ratio:  0 < q <= 1.0, REAL8)   <or massratio>         */
-/*   - "phase"            (here: 'startPhase', not coalescence phase; REAL8, radians)            */
-/*   - "time"             (coalescence time, or equivalent/analog/similar; REAL8, GPS sec.)      */
-/*   - "inclination"      (inclination angle, REAL8, radians)                                    */
-/*   - "LAL_APPROXIMANT"  (INT4 value corresponding to `enum approximant' definition             */
-/*                         in `LALInspiral.h'.                                                   */
-/*                         Templates that (seem to) work by now are:                             */
-/*                         TaylorF2, TaylorT1, TaylorT2, TaylorT3, BCV, IMRPhenomA, EOB, EOBNR)  */
-/*   - "LAL_PNORDER"      (INT4 value corresponding to `enum LALPNOrder' definition              */
-/*                         in `LALInspiral.h'.)                                                  */
-/* * * * * * * * * * * * * * * * * * * * * * * * * * * * * * * * * * * * * * * * * * * * * * * * */
-/* 'problematic' templates are:                                                                  */
-/*  - Taylor F1 :  returns with error ("Maximum iterations exceeded")                            */
-/*  - Taylor T2 :  fails at low mass (error: "Attempting to write beyond the end of vector")     */
-/*  - Taylor T4 :  funny scaling, ~ 16 orders of magnitude too large                             */
-/*  - EOBNR     :  fails for low masses (e.g.: mc=3, eta=0.24)                                   */
-/*  - BCV       :  amplitude is "arbitrary" (as stated in documentation)                         */
-/*                                                                                               */
-/*************************************************************************************************/
-{
-  static LALStatus status;
-  memset(&status,0,sizeof(status));
-
-  static InspiralTemplate params;
-  static REAL4Vector *LALSignal=NULL;
-  UINT4 n;
-  unsigned long i,j, jmax=0;
-  double pj, pmax, pleft, pright;
-  double m1,m2,mc,eta,q;
-  /* Prefer m1 and m2 if available (i.e. for injection template) */
-  if(LALInferenceCheckVariable(IFOdata->modelParams,"mass1")&&LALInferenceCheckVariable(IFOdata->modelParams,"mass2"))
-    {
-      m1=*(REAL8 *)LALInferenceGetVariable(IFOdata->modelParams,"mass1");
-      m2=*(REAL8 *)LALInferenceGetVariable(IFOdata->modelParams,"mass2");
-      eta=m1*m2/((m1+m2)*(m1+m2));
-      mc=pow(eta , 0.6)*(m1+m2);
-    }
-  else
-    {
-      if (LALInferenceCheckVariable(IFOdata->modelParams,"asym_massratio")) {
-        q = *(REAL8 *)LALInferenceGetVariable(IFOdata->modelParams,"asym_massratio");
-        q2eta(q, &eta);
-      }
-      else
-        eta = *(REAL8*) LALInferenceGetVariable(IFOdata->modelParams, "massratio");
-      mc       = *(REAL8*) LALInferenceGetVariable(IFOdata->modelParams, "chirpmass");
-      mc2masses(mc, eta, &m1, &m2);
-    }
-  double phi      = *(REAL8*) LALInferenceGetVariable(IFOdata->modelParams, "phase");       /* here: startPhase !! */
-  double tc       = *(REAL8*) LALInferenceGetVariable(IFOdata->modelParams, "time");
-  double iota     = *(REAL8*) LALInferenceGetVariable(IFOdata->modelParams, "inclination");
-  double spin1    = 0.0;
-  double spin2    = 0.0;
-  /* Just two spins specified - assume they are the z-components */
-  if (LALInferenceCheckVariable(IFOdata->modelParams, "spin1")){
-    spin1 =  *(REAL8*) LALInferenceGetVariable(IFOdata->modelParams, "spin1");
-    params.spin1[2]=spin1;
-  }
-  if (LALInferenceCheckVariable(IFOdata->modelParams, "spin2")) {
-    spin2 =  *(REAL8*) LALInferenceGetVariable(IFOdata->modelParams, "spin2");
-    params.spin2[2]=spin2;
-  }
-  
-  if(LALInferenceCheckVariable(IFOdata->modelParams,"a_spin1")&&LALInferenceCheckVariable(IFOdata->modelParams,"theta_spin1")&&LALInferenceCheckVariable(IFOdata->modelParams,"phi_spin1"))
-    {
-      REAL8 theta=*(REAL8 *)LALInferenceGetVariable(IFOdata->modelParams,"theta_spin1");
-      REAL8 phi_spin=*(REAL8 *)LALInferenceGetVariable(IFOdata->modelParams,"phi_spin1");
-      REAL8 a=*(REAL8 *)LALInferenceGetVariable(IFOdata->modelParams,"a_spin1");
-      params.spin1[0]=a*sin(theta)*cos(phi_spin);
-      params.spin1[1]=a*sin(theta)*sin(phi_spin);
-      params.spin1[2]=a*cos(theta);
-    }
-  if(LALInferenceCheckVariable(IFOdata->modelParams,"a_spin2")&&LALInferenceCheckVariable(IFOdata->modelParams,"theta_spin2")&&LALInferenceCheckVariable(IFOdata->modelParams,"phi_spin2"))
-    {
-      REAL8 theta=*(REAL8 *)LALInferenceGetVariable(IFOdata->modelParams,"theta_spin2");
-      REAL8 phi_spin=*(REAL8 *)LALInferenceGetVariable(IFOdata->modelParams,"phi_spin2");
-      REAL8 a=*(REAL8 *)LALInferenceGetVariable(IFOdata->modelParams,"a_spin2");
-      params.spin2[0]=a*sin(theta)*cos(phi_spin);
-      params.spin2[1]=a*sin(theta)*sin(phi_spin);
-      params.spin2[2]=a*cos(theta);
-    }
-
-
-  int approximant=0, order=0;
-  int FDomain;    /* (denotes domain of the _LAL_ template!) */
-  double chirptime, deltaT;
-  double plusCoef  = -0.5 * (1.0 + pow(cos(iota),2.0));
-  double crossCoef = cos(iota);//was   crossCoef = (-1.0*cos(iota));, change iota to -iota+Pi to match HW injection definitions.
-  double instant;
-  int forceTimeLocation;
-  double twopit, f, deltaF, re, im, templateReal, templateImag;
-  double fLow;
-
-  if (LALInferenceCheckVariable(IFOdata->modelParams, "LAL_APPROXIMANT"))
-    approximant = *(INT4*) LALInferenceGetVariable(IFOdata->modelParams, "LAL_APPROXIMANT");
-  else {
-    XLALPrintError(" ERROR in templateLAL(): (INT4) \"LAL_APPROXIMANT\" parameter not provided!\n");
-    XLAL_ERROR_VOID(XLAL_EDATA);
-  }
-
-  if (LALInferenceCheckVariable(IFOdata->modelParams, "LAL_PNORDER"))
-    order = *(INT4*) LALInferenceGetVariable(IFOdata->modelParams, "LAL_PNORDER");
-  else {
-    XLALPrintError(" ERROR in templateLAL(): (INT4) \"LAL_PNORDER\" parameter not provided!\n");
-    XLAL_ERROR_VOID(XLAL_EDATA);
-  }
-
-  /*fprintf(stdout, " templateLAL() - approximant = %d,  PN order = %d\n", approximant, order);*/
-
-  /* little consistency check (otherwise no output without warning): */
-  if (((approximant==EOBNR) || (approximant==EOB)) && (order!=LAL_PNORDER_PSEUDO_FOUR)) {
-    XLALPrintError(" ERROR in templateLAL(): \"EOB\" and \"EOBNR\" templates require \"LAL_PNORDER_PSEUDO_FOUR\" PN order!\n");  
-    XLAL_ERROR_VOID(XLAL_EDATA);
-  }
-    
-  if (IFOdata->timeData==NULL) {
-    XLALPrintError(" ERROR in templateLAL(): encountered unallocated 'timeData'.\n");
-    XLAL_ERROR_VOID(XLAL_EDATA);
-  }
-  if ((IFOdata->freqModelhPlus==NULL) || (IFOdata->freqModelhCross==NULL)) {
-    XLALPrintError(" ERROR in templateLAL(): encountered unallocated 'freqModelhPlus/-Cross'.\n");
-    XLAL_ERROR_VOID(XLAL_EDATA);
-  }
-  deltaT = IFOdata->timeData->deltaT;
-
-  /* Check if fLow is a model parameter, otherwise use data structure definition */
-  if(LALInferenceCheckVariable(IFOdata->modelParams, "fLow"))
-    fLow = *(REAL8*) LALInferenceGetVariable(IFOdata->modelParams, "fLow");
-  else
-    fLow = IFOdata->fLow;	
-  
-  params.OmegaS      = 0.0;     /* (?) */
-  params.Theta       = 0.0;     /* (?) */
-  /* params.Zeta2    = 0.0; */  /* (?) */
-  params.ieta        = 1; 
-  params.nStartPad   = 0;
-  params.nEndPad     = 0;
-  params.massChoice  = m1Andm2;
-  params.approximant = (Approximant) approximant;  /*  TaylorT1, ...   */
-  params.order       = (LALPNOrder) order;        /*  Newtonian, ...  */
-  params.fLower      = fLow * 0.9;
-  params.fCutoff     = (IFOdata->freqData->data->length-1) * IFOdata->freqData->deltaF;  /* (Nyquist freq.) */
-  params.tSampling   = 1.0 / deltaT;
-  params.startTime   = 0.0;
-
-  /* actual inspiral parameters: */
-  params.mass1       = m1;
-  params.mass2       = m2;
-  params.startPhase  = phi;
-  if ((params.approximant == EOB) 
-      || (params.approximant == EOBNR)
-      || (params.approximant == TaylorT3)
-      || (params.approximant == IMRPhenomA)
-      || (params.approximant == TaylorF2RedSpin))
-    params.distance  = LAL_PC_SI * 1.0e6;        /* distance (1 Mpc) in units of metres */
-  else if ((params.approximant == TaylorT1)
-           || (params.approximant == TaylorT2)
-           || (params.approximant == PadeT1)
-           || (params.approximant == TaylorF1)
-           || (params.approximant == TaylorF2)
-           || (params.approximant == PadeF1)
-           || (params.approximant == BCV))
-    params.distance  = 1.0;                                          /* distance in Mpc */
-  else                                                     
-    params.distance  = LAL_PC_SI * 1.0e6 / ((double) LAL_C_SI);  /* distance in seconds */
-
-  /* ensure proper "fCutoff" setting: */
-  if (params.fCutoff >= 0.5*params.tSampling)
-    params.fCutoff = 0.5*params.tSampling - 0.5*IFOdata->freqData->deltaF;
-  if (! (params.tSampling > 2.0*params.fCutoff)){
-    fprintf(stderr," ERROR in templateLAL(): 'LALInspiralSetup()' (called within 'LALInspiralWavelength()')\n");
-    fprintf(stderr,"                         requires (tSampling > 2 x fCutoff) !!\n");
-    fprintf(stderr," (settings are:  tSampling = %f s,  fCutoff = %f Hz)  \n", params.tSampling, params.fCutoff);
-    exit(1);
-  }
-
-  /* ensure compatible sampling rate: */
-  if ((params.approximant == EOBNR)
-      && (fmod(log((double)params.tSampling)/log(2.0),1.0) != 0.0)) {
-    fprintf(stderr, " ERROR in templateLAL(): \"EOBNR\" templates require power-of-two sampling rates!\n");
-    fprintf(stderr, "                         (params.tSampling = %f Hz)\n", params.tSampling);
-    exit(1);
-  }
-
-  /* compute other elements of `params', check out the `.tC' value, */
-  /* shift the start time to match the coalescence time,            */
-  /* and eventually re-do parameter calculations:                   */
-  /* Reset errno. */
-
-  LALInspiralParameterCalc(&status, &params);
-  chirptime = params.tC;
-  if ((params.approximant != TaylorF2) && (params.approximant != TaylorF2RedSpin) && (params.approximant != BCV)) {
-    params.startTime = (tc - XLALGPSGetREAL8(&IFOdata->timeData->epoch)) - chirptime;
-    LALInspiralParameterCalc(&status, &params); /* (re-calculation necessary? probably not...) */
-  }
-
-  if (params.approximant == TaylorF2 || params.approximant == TaylorF2RedSpin) {	
-    expnCoeffs ak;
-    expnFunc expnFunction;
-    memset(&ak,0,sizeof(expnCoeffs));
-    /* Calculate the time of ISCO (v = 6^(-1/2) ) */
-    LALInspiralSetup(&status,&ak,&params);
-    LALInspiralChooseModel(&status,&expnFunction,&ak,&params);
-    chirptime=ak.tn;
-  }
-
-  /* compute "params.signalAmplitude" slot: */
-  LALInspiralRestrictedAmplitude(&status, &params);
-
-  /* figure out inspiral length & set `n': */
-  /* LALInspiralWaveLength(&status, &n, params); */
-  n = IFOdata->timeData->data->length;
-
-  /* domain of LAL template as returned by LAL function: */
-  FDomain = ((params.approximant == TaylorF1)
-             || (params.approximant == TaylorF2)
-             || (params.approximant == TaylorF2RedSpin)
-             || (params.approximant == PadeF1)
-             || (params.approximant == BCV));
-  if (FDomain && (n % 2 != 0)){
-    fprintf(stderr, " ERROR in templateLAL(): frequency-domain LAL waveforms require even number of samples!\n");
-    fprintf(stderr, "                         (N = IFOdata->timeData->data->length = %d)\n", n);
-    exit(1);
-  }
-
-  /* allocate (temporary) waveform vector: */
-  LALCreateVector(&status, &LALSignal, n);
-  
-  /*--  ACTUAL WAVEFORM COMPUTATION:  --*/
-  /* Catch any previous errors */
-  if (status.statusCode != 0) {
-    fprintf(stderr, " ERROR in templateLAL(): encountered non-zero status code.\n");
-    fprintf(stderr, " Template parameters:\n");
-    LALInferencePrintVariables(IFOdata->modelParams);
-    fprintf(stderr, " LAL Status:\n");
-    REPORTSTATUS(&status);
-    exit(1);
-  }
-
-  /* Check for the Integration overflow error and work around it */
-  if(XLALGetBaseErrno() == XLAL_EMAXITER )
-    {
-      XLALPrintError("Template generation failed!");
-      if(LALSignal)     LALDestroyVector(&status, &LALSignal);                                                                                                                  
-      XLAL_ERROR_VOID(XLAL_FAILURE);
-    }
-
-  memset(LALSignal->data,0,LALSignal->length*sizeof(LALSignal->data[0]));
-
-  
-  if (params.fCutoff >= 0.5*params.tSampling)
-    params.fCutoff = 0.5*params.tSampling - 0.5*IFOdata->freqData->deltaF; //should not be needed.
-  
-  // lal_errhandler = LAL_ERR_RTRN;
-  // REPORTSTATUS(&status); 
-  LALInspiralWave(&status, LALSignal, &params);
-  // REPORTSTATUS(&status); 
-  // lal_errhandler = LAL_ERR_DFLT; 
-  if (status.statusCode != 0) {
-    fprintf(stderr, "\n ERROR in templateLAL(): \"LALInspiralWave()\" call returned with non-zero status.\n");
-    fprintf(stderr, " Template parameters:\n");
-    LALInferencePrintVariables(IFOdata->modelParams);
-    fprintf(stderr, " LAL Status:\n");
-    REPORTSTATUS(&status);
-    exit(1);
-  }
-
-  if (! FDomain) {   /*  (LAL function returns TIME-DOMAIN template)       */
-    IFOdata->modelDomain = LAL_SIM_DOMAIN_TIME;
-
-    /* copy over, normalise: */
-    for (i=0; i<n; ++i) {
-      IFOdata->timeModelhPlus->data->data[i]  = LALSignal->data[i];
-      IFOdata->timeModelhCross->data->data[i] = 0.0;  /* (no cross waveform) */
-    }
-    LALDestroyVector(&status, &LALSignal);
-    /* apply window & execute FT of plus component: */
-    if (IFOdata->window==NULL) {
-      XLALPrintError(" ERROR in templateLAL(): ran into uninitialized 'IFOdata->window'.\n");
-      XLAL_ERROR_VOID(XLAL_EFAULT);
-    }
-    XLALDDVectorMultiply(IFOdata->timeModelhPlus->data, IFOdata->timeModelhPlus->data, IFOdata->window->data);
-    if (IFOdata->timeToFreqFFTPlan==NULL) {
-      XLALPrintError(" ERROR in templateLAL(): ran into uninitialized 'IFOdata->timeToFreqFFTPlan'.\n");
-      XLAL_ERROR_VOID(XLAL_EFAULT);
-    }
-    XLALREAL8TimeFreqFFT(IFOdata->freqModelhPlus, IFOdata->timeModelhPlus, IFOdata->timeToFreqFFTPlan);
-    /* Normalise by RMS of window (same as injections and data) */
-    REAL8 WinNorm=sqrt(IFOdata->window->sumofsquares/IFOdata->window->data->length);
-    for(i=0;i<IFOdata->freqModelhPlus->data->length;i++) {
-      IFOdata->freqModelhPlus->data->data[i].real_FIXME/=WinNorm;
-      IFOdata->freqModelhPlus->data->data[i].imag_FIXME/=WinNorm;
-    }
-  }  
-  else
-    {             /*  (LAL function returns FREQUENCY-DOMAIN template)  */
-      IFOdata->modelDomain = LAL_SIM_DOMAIN_FREQUENCY;
-
-      /* copy over: */
-      IFOdata->freqModelhPlus->data->data[0].real_FIXME = ((REAL8) LALSignal->data[0]);
-      IFOdata->freqModelhPlus->data->data[0].imag_FIXME = 0.0;
-      for (i=1; i<IFOdata->freqModelhPlus->data->length-1; ++i) {
-	IFOdata->freqModelhPlus->data->data[i].real_FIXME = ((REAL8) LALSignal->data[i]);
-	IFOdata->freqModelhPlus->data->data[i].imag_FIXME = ((REAL8) LALSignal->data[n-i]);
-      }
-      IFOdata->freqModelhPlus->data->data[IFOdata->freqModelhPlus->data->length-1].real_FIXME = LALSignal->data[IFOdata->freqModelhPlus->data->length-1];
-      IFOdata->freqModelhPlus->data->data[IFOdata->freqModelhPlus->data->length-1].imag_FIXME = 0.0;
-      LALDestroyVector(&status, &LALSignal);
-      /* nomalise (apply same scaling as in XLALREAL8TimeFreqFFT()") : */
-      for (i=0; i<IFOdata->freqModelhPlus->data->length; ++i) {
-	IFOdata->freqModelhPlus->data->data[i].real_FIXME *= ((REAL8) n) * deltaT;
-	IFOdata->freqModelhPlus->data->data[i].imag_FIXME *= ((REAL8) n) * deltaT;
-      }
-      if(LALInferenceCheckVariable(IFOdata->modelParams, "ppealpha") && LALInferenceCheckVariable(IFOdata->modelParams, "ppeuppera") &&
-	 LALInferenceCheckVariable(IFOdata->modelParams, "ppelowera") && LALInferenceCheckVariable(IFOdata->modelParams, "ppebeta") &&
-	 LALInferenceCheckVariable(IFOdata->modelParams, "ppeupperb") && LALInferenceCheckVariable(IFOdata->modelParams, "ppelowerb")){
-      
-	REAL8 alpha, A, a, beta, B, b, ppE_amp, ppE_phase, cos_ppE_phase, sin_ppE_phase;
-	alpha =  *(REAL8*) LALInferenceGetVariable(IFOdata->modelParams, "ppealpha");
-	A     =  *(REAL8*) LALInferenceGetVariable(IFOdata->modelParams, "ppeuppera");
-	a     =  *(REAL8*) LALInferenceGetVariable(IFOdata->modelParams, "ppelowera");
-	beta  =  *(REAL8*) LALInferenceGetVariable(IFOdata->modelParams, "ppebeta");
-	B     =  *(REAL8*) LALInferenceGetVariable(IFOdata->modelParams, "ppeupperb");
-	b     =  *(REAL8*) LALInferenceGetVariable(IFOdata->modelParams, "ppelowerb");
-      
-	for (i=0; i<IFOdata->freqModelhPlus->data->length; ++i) {
-	  ppE_amp = 1.0+alpha*pow(4.0*eta,A)*pow(LAL_PI*mc*(fLow*0.9 + ((REAL8) i)*IFOdata->freqData->deltaF),a);
-	  ppE_phase = beta*pow(4.0*eta,B)*pow(LAL_PI*mc*(fLow*0.9 + ((REAL8) i)*IFOdata->freqData->deltaF),b);
-	  cos_ppE_phase = cos(ppE_phase);
-	  sin_ppE_phase = sin(ppE_phase);
-      
-	  IFOdata->freqModelhPlus->data->data[i].real_FIXME = (ppE_amp)*(creal(IFOdata->freqModelhPlus->data->data[i])*cos_ppE_phase-cimag(IFOdata->freqModelhPlus->data->data[i])*sin_ppE_phase);
-	  IFOdata->freqModelhPlus->data->data[i].imag_FIXME = (ppE_amp)*(creal(IFOdata->freqModelhPlus->data->data[i])*sin_ppE_phase+cimag(IFOdata->freqModelhPlus->data->data[i])*cos_ppE_phase);
-	}
-      }
-    }
-
-  /* (now frequency-domain plus-waveform has been computed, either directly or via FFT)   */
-
-  /*  cross waveform is "i x plus" :  */
-  for (i=1; i<IFOdata->freqModelhCross->data->length-1; ++i) {
-    IFOdata->freqModelhCross->data->data[i].real_FIXME = -cimag(IFOdata->freqModelhPlus->data->data[i]);
-    IFOdata->freqModelhCross->data->data[i].imag_FIXME = creal(IFOdata->freqModelhPlus->data->data[i]);
-    // consider inclination angle's effect:
-    IFOdata->freqModelhPlus->data->data[i].real_FIXME  *= plusCoef;
-    IFOdata->freqModelhPlus->data->data[i].imag_FIXME  *= plusCoef;
-    IFOdata->freqModelhCross->data->data[i].real_FIXME *= crossCoef;
-    IFOdata->freqModelhCross->data->data[i].imag_FIXME *= crossCoef;
-  }
-
-  /*
-   * NOTE: the dirty trick here is to assume the LAL waveform to constitute
-   *       the cosine chirp and then derive the corresponding sine chirp 
-   *       as the orthogonal ("i x cosinechirp") waveform.
-   *       In general they should not necessarily be only related 
-   *       by a mere phase shift though...
-   */
-
-  /* Now...template is not (necessarily) located at specified coalescence time  */
-  /* and/or we don't know even where it actually is located...                  */
-  /* Figure out time location corresponding to template just computed:          */
-
-  /* default: assume template to have correctly considered              */
-  /* the supplied "params.tC" value                                     */
-  /* (Roughly OK for "TaylorF1" (?), "TaylorT1", "TaylorT3", "EOB",     */
-  /* "EOBNR", and "PadeT1".                                             */
-  /* May still by off by tens/hundreds of milliseconds.):               */
-  instant = tc;
-
-  /* Signal simply evolved from start of template on,         */
-  /* for approximately "chirptime" seconds:                   */
-  if ((params.approximant == TaylorT2) 
-      || (params.approximant == TaylorF2)
-      || (params.approximant == TaylorF2RedSpin))
-    instant = XLALGPSGetREAL8(&IFOdata->timeData->epoch) + chirptime;
-
-  /* Coalescence happens at very end of signal template:      */
-  else if (params.approximant == BCV) 
-    instant = XLALGPSGetREAL8(&IFOdata->timeData->epoch) + ((double) IFOdata->timeData->data->length) * deltaT;
-
-  /* No idea where signal lies; brute-force search for amplitude peak: */
-  /* (this is time-comsuming and should be avoided where possible!!)   */
-  else  if (params.approximant == IMRPhenomA) {
-    /* Inv-FT back to time domain: */
-    /* (admittedly, this extra FT is time-consuming not elegant...  */
-    /* but might be ok given that once generated, templates may be  */
-    /* re-used at different timeshifts/skylocations/etc.)           */
-    LALInferenceExecuteInvFT(IFOdata);
-    /* find amplitude peak & two neighbouring bins: */
-    pmax = 0.0;
-    for (j=0; j<IFOdata->timeModelhPlus->data->length; ++j) {
-      pj = IFOdata->timeModelhPlus->data->data[j] * IFOdata->timeModelhPlus->data->data[j]
-	+ IFOdata->timeModelhCross->data->data[j] * IFOdata->timeModelhCross->data->data[j];
-      if (pj > pmax){
-        pmax = pj;
-        jmax = j;
-      }
-    }
-    j = (jmax>0) ? jmax-1 : IFOdata->timeModelhPlus->data->length-1;
-    pleft = sqrt(IFOdata->timeModelhPlus->data->data[j] * IFOdata->timeModelhPlus->data->data[j]
-                 + IFOdata->timeModelhCross->data->data[j] * IFOdata->timeModelhCross->data->data[j]);
-    j = (jmax<IFOdata->timeModelhPlus->data->length-1) ? jmax+1 : 0;
-    pright = sqrt(IFOdata->timeModelhPlus->data->data[j] * IFOdata->timeModelhPlus->data->data[j]
-                  + IFOdata->timeModelhCross->data->data[j] * IFOdata->timeModelhCross->data->data[j]);
-    pmax = sqrt(pmax);
-    /* do some ad-hoc corrections to ensure actually having a peak: */
-    if (!((pleft<pmax) || (pright<pmax)))
-      pleft = pright = pmax - 1.0;
-    else if (!(pleft<pmax)) pleft = 0.5*(pmax+pright);
-    else if (!(pright<pmax)) pright = 0.5*(pmax+pleft);
-    /*  do a quadratic interpolation                        */
-    /*  to determine peak location to sub-deltaT accuracy:  */
-    instant = (pleft-pright) / (2.0*pleft-4.0*pmax+2.0*pright);
-    instant = (XLALGPSGetREAL8(&IFOdata->timeData->epoch) + jmax*deltaT) + instant*deltaT;
-    /* fprintf(stdout, " interpolated location: %.8f GPS sec.\n", instant); */
-  }
-
-  /* now either time-shift template or just store the time value: */
-  /* (time-shifting should not be necessary in general,           */
-  /* but may be neat to have for de-bugging etc.)                 */
-  forceTimeLocation = 0;  /* default: zero! */
-  if (instant != tc) {
-    if (forceTimeLocation) { /* time-shift the frequency-domain template: */
-      twopit = LAL_TWOPI * (tc - instant);
-      deltaF = 1.0 / (((double)IFOdata->timeData->data->length) * deltaT);
-      for (i=1; i<IFOdata->freqModelhPlus->data->length; ++i){
-        f = ((double) i) * deltaF;
-        /* real & imag parts of  exp(-2*pi*i*f*deltaT): */
-        re = cos(twopit * f);
-        im = - sin(twopit * f);
-        templateReal = creal(IFOdata->freqModelhPlus->data->data[i]);
-        templateImag = cimag(IFOdata->freqModelhPlus->data->data[i]);
-        IFOdata->freqModelhPlus->data->data[i].real_FIXME = templateReal*re - templateImag*im;
-        IFOdata->freqModelhPlus->data->data[i].imag_FIXME = templateReal*im + templateImag*re;
-        templateReal = creal(IFOdata->freqModelhCross->data->data[i]);
-        templateImag = cimag(IFOdata->freqModelhCross->data->data[i]);
-        IFOdata->freqModelhCross->data->data[i].real_FIXME = templateReal*re - templateImag*im;
-        IFOdata->freqModelhCross->data->data[i].imag_FIXME = templateReal*im + templateImag*re;
-      }
-    }
-    else {
-      /* write template (time axis) location in "->modelParams" so that     */
-      /* template corresponds to stored parameter values                    */
-      /* and other functions may time-shift template to where they want it: */
-      LALInferenceSetVariable(IFOdata->modelParams, "time", &instant);
-    }
-  }
-
-  IFOdata->modelDomain = LAL_SIM_DOMAIN_FREQUENCY;
-  return;
-}
-
-
-
-void LALInferenceTemplate3525TD(LALInferenceIFOData *IFOdata)
-/*****************************************************************/
-/* 3.5PN phase / 2.5PN amplitude time-domain inspiral templates  */
-/* following                                                     */
-/*   Blanchet et al. 2001   gr-qc/0104084                        */
-/*   Blanchet at al. 2002   PRD 65(6):061501    gr-qc/0105099    */
-/*   Blanchet at al. 2005   PRD 71(12):129902                    */
-/*   Arun et al. 2004       CQG 21(15):3771                      */
-/*   Arun et al. 2004       CQG 22(14):3115                      */
-/*   Blanchet et al. 2004   PRL 93(9):091101                     */
-/* This is basically the implementation that was also used in    */
-/* the "Roever/Meyer/Guidi/Vicere/Christensen (2007)" paper      */
-/* (CQG 24(19):S607).                                            */
-/* * * * * * * * * * * * * * * * * * * * * * * * * * * * * * * * */
-/* Formula numbers (x.xx) refer to the 2001 Blanchet paper,      */
-/* numbers (xx) refer to the more recent 2002 paper.             */
-/* Numbers referring to Arun et al (2004) are explicitly marked. */
-/* * * * * * * * * * * * * * * * * * * * * * * * * * * * * * * * *********************************************/
-/* Required (`IFOdata->modelParams') parameters are:                                                         */
-/*   - "chirpmass"        (REAL8, chirp mass, in units of solar masses)                                      */
-/*   - "massratio"        (REAL8, symmetric mass ratio:  0 < eta <= 0.25, dimensionless) <or asym_massratio> */
-/*   - "asym_massratio"   (REAL8, asymmetric mass ratio:  0 < q <= 1.0, dimensionless)   <or massratio>      */
-/*   - "phase"            (REAL8, coalescence phase, radians)                                                */
-/*   - "time"             (REAL8, coalescence time, GPS seconds)                                             */
-/*   - "inclination"      (REAL8, inclination angle, radians)                                                */
-/*************************************************************************************************************/
-{
-  double mc    = *(REAL8*) LALInferenceGetVariable(IFOdata->modelParams, "chirpmass");      /* chirp mass m_c, solar masses           */
-  double tc    = *(REAL8*) LALInferenceGetVariable(IFOdata->modelParams, "time");           /* coalescence time, GPS sec.             */
-  double phase = *(REAL8*) LALInferenceGetVariable(IFOdata->modelParams, "phase");          /* coalescence phase, rad                 */
-  double eta;                                                                               /* mass ratio eta, dimensionless          */
-  if (LALInferenceCheckVariable(IFOdata->modelParams,"asym_massratio")) {
-    double q = *(REAL8 *)LALInferenceGetVariable(IFOdata->modelParams,"asym_massratio");  /* asymmetric mass ratio q, dimensionless */
-    q2eta(q, &eta);
-  }
-  else
-    eta = *(REAL8*) LALInferenceGetVariable(IFOdata->modelParams, "massratio");
-  double m1, m2;
-  mc2masses(mc, eta, &m1, &m2);                   /* (in units of Msun) */
-  double mt         = m1 + m2;
-  double dmm        = (m2-m1)/mt;                 /*  = (delta m) / mt  (dimensionless) */
-  double log_mt     = log(mt) + log(LAL_MSUN_SI); /* (in Kg) */
-  double log_eta    = log(eta);
-  double eta2       = eta * eta;
-  double eta3       = eta2 * eta;
-  double log_mu     = log_eta + log_mt;
-  double log_omega0 = log(4.0*LAL_PI);
-  double log_tau0   = 0.0;  /* = log(1.0) */
-  double t, phi, psi;
-  double taucoef = 3.0*log((double) LAL_C_SI)-log(5.0)-log(LAL_G_SI) + log_eta - log_mt; /*  (4.17) or (11) */
-  double log_tau, tau18, tau28, tau38, tau48, tau58, tau68, tau78;
-  double ci  =  cos(*(REAL8*) LALInferenceGetVariable(IFOdata->modelParams, "inclination"));
-  double ci2 = ci*ci,     ci4 = ci2*ci2,   ci6 = ci4*ci2;
-  double si2 = (1.0-ci2), si  = sqrt(si2), si4 = si2*si2, si5 = si4*si;
-  double h_plus, h_cross;
-  double Hp00, Hp05, Hp10, Hp15, Hp20, Hp25;
-  double Hc00, Hc05, Hc10, Hc15, Hc20, Hc25;
-  double plus10a  = (1.0/6.0)*((19.0+9.0*ci2-2.0*ci4)-eta*(19.0-11.0*ci2-6.0*ci4));   /* (6.4) */
-  double plus10b  = (4.0/3.0)*si2*(1.0+ci2)*(1.0-3.0*eta);
-  double plus15a  = ((57.0 + 60.0*ci2-ci4) - 2.0*eta*(49.0-12.0*ci2-ci4));            /* (6.5) */
-  double plus15b  = 13.5*((73.0+40.0*ci2-9.0*ci4) - 2.0*eta*(25.0-8.0*ci2-9.0*ci4));
-  double plus15c  = 312.5*(1.0-2.0*eta)*si2*(1.0+ci2);
-  double plus20a  = (1.0/120.0)*((22.0+396.0*ci2+145.0*ci4-5.0*ci6)                   /* (6.6) */
-				 + (5.0/3.0)*eta*(706.0-216.0*ci2-251.0*ci4+15.0*ci6)
-				 -5.0*eta2*(98.0-108.0*ci2+7.0*ci4+5.0*ci6));
-  double plus20b  = (2.0/15.0)*si2*((59.0+35.0*ci2-8.0*ci4)
-				    -(5.0/3.0)*eta*(131.0+59.0*ci2-24.0*ci4)
-				    +5.0*eta2*(21.0-3.0*ci2-8.0*ci4));
-  double plus20c  = 2.025*(1.0-5.0*eta+5.0*eta2)*si4*(1.0+ci2);
-  double plus20d  = (11.0+7.0*ci2+10.0*(5.0+ci2)*LAL_LN2);
-  double plus20e  = 27.0*(7.0-10.0*log(1.5));
-  double plus25a  = si*dmm*((1771.0/5120.0)-(1667.0/5120.0)*ci2+(217.0/9216.0)*ci4-(1.0/9216.0)*ci6
-                            +eta*((681.0/256.0)+(13.0/768.0)*ci2-(35.0/768.0)*ci4+(1.0/2304.0)*ci6)
-                            +eta2*(-(3451.0/9216.0)+(673.0/3072.0)*ci2-(5.0/9216.0)*ci4-(1.0/3072.0)*ci6)); /* Arun (5.9) */
-  double plus25b  = LAL_PI*((19.0/3.0)+3.0*ci2-(2.0/3.0)*ci4
-                            +eta*(-(16.0/3.0)+(14.0/3.0)*ci2+2.0*ci4));
-  double plus25c  = si*dmm*((3537.0/1024.0)-(22977.0/5120.0)*ci2-(15309.0/5120.0)*ci4+(729.0/5120.0)*ci6
-                            +eta*(-(23829.0/1280.0)+(5529.0/1280.0)*ci2+(7749.0/1280.0)*ci4-(729.0/1280.0)*ci6)
-	                    +eta2*((29127.0/5120.0)-(27267.0/5120.0)*ci2-(1647.0/5120.0)*ci4+(2187.0/5120.0)*ci6));
-  double plus25d  = (-(16.0/3.0)*LAL_PI*(1.0+ci2)*si2*(1.0-3.0*eta));
-  double plus25e  = si*dmm*(-(108125.0/9216.0)+(40625.0/9216.0)*ci2+(83125.0/9216.0)*ci4-(15625.0/9216.0)*ci6
-                            +eta*((8125.0/265.0)-(40625.0/2304.0)*ci2-(48125.0/2304.0)*ci4+(15625.0/2304.0)*ci6)
-                            +eta2*(-(119375.0/9216.0)+(40625.0/3072.0)*ci2+(44375.0/9216.0)*ci4-(15625.0/3072.0)*ci6));
-  double plus25f  = dmm*((117649.0/46080.0)*si5*(1.0+ci2)*(1.0-4.0*eta+3.0*eta2));
-  double plus25g  = (-1.8+2.8*ci2+1.4*ci4+eta*(19.2-1.6*ci2-5.6*ci4));
-  double plus25h  = si2*(1.0+ci2)*(11.2 - 32.0*LAL_LN2/3.0 - eta*(1193.0/30.0 - 32.0*LAL_LN2));
-
-  double cross10a = (ci/3.0)*((17.0-4.0*ci2)-eta*(13.0-12.0*ci2));                    /* (6.9) */
-  double cross10b = (8.0/3.0)*(1.0-3.0*eta)*ci*si2;
-  double cross15a = ((63.0-5.0*ci2)-2.0*eta*(23.0-5.0*ci2));                          /* (6.10) */
-  double cross15b = 13.5*((67.0-15.0*ci2)-2.0*eta*(19.0-15.0*ci2));
-  double cross15c = 312.5*(1.0-2.0*eta)*si2;
-  double cross20a = (ci/60.0)*((68.0+226.0*ci2-15.0*ci4)+(5.0/3.0)*eta*(572.0-490.0*ci2+45.0*ci4)
-			       -5.0*eta2*(56.0-70.0*ci2+15.0*ci4));                              /* (6.11) */
-  double cross20b = (4.0/15.0)*ci*si2*((55.0-12.0*ci2)-(5.0/3.0)*eta*(119.0-36.0*ci2)
-				       +5.0*eta2*(17.0-12.0*ci2));
-  double cross20c = 4.05*(1.0-5.0*eta+5.0*eta2)*ci*si4;
-  double cross20d = 3.0+10*LAL_LN2;
-  double cross20e = 9.0*(7.0-10.0*log(1.5));
-  double cross25a = 1.2*si2*ci*eta;                                                   /* Arun (5.10) */
-  double cross25b = ci*(2.0-4.4*ci2+eta*(-30.8+18.8*ci2));
-  double cross25c = ci*si2*((-112.0/5.0 + (64.0/3.0)*LAL_LN2)+eta*(1193.0/15.0 - 64.0*LAL_LN2));
-  double cross25d = si*ci*dmm*(-(913.0/7680.0)+(1891.0/11520.0)*ci2-(7.0/4608.0)*ci4
-                               +eta*((1165.0/384.0)-(235.0/576.0)*ci2+(7.0/1152.0)*ci4)
-                               +eta2*(-(1301.0/4608.0)+(301.0/2304.0)*ci2-(7.0/1536.0)*ci4));
-  double cross25e = LAL_PI*ci*((34.0/3.0)-(8.0/3.0)*ci2-eta*((20.0/3.0)-8.0*ci2));
-  double cross25f = si*ci*dmm*((12501.0/2560.0)-(12069.0/1260.0)*ci2+(1701.0/2560.0)*ci4
-                               +eta*(-(19581.0/640.0)+(7821.0/320.0)*ci2-(1701.0/640.0)*ci4)
-                               +eta2*((18903.0/2560.0)-(11403.0/1280.0)*ci2+(5103.0/2560.0)*ci4));
-  double cross25g = si2*ci*(-((32.0/3.0)*LAL_PI)*(1.0-3.0*eta));
-  double cross25h = dmm*si*ci*(-(101875.0/4608.0)+(6875.0/256.0)*ci2-(21875.0/4608.0)*ci4
-                               +eta*((66875.0/1152.0)-(44375.0/576.0)*ci2+(21875.0/1152.0)*ci4)
-                               +eta2*(-(100625.0/4608.0)+(83125.0/2304.0)*ci2-(21875.0/1536.0)*ci4));
-  double cross25i = dmm*si5*ci*((117649.0/23040.0)*(1.0-4.0*eta+3.0*eta2));
-  double sin1psi, sin2psi, sin3psi, sin4psi, sin5psi, sin6psi, sin7psi;
-  double cos1psi, cos2psi, cos3psi, cos4psi, cos5psi, cos6psi, cos7psi;
-  double constfactor = exp(LAL_LN2+log(LAL_G_SI)-2.0*log((double)LAL_C_SI) + log_mu - log(LAL_PC_SI*1.0e6));  
-  double x, sqrtx, oldx=0.0;                                                          /* (6.01); distance is 1 Mpc here. */
-  double omega, omegacoef=exp(3.0*log((double) LAL_C_SI) - log(LAL_G_SI) - log_mt);   /* = (c^3)/(G*mt) */
-  double EulerGamma = 0.57721566490153286; /* Euler constant */
-  double xi     = -9871.0/9240.0;          /* Blanchet et al (2004): PRL 93(9):091101 */
-  double kappa  = 0.0;                     /* (ibid.)                                 */
-  double zeta   = -7.0/33.0;               /* (ibid.)                                 */
-  double theta  = xi + 2.0*kappa + zeta;    
-  double lambda = -(1987.0/3080);           
-  double PI2    = LAL_PI * LAL_PI;
-  double xcoef1 =    (743.0/4032.0)   +    (11.0/48.0)    *eta;                       /* (12) */
-  double xcoef2 =  (19583.0/254016.0) + (24401.0/193536.0)*eta + (31.0/288.0)*eta2;
-  double xcoef3 = -(11891.0/53760.0)  +   (109.0/1920.0)  *eta;
-  double xcoef4 = (-10052469856691.0/6008596070400.0 + PI2/6.0 + (107.0/420.0)*EulerGamma)
-    + (15335597827.0/3901685760.0 - (451.0/3072.0)*PI2 - (77.0/72.0)*lambda + (11.0/24.0)*theta) *eta 
-    - (15211.0/442368.0)*eta2 + (25565.0/331776.0)*eta3;
-  double xcoef5 = -(113868647.0/433520640.0)*LAL_PI - (31821.0/143360.0)*LAL_PI*eta + (294941.0/3870720.0)*LAL_PI*eta2;
-  double log256 = 8.0 * LAL_LN2;
-  double phicoef1 =  (3715.0/8064.0)  +  (55.0/96.0) *eta;                            /* (13) */
-  double phicoef2 =  (9275495.0/14450688.0) + (284875.0/258048.0)*eta + (1855.0/2048.0)*eta2;
-  double phicoef3 = -(38645.0/172032.0)*LAL_PI + (65.0/2048.0)*LAL_PI*eta;
-  double phicoef4 = (831032450749357.0/57682522275840.0 - (53.0/40.0)*PI2 - (107.0/56.0)*EulerGamma)
-    + (-123292747421.0/4161798144.0 + (2255.0/2048.0)*PI2 + (385.0/48.0)*lambda - (55.0/16.0)*theta) * eta 
-    + (154565.0/1835008.0)*eta2 - (1179625/1769472)*eta3;
-  double phicoef5 =  (188516689.0/173408256.0)*LAL_PI  +  (488825.0/516096.0)*LAL_PI*eta - (141769.0/516096.0)*LAL_PI*eta2;
-  double x_isco = 1.0/6.0; /* pow( (pi * f_isco)/omegacoef , 2.0/3.0); */
-  int terminate=0;
-  UINT4 i;
-  double epochGPS = XLALGPSGetREAL8(&(IFOdata->timeData->epoch));
-
-  /* fill `timeModelhPlus' & `timeModelhCross' with time-domain template: */
-  for (i=0; i<IFOdata->timeData->data->length; ++i){
-    /* determine time left until coalescence, "(t_c-t)" in (4.17)/(11): */
-    t = (tc - epochGPS) - ((double)i)*IFOdata->timeData->deltaT; 
-    if ((t>0.0) && (!terminate)) {  /*  (before t_c and before frequency reaches its maximum) */
-      /*  determine `dimensionless time variable' tau: */
-      log_tau = taucoef + log(t);                                                /*  (4.17), (11) */
-      tau18   = exp(0.125 * log_tau);   /* = tau ^ (1/8) */
-      tau28   = exp(0.25  * log_tau);   /* = tau ^ (2/8) */
-      tau38   = exp(0.375 * log_tau);   /* = tau ^ (3/8) */
-      tau48   = exp(0.5   * log_tau);   /* = tau ^ (4/8) */
-      tau58   = exp(0.625 * log_tau);   /* = tau ^ (5/8) */
-      tau68   = exp(0.75  * log_tau);   /* = tau ^ (6/8) */
-      tau78   = exp(0.875 * log_tau);   /* = tau ^ (7/8) */
-      /* determine (dimensionless) `frequency' x: */
-      x = (0.25/tau28) * (1.0 + xcoef1/tau28 - (LAL_PI/5.0)/tau38
-                          + xcoef2/tau48 + xcoef3/tau58
-                          + (xcoef4-(107.0/3360.0)*(log_tau-log256))/tau68 
-                          + xcoef5/tau78);                                        /*  (12)  */
-      if ((x > x_isco) || (x < oldx)){  /* (frequency decreases  ==>  signal is terminated) */
-        h_plus = h_cross = 0.0; 
-        terminate = 1;
-      }
-      else {                    /*  (frequency still increasing  ==>  keep on computing...) */
-        oldx    = x;
-        sqrtx   = sqrt(x);
-        /* derive angular frequency omega: (omega/pi gives frequency in Hz) */
-        omega   = omegacoef*x*sqrtx;   /*  = ((c^3)/(G*mt)) * x^(3/2)                (4.13) */
-        /* determine phase phi: */
-	phi     = phase - (1.0/eta) * 
-	  (tau58 + phicoef1*tau38 - (0.75*LAL_PI)*tau28
-	   + phicoef2*tau18 + phicoef3*(log_tau-log_tau0)
-	   + (phicoef4 + (107.0/448.0)*(log_tau-log256))/tau18
-	   + phicoef5/tau28);                                             /*  (13)    */
-        /* derive `basic phase' psi: */
-        /* psi     = phi - 2.0*x*sqrtx * (log(omega)-log_omega0); */              /*  (6.12)  */
-	psi     = phi - 2.0*x*sqrtx * (log(omega)-log_omega0) * (1.0-(eta/2.0)*x); /* Arun et al. (5.6) */
-	sin1psi = sin(psi);      cos1psi = cos(psi);
-	sin2psi = sin(2.0*psi);  cos2psi = cos(2.0*psi);
-	sin3psi = sin(3.0*psi);  cos3psi = cos(3.0*psi);
-	sin4psi = sin(4.0*psi);  cos4psi = cos(4.0*psi);
-	sin5psi = sin(5.0*psi);  cos5psi = cos(5.0*psi);
-	sin6psi = sin(6.0*psi);  cos6psi = cos(6.0*psi);
-	sin7psi = sin(7.0*psi);  cos7psi = cos(7.0*psi);
-        /* determine PN plus- & cross-terms: */
-	Hp00    = -(1.0+ci2)*cos2psi - (si2/96.0)*(17.0+ci2);                     /*  (6.02), Arun et al (5.7a) */
-	Hp05    = -(si/8.0)*dmm * ((5.0+ci2)*cos1psi - 9.0*(1.0+ci2)*cos3psi);    /*  (6.03)  */
-	Hp10    = plus10a*cos2psi - plus10b*cos4psi;                              /*  (6.04)  */
-	Hp15    = (si/192.0)*dmm * (plus15a*cos1psi - plus15b*cos3psi + plus15c*cos5psi) 
-	  - LAL_TWOPI*(1.0+ci2)*cos2psi;                          /*  (6.05)  */
-	Hp20    = plus20a*cos2psi + plus20b*cos4psi - plus20c*cos6psi
-	  +si/40.0*dmm*(plus20d*sin1psi-(5.0*LAL_PI)*(5.0+ci2)*cos1psi 
-			-plus20e*(1.0+ci2)*sin3psi+(135.0*LAL_PI)*(1.0+ci2)*cos3psi);   /*  (6.06)  */
-        Hp25    = cos1psi*plus25a + cos2psi*plus25b + cos3psi*plus25c
-	  + cos4psi*plus25d + cos5psi*plus25e + cos7psi*plus25f
-	  + sin2psi*plus25g + sin4psi*plus25h;                            /*  Arun & al. (5.09) */
-	Hc00    = -2.0*ci*sin2psi;                                                /*  (6.07)  */
-	Hc05    = -0.75*si*ci*dmm*(sin1psi-3.0*sin3psi);                          /*  (6.08)  */
-	Hc10    = cross10a*sin2psi - cross10b*sin4psi;                            /*  (6.09)  */
-	Hc15    = ((si*ci)/96.0)*dmm * 
-	  (cross15a*sin1psi - cross15b*sin3psi + cross15c*sin5psi)
-	  -(4.0*LAL_PI)*ci*sin2psi;                                       /*  (6.10)  */
-	Hc20    = cross20a*sin2psi + cross20b*sin4psi - cross20c*sin6psi
-	  -0.15*si*ci*dmm*(cross20d*cos1psi+(5.0*LAL_PI)*sin1psi
-			   -cross20e*cos3psi - (45.0*LAL_PI)*sin3psi);                     /*  (6.11)  */
-        Hc25    = cross25a + cos2psi*cross25b + cos4psi*cross25c
-	  + sin1psi*cross25d + sin2psi*cross25e + sin3psi*cross25f
-	  + sin4psi*cross25g + sin5psi*cross25h + sin7psi*cross25i;       /*  Arun & al. (5.10) */
-        /* and finally - the actual signal: */
-	h_plus  = h_cross = constfactor * x;
-	h_plus  *= Hp00 + sqrtx*(Hp05 + sqrtx*(Hp10 + sqrtx*(Hp15 + sqrtx*(Hp20 + sqrtx*Hp25))));
-	h_cross *= Hc00 + sqrtx*(Hc05 + sqrtx*(Hc10 + sqrtx*(Hc15 + sqrtx*(Hc20 + sqrtx*Hc25))));/* (6.01) */
-      }
-    }
-    else h_plus = h_cross = 0.0;  /*  (after t_c or after termination) */
-    IFOdata->timeModelhPlus->data->data[i]  = h_plus;
-    IFOdata->timeModelhCross->data->data[i] = h_cross;
-  }
-  IFOdata->modelDomain = LAL_SIM_DOMAIN_TIME;
-  return;
-}
-=======
->>>>>>> 188b1ce1
 
 
 
