--- conflicted
+++ resolved
@@ -2297,12 +2297,9 @@
   INT4 errnum;
   char SNRpath[FILENAME_MAX];
   ProcessParamsTable *ppt=NULL;
-<<<<<<< HEAD
   LALInferenceIFOData *dataPtr;
-=======
   int flipped_masses=0;
 
->>>>>>> 135dc8ed
   ppt = LALInferenceGetProcParamVal(commandLine,"--outfile");
   if (ppt)
     sprintf(SNRpath, "%s_snr.txt", ppt->value);
@@ -2807,12 +2804,7 @@
     return;
 }
 
-<<<<<<< HEAD
-
-void enforce_m1_larger_m2(SimInspiralTable* injEvent){
-=======
 int enforce_m1_larger_m2(SimInspiralTable* injEvent){
->>>>>>> 135dc8ed
     /* Template generator assumes m1>=m2 thus we must enfore the same convention while injecting, otherwise spin2 will be assigned to mass1
     *        We also shift the phase by pi to be sure the same WF in injected
     *        Returns: 1 if masses were flipped
