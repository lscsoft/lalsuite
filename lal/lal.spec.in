%define nightly @NIGHTLY_VERSION@%{nil}
%define _sysconfdir %{_prefix}/etc
%define release 1
%define configure_opts %{nil}

%if "%{?nightly:%{nightly}}%{!?nightly:0}" == "%{nil}"
%undefine nightly
%endif

# -- metadata ---------------

Name: @PACKAGE@
Version: @BASE_VERSION@
Release: %{?nightly:0.%{nightly}}%{!?nightly:%{release}}%{?dist}
License: GPLv2+
Source0: https://software.igwn.org/lscsoft/source/lalsuite/%{name}-%{version}%{?nightly:-%{nightly}}.tar.xz
URL: https://wiki.ligo.org/Computing/LALSuite
Packager: Adam Mercer <adam.mercer@ligo.org>
Prefix: %{_prefix}

# -- build requirements -----

# C
BuildRequires: bc
BuildRequires: fftw-devel
BuildRequires: gcc
BuildRequires: gcc-c++
BuildRequires: gsl-devel
BuildRequires: hdf5-devel
BuildRequires: help2man >= 1.37
BuildRequires: less
BuildRequires: make
BuildRequires: pkgconfig >= 0.18.0

# swig
BuildRequires: swig >= @MIN_SWIG_VERSION@

# python3x
BuildRequires: python-srpm-macros
BuildRequires: python3-rpm-macros
BuildRequires: epel-rpm-macros
BuildRequires: python%{python3_pkgversion}
BuildRequires: python%{python3_pkgversion}-devel
BuildRequires: python%{python3_pkgversion}-dateutil
BuildRequires: python%{python3_pkgversion}-freezegun
BuildRequires: python%{python3_pkgversion}-ligo-lw
BuildRequires: python%{python3_pkgversion}-ligo-segments
BuildRequires: python%{python3_pkgversion}-numpy >= @MIN_NUMPY_VERSION@
BuildRequires: python%{python3_pkgversion}-pytest
BuildRequires: python%{python3_pkgversion}-six
BuildRequires: python%{python3_pkgversion}-scipy

# octave
BuildRequires: octave-devel

# -- packages ---------------

# lal
Summary: LSC Algorithm Library - runtime tools
Requires: lib%{name} = %{version}-%{release}
Requires: python%{python3_pkgversion}-%{name} = %{version}-%{release}
Obsoletes: python2-%{name} <= 7.1.2-1
%description
The LSC Algorithm Library for gravitational wave data analysis.
This package provides the runtime tools.

# liblal
%package -n lib%{name}
Summary: LSC Algorithm Library -- library package
Requires: less
Conflicts: lal <= 7.1.0-1
Obsoletes: python-pylal < 0.13.2-1
%description -n lib%{name}
The LSC Algorithm Library for gravitational wave data analysis.
This package contains the shared-object libraries needed to run applications
that use the LAL library.

# liblal-devel
%package -n lib%{name}-devel
Summary: Files and documentation needed for compiling programs that use LAL
Requires: lib%{name} = %{version}-%{release}
Requires: fftw-devel
Requires: gsl-devel
Requires: hdf5-devel
Provides: %{name}-devel = %{version}-%{release}
Obsoletes: %{name}-devel < 7.1.1-1
%description -n lib%{name}-devel
The LSC Algorithm Library for gravitational wave data analysis.
This package contains files needed build applications that use the LAL library
as well as the documentation for the library.

# python3x-lal
%package -n python%{python3_pkgversion}-%{name}
Summary: Python %{python3_version} bindings for LAL
Requires: lib%{name} = %{version}-%{release}
Requires: python%{python3_pkgversion}
Requires: python%{python3_pkgversion}-dateutil
Requires: python%{python3_pkgversion}-ligo-lw
Requires: python%{python3_pkgversion}-ligo-segments
Requires: python%{python3_pkgversion}-numpy >= @MIN_NUMPY_VERSION@
Requires: python%{python3_pkgversion}-scipy
Requires: python%{python3_pkgversion}-six
Obsoletes: python2-%{name} <= 7.1.3-1
# temporariliy commented out.  if it was said to be a requirement it would
# create a dependency loop, but it's an optional runtime dependency.
# unfortunately the "Recommends" key-word is not yet available in the
# package management system of LDG clusters.  uncomment when the feature
# becomes available.
#Recommends: python%{python3_pkgversion}-ligo-lw
%{?python_provide:%python_provide python%{python3_pkgversion}-%{name}}
%description -n python%{python3_pkgversion}-%{name}
The LSC Algorithm Library for gravitational wave data analysis.
This package provides the Python %{python3_version} bindings.

# lal-octave
%package octave
Summary: Octave bindings for LAL
Requires: %{name} = %{version}-%{release}
Requires: octave
%description octave
The LSC Algorithm Library for gravitational wave data analysis.
This package provides the Octave bindings.

# -- build stages -----------

%prep
%setup -q -n %{name}-%{version}%{?nightly:-%{nightly}}

%build
%configure %{configure_opts} --disable-gcc-flags --enable-swig PYTHON=%{__python3}
%{__make} %{?_smp_mflags} V=1

%check
%{__make} %{?_smp_mflags} V=1 VERBOSE=1 check

%install
%make_install

find $RPM_BUILD_ROOT%{_libdir} -name '*.la' -delete

%post -n lib%{name} -p /sbin/ldconfig

%postun -n lib%{name} -p /sbin/ldconfig

%clean
[ ${RPM_BUILD_ROOT} != "/" ] && rm -Rf ${RPM_BUILD_ROOT}
rm -Rf ${RPM_BUILD_DIR}/%{name}-%{version}%{?nightly:-%{nightly}}

# -- files ------------------

%files -n lib%{name}
%defattr(-,root,root)
%doc README.md
%license COPYING
%{_libdir}/*.so.*

%files -n lib%{name}-devel
%defattr(-,root,root)
%doc README.md
%license COPYING
%{_includedir}/lal
%{_libdir}/*.a
%{_libdir}/*.so
%{_libdir}/pkgconfig/*

%files -n python%{python3_pkgversion}-%{name}
%defattr(-,root,root)
%doc README.md
%license COPYING
%{python3_sitearch}/*

%files octave
%defattr(-,root,root)
%doc README.md
%license COPYING
%{_prefix}/lib*/octave/*/site/oct/*/lal.oct*

%files
%defattr(-,root,root)
%doc README.md
%license COPYING
%{_bindir}/*
%{_mandir}/man1/*
%{_sysconfdir}/*

# -- changelog --------------

# dates should be formatted using: 'date +"%a %b %d %Y"'
%changelog
<<<<<<< HEAD
=======
* Tue Sep 06 2022 Adam Mercer <adam.mercer@ligo.org> 7.2.2-1
- Update for 7.2.2

>>>>>>> f7003a0d
* Thu Aug 18 2022 Adam Mercer <adam.mercer@ligo.org> 7.2.1-1
- Update for 7.2.1

* Tue Aug 02 2022 Adam Mercer <adam.mercer@ligo.org> 7.2.0-1
- Update for 7.2.0

* Thu Mar 03 2022 Adam Mercer <adam.mercer@ligo.org> 7.1.7-1
- Update for 7.1.7

* Mon Jan 10 2022 Adam Mercer <adam.mercer@ligo.org> 7.1.6-1
- Update for 7.1.6

* Fri Dec 03 2021 Adam Mercer <adam.mercer@ligo.org> 7.1.5-1
- Update for 7.1.5

* Wed Nov 17 2021 Adam Mercer <adam.mercer@ligo.org> 7.1.4-1
- Update for 7.1.4

* Mon May 17 2021 Adam Mercer <adam.mercer@ligo.org> 7.1.3-1
- Update for 7.1.3

* Fri Feb 05 2021 Adam Mercer <adam.mercer@ligo.org> 7.1.2-1
- Update for 7.1.2

* Mon Jan 11 2021 Adam Mercer <adam.mercer@ligo.org> 7.1.1-1
- Update for 7.1.1

* Tue Oct 27 2020 Adam Mercer <adam.mercer@ligo.org> 7.1.0-1
- Update for 7.1.0

* Mon Jun 08 2020 Adam Mercer <adam.mercer@ligo.org> 7.0.0-1
- Update for 7.0.0

* Wed Mar 25 2020 Duncan Macleod <duncan.macleod@ligo.org> 6.22.0-1
- Update for 6.22.0

* Mon Dec 09 2019 Adam Mercer <adam.mercer@ligo.org> 6.21.0-3
- Packaging updates

* Wed Dec 04 2019 Adam Mercer <adam.mercer@ligo.org> 6.21.0-2
- Packaging updates

* Fri Nov 22 2019 Adam Mercer <adam.mercer@ligo.org> 6.21.0-1
- O3b release

* Wed Jun 26 2019 Adam Mercer <adam.mercer@ligo.org> 6.20.2-1
- MKL FFT fixes

* Fri May 24 2019 Adam Mercer <adam.mercer@ligo.org> 6.20.1-1
- O3 point release

* Thu May 23 2019 Adam Mercer <adam.mercer@ligo.org> 6.20.0-1
- O3 release

* Mon Feb 25 2019 Adam Mercer <adam.mercer@ligo.org> 6.19.2-1
- ER13 release

* Mon Jan 07 2019 Adam Mercer <adam.mercer@ligo.org> 6.19.1-1
- Intel FFT complilation fixes

* Thu Sep 13 2018 Adam Mercer <adam.mercer@ligo.org> 6.19.0-1
- Pre O3 release

* Tue Feb 07 2017 Adam Mercer <adam.mercer@ligo.org> 6.18.0-1
- O2 release

* Mon Sep 26 2016 Adam Mercer <adam.mercer@lgio.org> 6.17.0-1
- ER10 Release

* Tue Jun 21 2016 Adam Mercer <adam.mercer@ligo.org> 6.16.1-1
- ER9 Release

* Fri Mar 25 2016 Adam Mercer <adam.mercer@ligo.org> 6.16.0-1
- Pre O2 packaging test release<|MERGE_RESOLUTION|>--- conflicted
+++ resolved
@@ -187,12 +187,9 @@
 
 # dates should be formatted using: 'date +"%a %b %d %Y"'
 %changelog
-<<<<<<< HEAD
-=======
 * Tue Sep 06 2022 Adam Mercer <adam.mercer@ligo.org> 7.2.2-1
 - Update for 7.2.2
 
->>>>>>> f7003a0d
 * Thu Aug 18 2022 Adam Mercer <adam.mercer@ligo.org> 7.2.1-1
 - Update for 7.2.1
 
