/*
 *  Copyright (C) 2007 Chad Hanna, Alexander Dietz, Duncan Brown, Gareth Jones, Jolien Creighton, Nickolas Fotopoulos, Patrick Brady, Stephen Fairhurst
 *
 *  This program is free software; you can redistribute it and/or modify
 *  it under the terms of the GNU General Public License as published by
 *  the Free Software Foundation; either version 2 of the License, or
 *  (at your option) any later version.
 *
 *  This program is distributed in the hope that it will be useful,
 *  but WITHOUT ANY WARRANTY; without even the implied warranty of
 *  MERCHANTABILITY or FITNESS FOR A PARTICULAR PURPOSE.  See the
 *  GNU General Public License for more details.
 *
 *  You should have received a copy of the GNU General Public License
 *  along with with program; see the file COPYING. If not, write to the
 *  Free Software Foundation, Inc., 59 Temple Place, Suite 330, Boston,
 *  MA  02111-1307  USA
 */



/*----------------------------------------------------------------------- 
 * 
 * File Name: inspinj.c
 *
 * Author: Brown, D. A., Creighton, J. D. E. and Dietz A. 
 * 
 * Revision: $Id$
 * 
 *-----------------------------------------------------------------------
 */

#include <ctype.h>
#include <getopt.h>
#include <lalapps.h>
#include <lal/Date.h>
#include <lal/LIGOMetadataTables.h>
#include <lal/LIGOMetadataUtils.h>
#include <lal/LIGOLwXMLRead.h>
#include <lal/LIGOLwXML.h>
#include <lal/Random.h>
#include <lal/AVFactories.h>
#include <lal/InspiralInjectionParams.h>
#include <processtable.h>
#include <lal/lalGitID.h>
#include <lalappsGitID.h>
#include <lal/Ring.h>

RCSID( "$Id$" );

#define CVS_REVISION "$Revision$"
#define CVS_ID_STRING "$Id$"
#define CVS_SOURCE "$Source$"
#define CVS_DATE "$Date$"
#define CVS_NAME_STRING "$Name$"
#define PROGRAM_NAME "inspinj"

#define ADD_PROCESS_PARAM( pptype, format, ppvalue ) \
  this_proc_param = this_proc_param->next = (ProcessParamsTable *) \
calloc( 1, sizeof(ProcessParamsTable) ); \
snprintf( this_proc_param->program, LIGOMETA_PROGRAM_MAX, "%s", \
    PROGRAM_NAME ); \
snprintf( this_proc_param->param, LIGOMETA_PARAM_MAX, "--%s", \
    long_options[option_index].name ); \
snprintf( this_proc_param->type, LIGOMETA_TYPE_MAX, "%s", pptype ); \
snprintf( this_proc_param->value, LIGOMETA_VALUE_MAX, format, ppvalue );


/* 
 *  *********************************
 *  Definition of the prototypes 
 *  *********************************
 */
extern int vrbflg;
ProcessParamsTable *next_process_param( const char *name, const char *type,
    const char *fmt, ... );
void read_mass_data( char *filename );
void read_nr_data( char* filename );
void read_source_data( char* filename );
void sourceComplete(void);
void drawFromSource( REAL8 *rightAscension,
    REAL8 *declination,
    REAL8 *distance,
    CHAR  name[LIGOMETA_SOURCE_MAX] );
void drawLocationFromExttrig( SimInspiralTable* table );
void drawMassFromSource( SimInspiralTable* table );
void drawMassSpinFromNR( SimInspiralTable* table );

/* 
 *  *************************************
 *  Defining of the used global variables
 *  *************************************
 */

DistanceDistribution    dDistr;
SkyLocationDistribution lDistr;
MassDistribution        mDistr;
InclDistribution        iDistr;

SimInspiralTable *simTable;
SimRingdownTable *simRingTable;

char *massFileName = NULL;
char *nrFileName = NULL;
char *sourceFileName = NULL;
char *outputFileName = NULL;
char *exttrigFileName = NULL;

INT4 outCompress = 0;

float mwLuminosity = -1;
REAL4 dmin= -1;
REAL4 dmax= -1;
REAL4 minMass1=-1;
REAL4 maxMass1=-1;
REAL4 minMass2=-1;
REAL4 maxMass2=-1;
REAL4 minMtotal=-1;
REAL4 maxMtotal=-1;
REAL4 meanMass1=-1.0;
REAL4 meanMass2=-1.0;
REAL4 massStdev1=-1.0;
REAL4 massStdev2=-1.0;
REAL4 minMassRatio=-1.0;
REAL4 maxMassRatio=-1.0;
REAL4 inclStd=-1.0;
REAL4 fixed_inc=-1.0;
REAL4 psi=-1.0;
REAL4 longitude=181.0;
REAL4 latitude=91.0;
REAL4 epsAngle=1e-7;
int spinInjections=-1;
REAL4 minSpin1=-1.0;
REAL4 maxSpin1=-1.0;
REAL4 minSpin2=-1.0;
REAL4 maxSpin2=-1.0;
REAL4 minKappa1=-1.0;
REAL4 maxKappa1=1.0;
REAL4 minabsKappa1=0.0;
REAL4 maxabsKappa1=1.0;
INT4 bandPassInj = 0;
INT4 writeSimRing = 0;
InspiralApplyTaper taperInj = INSPIRAL_TAPER_NONE;


static LALStatus status;
static RandomParams* randParams=NULL;
INT4 numExtTriggers = 0;
ExtTriggerTable   *exttrigHead = NULL;

int num_source;
int galaxynum;
struct {
  char   name[LIGOMETA_SOURCE_MAX];
  REAL8 ra;
  REAL8 dec;
  REAL8 dist;
  REAL8 lum;
  REAL8 fudge;
} *source_data, *old_source_data,*temparray;

char MW_name[LIGOMETA_SOURCE_MAX] = "MW";
REAL8* fracVec  =NULL;
REAL8* ratioVec = NULL;
REAL8 norm=0;

int num_mass;
struct {
  REAL8 mass1;
  REAL8 mass2;
} *mass_data;

struct FakeGalaxy{
char name[LIGOMETA_SOURCE_MAX];
REAL8 ra;
REAL8 dec;
REAL8 lum;
REAL8 dist;
REAL8 fudge;
struct FakeGalaxy *next; };
int srcComplete = 0;
int makeCatalog = 0;
REAL8 srcCompleteDist;

int num_nr = 0;
int i = 0;
SimInspiralTable **nrSimArray = NULL;

/* 
 *  *********************************
 *  Implementation of the code pieces  
 *  *********************************
 */

/*
 *
 * code to step forward in the process table
 *
 */
ProcessParamsTable *next_process_param( const char *name, const char *type,
    const char *fmt, ... )
{
  ProcessParamsTable *pp;
  va_list ap;
  pp = calloc( 1, sizeof( *pp ) );
  if ( ! pp )
  {
    perror( "next_process_param" );
    exit( 1 );
  }
  strncpy( pp->program, PROGRAM_NAME, LIGOMETA_PROGRAM_MAX );
  snprintf( pp->param, LIGOMETA_PARAM_MAX, "--%s", name );
  strncpy( pp->type, type, LIGOMETA_TYPE_MAX );
  va_start( ap, fmt );
  vsnprintf( pp->value, LIGOMETA_VALUE_MAX, fmt, ap );
  va_end( ap );
  return pp;
}

/*
 *
 * print-out of the usage
 *
 */
static void print_usage(char *program)
{
  fprintf(stderr,
      "%s [options]\n"\
      "The following options are recognized.  Options not surrounded in []\n"\
      "are required. Defaults are shown in brackets\n", program );
  fprintf(stderr,
      " [--help ]                 display this message\n"\
      " [--verbose]               print progress information\n"\
      " [--user-tag] usertag      set the usertag \n"\
      " [--output ] name          overwrite the standard file naming convention\n"\
      " [--write-compress]        write a compressed xml file\n"\
      "\n"\
      "Waveform details:\n"\
      " [--seed] randomSeed       seed for random number generator (default : 1)\n"\
      "  --f-lower freq           lower cut-off frequency.\n"\
      "  --waveform wfm           set waveform type to wfm\n"\
      "  --amp-order              set PN order in amplitude\n"\
      "\n"\
      "Time distribution information:\n"\
      "  --gps-start-time start   GPS start time for injections\n"\
      "  --gps-end-time end       GPS end time for injections\n"\
      "  [--time-step] step       space injections by average of step seconds\n"\
      "                           (suggestion : 2630 / pi seconds)\n"\
      "  [--time-interval] int    distribute injections in an interval, int s\n"\
      "                           (default : 0 seconds)\n"\
      "\n"\
      "Source distribution information:\n"\
      "  --l-distr  locDist       set the source location distribution,\n"\
      "                           locDist must be one of:\n"\
      "                           source: use locations from source-file\n"\
      "                           exttrig: use external trigger file\n"\
      "                           random: uses random locations\n"\
      "                           fixed: set fixed location\n"\
      " [--longitude] longitude   read longitude if fixed value (degrees)\n"
      " [--latitude] latitude     read latitide if fixed value (degrees)\n"
      "  --d-distr distDist       set the distance distribution of injections\n"\
      "                           source: take distance from galaxy source file\n"\
      "                           uniform: uniform distribution in distance\n"\
      "                           log10: uniform distribution in log10(d) \n"\
      "                           volume: uniform distribution in volume\n"\
      "  --i-distr INCDIST        set the inclination distribution, must be either\n"\
      "                           uniform: distribute uniformly over arccos(i)\n"\
      "                           gaussian: gaussian distributed in (i)\n"\
      "                           fixed: no distribution, fixed valued of (i)\n"\
      " --polarization psi        set the polarization angle for all \n"
      "                           injections (degrees)\n"\
      " [--inclStd]  incStd       std dev for gaussian inclination dist\n"\
      " [--fixed-inc]  fixed_inc  read inclination dist if fixed value (degrees)\n"\
      " [--source-file] sources   read source parameters from sources\n"\
      "                           requires enable/disable milkyway\n"\
      " [--sourcecomplete] distance \n"
      "                           complete galaxy catalog out to distance (kPc)\n"\
      " [--make-catalog]          create a text file of the completed galaxy catalog\n"\
      " [--enable-milkyway] lum   enables MW injections, set MW luminosity\n"\
      " [--disable-milkyway]      disables Milky Way injections\n"\
      " [--exttrig-file] exttrig  XML file containing external trigger\n"\
      " [--min-distance] DMIN     set the minimum distance to DMIN kpc\n"\
      " [--max-distance] DMAX     set the maximum distance to DMAX kpc\n"\
      "                           min/max distance required if d-distr not 'source'\n"\
      "\n"\
      "Mass distribution information:\n"\
      " --m-distr massDist        set the mass distribution of injections\n"\
      "                           must be one of:\n"\
      "                           source: using file containing list of mass pairs\n"\
      "                           nrwaves: using xml file with list of NR waveforms\n"\
      "                           (requires setting max/min total masses)\n"\
      "                           totalMass: uniform distribution in total mass\n"\
      "                           componentMass: uniform in m1 and m2\n"\
      "                           gaussian: gaussian mass distribution\n"\
      "                           log: log distribution in comonent mass\n"\
      "                           totalMassRatio: uniform distribution in total mass ratio\n"\
      "                           logTotalMassUniformMassRatio: log distribution in total mass\n"\
      "                                  and uniform in total mass ratio\n"\
      " [--mass-file] mFile       read population mass parameters from mFile\n"\
      " [--nr-file] nrFile        read mass/spin parameters from xml nrFile\n"\
      " [--min-mass1] m1min       set the minimum component mass to m1min\n"\
      " [--max-mass1] m1max       set the maximum component mass to m1max\n"\
      " [--min-mass2] m2min       set the min component mass2 to m2min\n"\
      " [--max-mass2] m2max       set the max component mass2 to m2max\n"\
      " [--min-mtotal] minTotal   sets the minimum total mass to minTotal\n"\
      " [--max-mtotal] maxTotal   sets the maximum total mass to maxTotal\n"\
      " [--mean-mass1] m1mean     set the mean value for mass1\n"\
      " [--stdev-mass1] m1std     set the standard deviation for mass1\n"\
      " [--mean-mass2] m2mean     set the mean value for mass2\n"\
      " [--stdev-mass2] m2std     set the standard deviation for mass2\n"\
      " [--min-mratio] minr       set the minimum mass ratio\n"\
      " [--max-mratio] maxr       set the maximum mass ratio\n"\
      "\n"\
      "Spin distribution information:\n"\
      "  --disable-spin           disables spinning injections\n"\
      "  --enable-spin            enables spinning injections\n"\
      "                           One of these is required.\n"\
      "  [--min-spin1] spin1min   Set the minimum spin1 to spin1min (0.0)\n"\
      "  [--max-spin1] spin1max   Set the maximum spin1 to spin1max (0.0)\n"\
      "  [--min-spin2] spin2min   Set the minimum spin2 to spin2min (0.0)\n"\
      "  [--max-spin2] spin2max   Set the maximum spin2 to spin2max (0.0)\n"\
      "  [--min-kappa1] kappa1min Set the minimum cos(S1.L_N) to kappa1min (-1.0)\n"\
      "  [--max-kappa1] kappa1max Set the maximum cos(S1.L_N) to kappa1max (1.0)\n"\
      "  [--min-abskappa1] abskappa1min \n"\
      "                           Set the minimum absolute value of cos(S1.L_N)\n"\
      "                           to abskappa1min (0.0)\n"\
      "  [--max-abskappa1] abskappa1max \n"\
      "                           Set the maximum absolute value of cos(S1.L_N) \n"\
      "                           to abskappa1max (1.0)\n"\
      "\n"\
      "Tapering the injection waveform:\n"\
      "  [--taper-injection] OPT  Taper the inspiral template using option OPT\n"\
      "                            (start|end|startend) \n)"\
      "  [--band-pass-injection]  sets the tapering method of the injected waveform\n"\
      "\n"\
      "Output:\n"\
      " [--write-sim-ring]        Writes a sim_ringdown table\n"\
      "\n");
}


/*
 *
 * functions to read source masses 
 *
 */

  void 
read_mass_data( char* filename )
{
  char line[256];
  FILE   *fp;
  int n = 0;

  fp=fopen( filename, "r" );
  if ( ! fp )
  {
    perror( "read_mass_data" );
    fprintf( stderr, 
        "Error while trying to open file %s\n", 
        filename );
    exit( 1 );
  }

  /* count the number of lines in the file */
  num_mass=0;
  while ( fgets( line, sizeof( line ), fp ) )
    ++num_mass;

  /* alloc space for the data */
  mass_data = LALCalloc( num_mass, sizeof(*mass_data) );
  if ( !mass_data ) 
  {
    fprintf( stderr, "Allocation error for mass_data\n" );
    exit( 1 );
  }

  /* 'rewind' the file */
  rewind( fp );

  /* read the file finally */
  while ( fgets( line, sizeof( line ), fp ) )
  {
    sscanf( line, "%le %le", &mass_data[n].mass1, &mass_data[n].mass2 );
    n++;
  }

  /* close the file */
  fclose( fp );
}

  void
read_nr_data( char* filename )
{
  SimInspiralTable  *nrSimHead = NULL;
  SimInspiralTable  *thisEvent= NULL;
  INT4               i = 0;

  num_nr = SimInspiralTableFromLIGOLw( &nrSimHead, filename, 0, 0 );


  if ( num_nr < 0 )
  {
    fprintf( stderr, "error: unable to read sim_inspiral table from %s\n", 
        filename );
    exit( 1 );
  }
  else if ( num_nr == 0 )
  {
    fprintf( stderr, "error: zero events in sim_inspiral table from %s\n", 
        filename );
  }

  /* allocate an array of pointers */
  nrSimArray = (SimInspiralTable ** ) 
    LALCalloc( num_nr, sizeof(SimInspiralTable *) );

  if ( !nrSimArray ) 
  {
    fprintf( stderr, "Allocation error for nr simulations\n" );
    exit( 1 );
  }

  for( i = 0, thisEvent=nrSimHead; i < num_nr; 
      ++i, thisEvent = thisEvent->next )
  {
    nrSimArray[i] = thisEvent;
    if (i > 0)
    {
      nrSimArray[i-1]->next = NULL;
    }
  }
}


/*
 *
 * functions to read source distribution
 *
 */

  void 
read_source_data( char* filename )
{
  char line[256];
  FILE *fp;
  int i;

  fp = fopen (filename, "r" );
  if ( ! fp )
  {
    perror( "read_source_data" );
    fprintf( stderr, "Could not find file %s\n", filename );
    exit( 1 );
  }

  /* count the number of entries in this file */
  num_source = 0;
  while ( fgets( line, sizeof( line ), fp ) )
    if ( line[0] == '#' )
      continue;
    else 
      ++num_source;

  /* rewind the file */
  rewind( fp );

  /* allocate space */
  source_data = LALCalloc( num_source, sizeof( *source_data ) );
  if ( ! source_data )
  {
    fprintf( stderr, "Allocation error for source_data\n" );
    exit( 1 );
  }

  i = 0;
  while ( fgets( line, sizeof( line ), fp ) )
    if ( line[0] == '#' )
      continue;
    else
    {
      char ra_sgn, dec_sgn;
      REAL8 ra_h, ra_m, dec_d, dec_m;
      int c;

      c = sscanf( line, "%s %c%le:%le %c%le:%le %le %le %le",
          source_data[i].name, &ra_sgn, &ra_h, &ra_m, &dec_sgn, &dec_d, &dec_m,
          &source_data[i].dist, &source_data[i].lum, &source_data[i].fudge );
      if ( c != 10 )
      {
        fprintf( stderr, "error parsing source datafile %s\n", sourceFileName );
        exit( 1 );
      }

      /* by convention, overall sign is carried only on hours/degrees entry */
      source_data[i].ra  = ( ra_h + ra_m / 60.0 ) * LAL_PI / 12.0;
      source_data[i].dec = ( dec_d + dec_m / 60.0 ) * LAL_PI / 180.0;

      if ( ra_sgn == '-' )
        source_data[i].ra *= -1;
      if ( dec_sgn == '-' )
        source_data[i].dec *= -1;
      ++i;
    }

  /* close file */
  fclose( fp );


  /* generate ratio and fraction vectors */
  ratioVec = calloc( num_source, sizeof( REAL8 ) );
  fracVec  = calloc( num_source, sizeof( REAL8  ) );
  if ( !ratioVec || !fracVec )
  {
    fprintf( stderr, "Allocation error for ratioVec/fracVec\n" );
    exit( 1 );
  }

  /* MW luminosity might be zero */
  norm = mwLuminosity;

  /* calculate the fractions of the different sources */
  for ( i = 0; i < num_source; ++i )
    norm += ratioVec[i] = source_data[i].lum * source_data[i].fudge;
  fracVec[0] = ratioVec[0] / norm;
  for ( i = 1; i < num_source; ++i )
    fracVec[i] = fracVec[i-1] + ratioVec[i] / norm;
}

/*
*
*
* Function to complete galaxy catalog
*
*/
void sourceComplete() {

/*  Catalog Completion Constants */
REAL8 Mbstar = -20.45;
/* Mbstar = magnitude at which the number of galaxies begins to fall off exponentially, corrected for reddening (to agree with the
lum density of 0.0198) */
REAL8 phistar = 0.0081/0.92; /* normalization constant */
REAL8 alpha = -0.9; /* determines slope at faint end of luminosity function */
REAL8 initDistance = 0.0; /*minimum Distance for galaxy catalog*/
REAL8 DeltaD = 100.0; /* Distance step for stepping through galaxy catalog (kpc) */
REAL8 maxDistance = srcCompleteDist; /*Distance to which you want to correct the catalog (kPc)*/
REAL8 M_min = -12.0; /* minimum blue light magnitude */
REAL8 M_max = -25; /* maximum blue light magnitude */
REAL8 edgestep = 0.1; /* magnitude bin size */

/*  Vectors  */
REAL8Vector *phibins = NULL; /* Magnitude bins for calculating Schechter function */
REAL8Vector *Distance = NULL; /* Distances from initDistance to maxDistance in steps of DeltaD */
REAL8Vector *phi = NULL; /* Schecter magnitude function */
REAL8Vector *phiN = NULL; /* Number of expected galaxies in each magnitude bin */
REAL8Vector *N = NULL; /* Actual number of galaxies in each magnitude bin */
REAL8Vector *pN = NULL; /* Running tally of the fake galaxies added to the catalog */
REAL8Vector *Corrections = NULL; /* Number of galaxies to be added in each magnitude bin */

/* Other Variables */
int edgenum = (int) ceil((M_min-M_max)/edgestep); /* Number of magnitude bins */
char galaxyname[LIGOMETA_SOURCE_MAX] = "Fake"; /* Beginning of name for all added (non-real) galaxies */
int distnum = (maxDistance-initDistance)/DeltaD; /* Number of elements in Distance vector */
int k_at_25Mpc = floor((25000-initDistance)/DeltaD); /*Initial index for Distance vector - no galaxies added before 25Mpc */
int j,k,q; /* Indices for loops */
REAL8 mag; /* Converted blue light luminosity of each galaxy */
int mag_index; /* Index of each galaxy when binning by magnitude */
FILE *fp; /* File for output of corrected galaxy catalog */
REAL8 pow1 = 0.0; /* Used to calculate Schechter function */
REAL8 pow2 = 0.0; /* Used to calculate Schechter function */

REAL8 shellLum = 0.0;

/* Parameters for generating random sky positions */
SimInspiralTable *randPositionTable;
static RandomParams* randPositions=NULL;
int rand_skylocation_seed = 3456;

/* Set up linked list for added galaxies*/
struct FakeGalaxy *myFakeGalaxy;
struct FakeGalaxy *head; /*=myFakeGalaxy;*/
struct FakeGalaxy *saved_next;

/* Create the Vectors */
phibins = XLALCreateREAL8Vector(edgenum);
Distance = XLALCreateREAL8Vector(distnum+1);
phi = XLALCreateREAL8Vector(edgenum);
phiN = XLALCreateREAL8Vector(edgenum); N = XLALCreateREAL8Vector(edgenum);
pN = XLALCreateREAL8Vector(edgenum);
Corrections = XLALCreateREAL8Vector(edgenum);

/* Initialize sky location parameters and FakeGalaxy linked list */
randPositionTable = calloc(1, sizeof(SimInspiralTable));
LALCreateRandomParams( &status, &randPositions, rand_skylocation_seed);
galaxynum = 0;
myFakeGalaxy = (struct FakeGalaxy*) calloc(1, sizeof(struct FakeGalaxy));
head = myFakeGalaxy;

/* Initialize the vectors */
for (j=0; j<edgenum; j++)
  {
  phibins->data[j] = M_max+j*edgestep;
  phiN->data[j] = 0;
  N->data[j] = 0;
  pN->data[j] = 0;
  Corrections->data[j] = 0;

  /* Calculate the theoretical blue light magnitude in each magnitude bin */
  pow1 = -1*pow(10, (-0.4*(phibins->data[j]-Mbstar)));
  pow2 = pow(10, (-0.4*(phibins->data[j]-Mbstar)));
  phi->data[j] = 0.92*phistar*exp(pow1)*pow(pow2, alpha+1);
  }

/* Initialize the Distance array */
for (j=0; j<=distnum; j++)
  {
  Distance->data[j] = initDistance+j*DeltaD;
  }


/* Iterate through Distance vector and bin galaxies according to magnitude at each distance */
for (k = k_at_25Mpc; k<distnum; k++)
  {

  /* Reset N to zero before you count the galaxies with distances less than the current Distance */
  for (q = 0; q<edgenum;q++)
    {
    N->data[q]=0;
    }

  /* Count the number of galaxies in the spherical volume with radius Distance->data[k+1] and bin them in magnitude */
  for( q = 0; q<num_source; q++)
    {
    if ( (source_data[q].dist<=Distance->data[k+1]) )
      {
      /* Convert galaxy luminosity to blue light magnitude */
      mag = -2.5*(log10(source_data[q].lum)+7.808);
      /* Calculate which magnitude bin it falls in */
      mag_index = (int) floor((mag-M_max)/edgestep);
      /* Create a histogram array of the number of galaxies in each magnitude bin */
      if (mag_index >= 0 && mag_index<edgenum)
        {
        N->data[mag_index] += 1.0;
        }
      else printf("WARNING GALAXY DOESNT FIT IN BIN\n");
      }
    }

  /* Add galaxies to the catalog based on the difference between the expected number of galaxies and the number of galaxies in the catalog */
  for (j = 0; j<edgenum; j++)
    {
    /* Number of galaxies expected in the spherical volume with radius Distance->data[k+1] */
    phiN->data[j] =edgestep*phi->data[j]*(4.0/3.0)*LAL_PI*(pow(Distance->data[k+1]/1000.0,3));
    /*Difference between the counted number of galaxies and the expected number of galaxies */
    Corrections->data[j] = phiN->data[j] - N->data[j] - pN->data[j];
    /* If there are galaxies missing, add them */
    if (Corrections->data[j]>0.0)
      {
      for (q=0;q<floor(Corrections->data[j]);q++)
        {
        randPositionTable = XLALRandomInspiralSkyLocation( randPositionTable, randPositions);
        myFakeGalaxy->dist = Distance->data[k+1];
        myFakeGalaxy->ra = randPositionTable->longitude;
        myFakeGalaxy->dec = randPositionTable->latitude;
        myFakeGalaxy->fudge = 1;
        sprintf(myFakeGalaxy->name, "%s%d", galaxyname, galaxynum);
        myFakeGalaxy->lum = pow(10.0, (phibins->data[j]/(-2.5)-7.808));
        myFakeGalaxy->next = (struct FakeGalaxy*) calloc(1,sizeof(struct FakeGalaxy));
        myFakeGalaxy = myFakeGalaxy->next;
        galaxynum++;
        pN->data[j] += 1.0;
        }
      }
    }
  }

/*Combine source_data (original catalog) and FakeGalaxies into one array */
temparray = calloc((num_source+galaxynum), sizeof(*source_data));
  if ( !temparray )
  {     fprintf( stderr, "Allocation error for temparray\n" );
    exit( 1 );
  }

for (j=0;j<num_source;j++) {
        temparray[j].dist = source_data[j].dist;
        temparray[j].lum = source_data[j].lum;
        sprintf(temparray[j].name, "%s", source_data[j].name);
        temparray[j].ra = source_data[j].ra;
        temparray[j].dec = source_data[j].dec;
        temparray[j].fudge = source_data[j].fudge;
}
myFakeGalaxy = head;
for (j=num_source;j<(num_source+galaxynum);j++) {
        temparray[j].dist = myFakeGalaxy->dist;
        temparray[j].lum = myFakeGalaxy->lum;
        sprintf(temparray[j].name, "%s", myFakeGalaxy->name);
        temparray[j].ra = myFakeGalaxy->ra;
        temparray[j].dec = myFakeGalaxy->dec;
        temparray[j].fudge = myFakeGalaxy->fudge;
        myFakeGalaxy = myFakeGalaxy->next;
}
myFakeGalaxy->next = NULL;

/*Point old_source_data at source_data */
old_source_data = source_data;

/*Point source_data at the new array*/
source_data = temparray;
shellLum = 0;

if (makeCatalog == 1) {
/* Write the corrected catalog to a file */
fp = fopen("correctedcatalog.txt", "w+");
for (j=0; j<(num_source+galaxynum);j++) { 
fprintf(fp, "%s %g %g %g %g %g \n", source_data[j].name, source_data[j].ra, source_data[j].dec, source_data[j].dist, source_data[j].lum, source_data[j].fudge );
}
fclose(fp);
}
/* Recalculate some variables from read_source_data that will have changed due to the addition of fake galaxies */
 ratioVec = (REAL8*) calloc( (num_source+galaxynum), sizeof( REAL8 ) );
 fracVec  = (REAL8*) calloc( (num_source+galaxynum), sizeof( REAL8  ) );
  if ( !ratioVec || !fracVec )
  {
    fprintf( stderr, "Allocation error for ratioVec/fracVec\n" );
    exit( 1 );
  }

  /* MW luminosity might be zero */
  norm = mwLuminosity;

  /* calculate the fractions of the different sources */
  for ( i = 0; i <(num_source+galaxynum); ++i )
    norm += ratioVec[i] = source_data[i].lum * source_data[i].fudge;
  fracVec[0] = ratioVec[0] / norm;
  for ( i = 1; i <(num_source+galaxynum); ++i )
    fracVec[i] = fracVec[i-1] + ratioVec[i] / norm;

/* Free some stuff */
myFakeGalaxy = head;
for (j=0; j<galaxynum; j++) {
        saved_next = myFakeGalaxy->next;
        free(myFakeGalaxy);
        myFakeGalaxy = saved_next;
}
LALFree(old_source_data);
LALDestroyRandomParams( &status, &randPositions);

XLALDestroyREAL8Vector(phibins);
XLALDestroyREAL8Vector(Corrections);
XLALDestroyREAL8Vector(Distance);
XLALDestroyREAL8Vector(phi);
XLALDestroyREAL8Vector(phiN);
XLALDestroyREAL8Vector(N);
XLALDestroyREAL8Vector(pN);
}



/*
 *
 * functions to draw masses from mass distribution
 *
 */

void drawMassFromSource( SimInspiralTable* table )
{ 
  REAL4 m1, m2, eta;
  int index=0;

  /* choose masses from the mass-list */  
  index = (int)( num_mass * XLALUniformDeviate( randParams ) );
  m1=mass_data[index].mass1;
  m2=mass_data[index].mass2;

  eta=m1 * m2 / ( ( m1 + m2 ) * ( m1 + m2 ) );
  table->mass1 = m1;
  table->mass2 = m2;
  table->eta = eta;
  table->mchirp = pow( eta, 0.6) * (m1 + m2); 
}


/*
 *
 * functions to draw masses from mass distribution
 *
 */

void drawMassSpinFromNR( SimInspiralTable* table )
{ 
  int index=0;

  /* choose masses from the mass-list */  
  index = (int)( num_nr * XLALUniformDeviate( randParams ) );
  XLALRandomNRInjectTotalMass( table, randParams, minMtotal, maxMtotal, 
      nrSimArray[index]);
}

/*
 *
 * functions to draw sky location from source distribution
 *
 */
void drawFromSource( REAL8 *rightAscension,
    REAL8 *declination,
    REAL8 *distance,
    CHAR   name[LIGOMETA_SOURCE_MAX] )
{
  REAL4 u;
  int i;

  u=XLALUniformDeviate( randParams );

  /* draw from the source table */
  for ( i = 0; i < num_source; ++i )
  {
    if ( u < fracVec[i] )
    {
      /* put the parameters */
      *rightAscension = source_data[i].ra;
      *declination    = source_data[i].dec;
      *distance = source_data[i].dist/1000.0;
      memcpy( name, source_data[i].name,
          sizeof(CHAR) * LIGOMETA_SOURCE_MAX );
      return;
    }
  }

  /* now then, draw from MilkyWay
   * WARNING: This sets location AND distance */
  XLALRandomInspiralMilkywayLocation( rightAscension, declination, distance, 
      randParams );
  memcpy( name, MW_name, sizeof(CHAR) * 30 );

}

/*
 *
 * functions to draw sky location from exttrig source file
 *
 */
void drawLocationFromExttrig( SimInspiralTable* table )
{
  LIGOTimeGPS timeGRB;  /* real time of the GRB */
  REAL4 ra_rad, de_rad;
  REAL8 gmst1, gmst2;  

  /* convert the position (stored as degree) to radians first */
  ra_rad = exttrigHead->event_ra  * LAL_PI_180;
  de_rad = exttrigHead->event_dec * LAL_PI_180;

  /* populate the time structures */
  timeGRB.gpsSeconds     = exttrigHead->start_time;
  timeGRB.gpsNanoSeconds = exttrigHead->start_time_ns;

  gmst1 = XLALGreenwichMeanSiderealTime(&timeGRB);
  gmst2 = XLALGreenwichMeanSiderealTime(&table->geocent_end_time);

  /* populate the table */
  table->longitude = ra_rad- gmst1 + gmst2;
  table->latitude  = de_rad;
}



/* 
 *
 * generate all parameters (sky position and angles) for a random inspiral 
 *
 */
int main( int argc, char *argv[] )
{ 
  LIGOTimeGPS gpsStartTime;
  LIGOTimeGPS gpsEndTime;
  LIGOTimeGPS currentGpsTime;
  long gpsDuration;

  REAL8 meanTimeStep = -1;
  REAL8 timeInterval = 0;
  REAL4 fLower = -1;
  REAL4 eps=0.01;  /* needed for some awkward spinning injections */

  size_t ninj;
  int rand_seed = 1;

  /* waveform */
  CHAR waveform[LIGOMETA_WAVEFORM_MAX];
  CHAR dummy[256];
  INT4 amp_order = -1;
  /* xml output data */
  CHAR                  fname[256];
  CHAR                 *userTag = NULL;
  LALLeapSecAccuracy    accuracy = LALLEAPSEC_LOOSE;
  MetadataTable         proctable;
  MetadataTable         procparams;
  MetadataTable         injections;
  MetadataTable         ringparams;
  ProcessParamsTable   *this_proc_param;
  LIGOLwXMLStream       xmlfp;

  REAL8 drawnDistance = 0.0;
  REAL8 drawnRightAscension = 0.0;
  REAL8 drawnDeclination = 0.0;
  CHAR  drawnSourceName[LIGOMETA_SOURCE_MAX];

  status=blank_status;
  gpsStartTime.gpsSeconds=-1;
  gpsEndTime.gpsSeconds=-1;

  /* getopt arguments */
  /* available letters: H */
  struct option long_options[] =
  {
    {"help",                          no_argument, 0,                'h'},
    {"verbose",                 no_argument,       &vrbflg,           1 },
    {"source-file",             required_argument, 0,                'f'},
    {"mass-file",               required_argument, 0,                'm'},
    {"nr-file",                 required_argument, 0,                'c'},
    {"exttrig-file",            required_argument, 0,                'E'},
    {"f-lower",                 required_argument, 0,                'F'},
    {"gps-start-time",          required_argument, 0,                'a'},
    {"gps-end-time",            required_argument, 0,                'b'},
    {"time-step",               required_argument, 0,                't'},
    {"time-interval",           required_argument, 0,                'i'},
    {"seed",                    required_argument, 0,                's'},
    {"waveform",                required_argument, 0,                'w'},
    {"amp-order",               required_argument, 0,                'q'},
    {"user-tag",                required_argument, 0,                'Z'},
    {"userTag",                 required_argument, 0,                'Z'},
    {"m-distr",                 required_argument, 0,                'd'},
    {"min-mass1",               required_argument, 0,                'j'},
    {"max-mass1",               required_argument, 0,                'k'},
    {"min-mass2",               required_argument, 0,                'J'},
    {"max-mass2",               required_argument, 0,                'K'},
    {"min-mtotal",              required_argument, 0,                'A'},
    {"max-mtotal",              required_argument, 0,                'L'},
    {"mean-mass1",              required_argument, 0,                'n'},
    {"mean-mass2",              required_argument, 0,                'N'},
    {"stdev-mass1",             required_argument, 0,                'o'},
    {"stdev-mass2",             required_argument, 0,                'O'},
    {"min-mratio",              required_argument, 0,                'x'},
    {"max-mratio",              required_argument, 0,                'y'},
    {"min-distance",            required_argument, 0,                'p'},
    {"max-distance",            required_argument, 0,                'r'},
    {"d-distr",                 required_argument, 0,                'e'},
    {"l-distr",                 required_argument, 0,                'l'},
    {"longitude",               required_argument, 0,                'v'},
    {"latitude",                required_argument, 0,                'z'},
    {"i-distr",                 required_argument, 0,                'I'},
    {"inclStd",                 required_argument, 0,                'B'},
    {"fixed-inc",               required_argument, 0,                'C'},   
    {"polarization",            required_argument, 0,                'S'},
    {"sourcecomplete",          required_argument, 0,                'H'},
    {"make-catalog",            no_argument,       0,                '.'},
    {"enable-milkyway",         required_argument, 0,                'M'},
    {"disable-milkyway",        no_argument,       0,                'D'},
    {"min-spin1",               required_argument, 0,                'g'},
    {"min-kappa1",              required_argument, 0,                'Q'},
    {"max-kappa1",              required_argument, 0,                'R'},
    {"min-abskappa1",           required_argument, 0,                'X'},
    {"max-abskappa1",           required_argument, 0,                'Y'},
    {"max-spin1",               required_argument, 0,                'G'},
    {"min-spin2",               required_argument, 0,                'u'},
    {"max-spin2",               required_argument, 0,                'U'},
    {"output",                  required_argument, 0,                'P'},
    {"version",                 no_argument,       0,                'V'},
    {"enable-spin",             no_argument,       0,                'T'},
    {"disable-spin",            no_argument,       0,                'W'},
    {"write-compress",          no_argument,       &outCompress,       1},
    {"taper-injection",         required_argument, 0,                '*'},
    {"band-pass-injection",     no_argument,       0,                '}'},
    {"write-sim-ring",          no_argument,       0,                '{'},
    {0, 0, 0, 0}
  };
  int c;

  /* set up inital debugging values */
  lal_errhandler = LAL_ERR_EXIT;
  set_debug_level( "1" );

  /* create the process and process params tables */
  proctable.processTable = (ProcessTable *) 
    calloc( 1, sizeof(ProcessTable) );
  LAL_CALL( LALGPSTimeNow ( &status, &(proctable.processTable->start_time),
        &accuracy ), &status );
  if (strcmp(CVS_REVISION,"$Revi" "sion$"))
    {
      LAL_CALL( populate_process_table( &status, proctable.processTable, 
                                        PROGRAM_NAME, CVS_REVISION,
                                        CVS_SOURCE, CVS_DATE ), &status );
    }
  else
    {
      LAL_CALL( populate_process_table( &status, proctable.processTable, 
                                        PROGRAM_NAME, lalappsGitCommitID,
                                        lalappsGitGitStatus,
                                        lalappsGitCommitDate ), &status );
    }
  snprintf( proctable.processTable->comment, LIGOMETA_COMMENT_MAX, " " );
  this_proc_param = procparams.processParamsTable = (ProcessParamsTable *) 
    calloc( 1, sizeof(ProcessParamsTable) );

  /* clear the waveform field */
  memset( waveform, 0, LIGOMETA_WAVEFORM_MAX * sizeof(CHAR) );

  /* parse the arguments */
  while ( 1 )
  {
    /* getopt_long stores long option here */
    int option_index = 0;
    long int gpsinput;
    size_t optarg_len;

    c = getopt_long_only( argc, argv, 
        "hf:m:a:b:t:s:w:i:M:*", long_options, &option_index );

    /* detect the end of the options */
    if ( c == - 1 )
    {
      break;
    }

    switch ( c )
    {
      case 0:
        /* if this option set a flag, do nothing else now */
        if ( long_options[option_index].flag != 0 )
        {
          break;
        }
        else
        {
          fprintf( stderr, "error parsing option %s with argument %s\n",
              long_options[option_index].name, optarg );
          exit( 1 );
        }
        break;

      case 'f':
        optarg_len = strlen( optarg ) + 1;
        sourceFileName = calloc( 1, optarg_len * sizeof(char) );
        memcpy( sourceFileName, optarg, optarg_len * sizeof(char) );
        this_proc_param = this_proc_param->next = 
          next_process_param( long_options[option_index].name, "string", 
              "%s", optarg );
        break;

      case 'm':
        optarg_len = strlen( optarg ) + 1;
        massFileName = calloc( 1, optarg_len * sizeof(char) );
        memcpy( massFileName, optarg, optarg_len * sizeof(char) );
        this_proc_param = this_proc_param->next = 
          next_process_param( long_options[option_index].name, "string", 
              "%s", optarg );
        break;

      case 'c':
        optarg_len = strlen( optarg ) + 1;
        nrFileName = calloc( 1, optarg_len * sizeof(char) );
        memcpy( nrFileName, optarg, optarg_len * sizeof(char) );
        this_proc_param = this_proc_param->next = 
          next_process_param( long_options[option_index].name, "string", 
              "%s", optarg );
        break;

      case 'E':
        optarg_len = strlen( optarg ) + 1;
        exttrigFileName = calloc( 1, optarg_len * sizeof(char) );
        memcpy( exttrigFileName, optarg, optarg_len * sizeof(char) );
        this_proc_param = this_proc_param->next = 
          next_process_param( long_options[option_index].name, "string", 
              "%s", optarg );
        break;

      case 'F':
        fLower = atof( optarg );
        this_proc_param = this_proc_param->next = 
          next_process_param( long_options[option_index].name, "float", 
              "%f", fLower );
        break;

      case 'a':
        gpsinput = atol( optarg );
        if ( gpsinput < 441417609 )
        {
          fprintf( stderr, "invalid argument to --%s:\n"
              "GPS start time is prior to " 
              "Jan 01, 1994  00:00:00 UTC:\n"
              "(%ld specified)\n",
              long_options[option_index].name, gpsinput );
          exit( 1 );
        }
        if ( gpsinput > 999999999 )
        {
          fprintf( stderr, "invalid argument to --%s:\n"
              "GPS start time is after " 
              "Sep 14, 2011  01:46:26 UTC:\n"
              "(%ld specified)\n", 
              long_options[option_index].name, gpsinput );
          exit( 1 );
        }
        gpsStartTime.gpsSeconds = gpsinput;
        gpsStartTime.gpsNanoSeconds = 0;        
        this_proc_param = this_proc_param->next = 
          next_process_param( long_options[option_index].name, "int", 
              "%ld", gpsinput );
        break;

      case 'b':
        gpsinput = atol( optarg );
        if ( gpsinput < 441417609 )
        {
          fprintf( stderr, "invalid argument to --%s:\n"
              "GPS start time is prior to " 
              "Jan 01, 1994  00:00:00 UTC:\n"
              "(%ld specified)\n",
              long_options[option_index].name, gpsinput );
          exit( 1 );
        }
        if ( gpsinput > 999999999 )
        {
          fprintf( stderr, "invalid argument to --%s:\n"
              "GPS start time is after " 
              "Sep 14, 2011  01:46:26 UTC:\n"
              "(%ld specified)\n", 
              long_options[option_index].name, gpsinput );
          exit( 1 );
        }
        gpsEndTime.gpsSeconds = gpsinput;
        gpsEndTime.gpsNanoSeconds = 0;
        this_proc_param = this_proc_param->next = 
          next_process_param( long_options[option_index].name, "int", 
              "%ld", gpsinput );
        break;

      case 's':
        rand_seed = atoi( optarg );
        this_proc_param = this_proc_param->next = 
          next_process_param( long_options[option_index].name, "int", 
              "%d", rand_seed );
        break;

      case 't':
        {
          meanTimeStep = atof( optarg );
          this_proc_param = this_proc_param->next = 
            next_process_param( long_options[option_index].name, "float", 
                "%le", meanTimeStep );
        }
        break;

      case 'i':
        timeInterval = atof( optarg );
        this_proc_param = this_proc_param->next = 
          next_process_param( long_options[option_index].name, 
              "float", "%le", timeInterval );
        break;

      case 'w':
        snprintf( waveform, LIGOMETA_WAVEFORM_MAX * sizeof(CHAR), "%s",
            optarg );
        this_proc_param = this_proc_param->next = 
          next_process_param( long_options[option_index].name, "string", 
              "%s", optarg );
        break;

      case 'q':
        amp_order = atof( optarg );
        this_proc_param = this_proc_param->next = 
          next_process_param( long_options[option_index].name,
            "int", "%ld", amp_order );
      break;

      case 'M':
        /* set the luminosity of the Milky Way */
        mwLuminosity = atof( optarg );
        if ( mwLuminosity < 0 )
        {
          fprintf( stderr, "invalid argument to --%s:\n"
              "Milky Way luminosity must be positive" 
              "(%f specified)\n", 
              long_options[option_index].name, mwLuminosity );
          exit( 1 );
        }

        this_proc_param = this_proc_param->next = 
          next_process_param( long_options[option_index].name, "float", 
              "%le", mwLuminosity );
        break;  

      case 'D':
        /* set the luminosity of the Milky Way */
        this_proc_param = this_proc_param->next = 
          next_process_param( long_options[option_index].name, "string", 
              "" );
        mwLuminosity = 0;
        break;

      case 'Z':
        /* create storage for the usertag */
        optarg_len = strlen( optarg ) + 1;
        userTag = (CHAR *) calloc( optarg_len, sizeof(CHAR) );
        memcpy( userTag, optarg, optarg_len );

        this_proc_param = this_proc_param->next = (ProcessParamsTable *)
          calloc( 1, sizeof(ProcessParamsTable) );
        snprintf( this_proc_param->program, LIGOMETA_PROGRAM_MAX, "%s", 
            PROGRAM_NAME );
        snprintf( this_proc_param->param, LIGOMETA_PARAM_MAX, "--userTag" );
        snprintf( this_proc_param->type, LIGOMETA_TYPE_MAX, "string" );
        snprintf( this_proc_param->value, LIGOMETA_VALUE_MAX, "%s",
            optarg );
        break;

      case 'd':
        optarg_len = strlen( optarg ) + 1;
        memcpy( dummy, optarg, optarg_len );
        this_proc_param = this_proc_param->next = (ProcessParamsTable *)
          calloc( 1, sizeof(ProcessParamsTable) );
        snprintf( this_proc_param->program, LIGOMETA_PROGRAM_MAX, "%s", 
            PROGRAM_NAME );
        snprintf( this_proc_param->param, LIGOMETA_PARAM_MAX, "--m-distr" );
        snprintf( this_proc_param->type, LIGOMETA_TYPE_MAX, "string" );
        snprintf( this_proc_param->value, LIGOMETA_VALUE_MAX, "%s",
            optarg );

        if (!strcmp(dummy, "source")) 
        {         
          mDistr=massFromSourceFile; 
        } 
        else if (!strcmp(dummy, "nrwaves")) 
        {         
          mDistr=massFromNRFile; 
        } 
        else if (!strcmp(dummy, "totalMass")) 
        {
          mDistr=uniformTotalMass;
        }  
        else if (!strcmp(dummy, "componentMass")) 
        {
          mDistr=uniformComponentMass;
        }  
        else if (!strcmp(dummy, "gaussian")) 
        {
          mDistr=gaussianMassDist;
        } 
        else if (!strcmp(dummy, "log")) 
        {
          mDistr=logComponentMass;
        }
        else if (!strcmp(dummy, "totalMassRatio"))
        {
          mDistr=uniformTotalMassRatio;
        }
        else if (!strcmp(dummy, "logTotalMassUniformMassRatio"))
          mDistr=logMassUniformTotalMassRatio;
        else
        {
          fprintf( stderr, "invalid argument to --%s:\n"
              "unknown mass distribution: %s must be one of\n"
              "(source, nrwaves, totalMass, componentMass, gaussian, log,\n"
              "totalMassRatio, logTotalMassUniformMassRatio)\n", 
              long_options[option_index].name, optarg );
          exit( 1 );
        }
        break;

      case 'j':
        minMass1 = atof( optarg );
        this_proc_param = this_proc_param->next = 
          next_process_param( long_options[option_index].name, 
              "float", "%le", minMass1 );
        break; 

      case 'k':
        maxMass1 = atof( optarg );
        this_proc_param = this_proc_param->next = 
          next_process_param( long_options[option_index].name, 
              "float", "%le", maxMass1 );
        break;

      case 'J':
        minMass2 = atof( optarg );
        this_proc_param = this_proc_param->next = 
          next_process_param( long_options[option_index].name, 
              "float", "%le", minMass2 );
        break; 

      case 'K':
        maxMass2 = atof( optarg );
        this_proc_param = this_proc_param->next = 
          next_process_param( long_options[option_index].name, 
              "float", "%le", maxMass2 );
        break;

      case 'A':
        minMtotal = atof( optarg );
        this_proc_param = this_proc_param->next = 
          next_process_param( long_options[option_index].name, 
              "float", "%le", minMtotal );
        break;

      case 'L':
        maxMtotal = atof( optarg );
        this_proc_param = this_proc_param->next = 
          next_process_param( long_options[option_index].name, 
              "float", "%le", maxMtotal );
        break;

      case 'n':
        meanMass1 = atof( optarg );
        this_proc_param = this_proc_param->next = 
          next_process_param( long_options[option_index].name, 
              "float", "%le", meanMass1 );
        break;

      case 'N':
        meanMass2 = atof( optarg );
        this_proc_param = this_proc_param->next = 
          next_process_param( long_options[option_index].name, 
              "float", "%le", meanMass2 );
        break;

      case 'o':
        massStdev1 = atof( optarg );
        this_proc_param = this_proc_param->next = 
          next_process_param( long_options[option_index].name, 
              "float", "%le", massStdev1 );
        break;

      case 'O':
        massStdev2 = atof( optarg );
        this_proc_param = this_proc_param->next = 
          next_process_param( long_options[option_index].name, 
              "float", "%le", massStdev2 );
        break;

      case 'x':
        minMassRatio = atof( optarg );
        this_proc_param = this_proc_param->next = 
          next_process_param( long_options[option_index].name, 
              "float", "%le", minMassRatio );
        break;

      case 'y':
        maxMassRatio = atof( optarg );
        this_proc_param = this_proc_param->next = 
          next_process_param( long_options[option_index].name, 
              "float", "%le", maxMassRatio );
        break;

      case 'p':
        /* minimum distance from earth */
        dmin = (REAL4) atof( optarg );
        if ( dmin <= 0 )
        {
          fprintf( stderr, "invalid argument to --%s:\n"
              "minimum distance must be > 0: "
              "(%f kpc specified)\n",
              long_options[option_index].name, dmin );
          exit( 1 );
        }
        this_proc_param = this_proc_param->next = 
          next_process_param( long_options[option_index].name, 
              "float", "%e", dmin );
        break;

      case 'r':
        /* max distance from earth */
        dmax = (REAL4) atof( optarg );
        if ( dmax <= 0 )
        {
          fprintf( stderr, "invalid argument to --%s:\n"
              "maximum distance must be greater than 0: "
              "(%f kpc specified)\n",
              long_options[option_index].name, dmax );
          exit( 1 );
        }
        this_proc_param = this_proc_param->next = 
          next_process_param( long_options[option_index].name, 
              "float", "%e", dmax );
        break;

      case 'e':
        optarg_len = strlen( optarg ) + 1;
        memcpy( dummy, optarg, optarg_len );
        this_proc_param = this_proc_param->next = (ProcessParamsTable *)
          calloc( 1, sizeof(ProcessParamsTable) );
        snprintf( this_proc_param->program, LIGOMETA_PROGRAM_MAX, "%s", 
            PROGRAM_NAME );
        snprintf( this_proc_param->param,LIGOMETA_PARAM_MAX,"--d-distr" );
        snprintf( this_proc_param->type, LIGOMETA_TYPE_MAX, "string" );
        snprintf( this_proc_param->value, LIGOMETA_VALUE_MAX, "%s",
            optarg );

        if (!strcmp(dummy, "source")) 
        {         
          dDistr=distFromSourceFile; 
        } 
        else if (!strcmp(dummy, "uniform")) 
        {
          dDistr=uniformDistance;
        }
        else if (!strcmp(dummy, "log10")) 
        {
          dDistr=uniformLogDistance;
        } 
        else if (!strcmp(dummy, "volume")) 
        {
          dDistr=uniformVolume;
        } 
        else
        {
          fprintf( stderr, "invalid argument to --%s:\n"
              "unknown source distribution: "
              "%s, must be one of (uniform, log10, volume, source)\n", 
              long_options[option_index].name, optarg );
          exit( 1 );
        }

        break;

      case 'l':
        optarg_len = strlen( optarg ) + 1;
        memcpy( dummy, optarg, optarg_len );
        this_proc_param = this_proc_param->next = (ProcessParamsTable *)
          calloc( 1, sizeof(ProcessParamsTable) );
        snprintf( this_proc_param->program, LIGOMETA_PROGRAM_MAX, "%s", 
            PROGRAM_NAME );
        snprintf( this_proc_param->param, LIGOMETA_PARAM_MAX, "--l-distr" );
        snprintf( this_proc_param->type, LIGOMETA_TYPE_MAX, "string" );
        snprintf( this_proc_param->value, LIGOMETA_VALUE_MAX, "%s",
            optarg );

        if (!strcmp(dummy, "source")) 
        {         
          lDistr=locationFromSourceFile; 
        } 
        else if (!strcmp(dummy, "exttrig")) 
        {
          lDistr=locationFromExttrigFile;    
        } 
        else if (!strcmp(dummy, "random")) 
        {
          lDistr=uniformSkyLocation;        
        }
        else if(!strcmp(dummy, "fixed"))
        {
          lDistr=fixedSkyLocation;    
        } 
        else
        {
          fprintf( stderr, "invalid argument to --%s:\n"
              "unknown location distribution: "
              "%s must be one of (source, random)\n", 
              long_options[option_index].name, optarg );
          exit( 1 );
        }

        break;

      case 'H':
        /* Turn on galaxy catalog completion function */
        srcComplete = 1;
        srcCompleteDist = (REAL8) atof( optarg );
        break;

      case '.':
        /* Create a text file of completed catalog */
        makeCatalog = 1;
        break;

      case 'v':
        /* fixed location (longitude) */
        longitude =  atof( optarg )*LAL_PI_180 ;
        if (longitude <= (  LAL_PI + epsAngle ) && \
            longitude >= ( -LAL_PI - epsAngle ))
        { 
          this_proc_param = this_proc_param->next = 
            next_process_param( long_options[option_index].name, 
                "float", "%e", longitude );
        }
        else
        {
          fprintf(stderr,"invalid argument to --%s:\n"
                  "%s must be between -180. and 180. degrees\n",
                  long_options[option_index].name, optarg );
          exit( 1 );
        }
        break;

      case 'z':
        /* fixed location (latitude) */
        latitude = (REAL4) atof( optarg )*LAL_PI_180;
        if (latitude <= (  LAL_PI/2. + epsAngle ) && \
            latitude >= ( -LAL_PI/2. - epsAngle ))
        { 
          this_proc_param = this_proc_param->next = 
            next_process_param( long_options[option_index].name, 
                "float", "%e", latitude );
        }
        else
        {
          fprintf(stderr,"invalid argument to --%s:\n"
                  "%s must be between -90. and 90. degrees\n",
                  long_options[option_index].name, optarg );
          exit( 1 );
        } 
        break;

      case 'I':
        optarg_len = strlen( optarg ) + 1;
        memcpy( dummy, optarg, optarg_len );
        this_proc_param = this_proc_param->next = (ProcessParamsTable *)
          calloc( 1, sizeof(ProcessParamsTable) );
        snprintf( this_proc_param->program, LIGOMETA_PROGRAM_MAX, "%s", 
            PROGRAM_NAME );
        snprintf( this_proc_param->param, LIGOMETA_PARAM_MAX, "--i-distr" );
        snprintf( this_proc_param->type, LIGOMETA_TYPE_MAX, "string" );
        snprintf( this_proc_param->value, LIGOMETA_VALUE_MAX, "%s",
            optarg );

        if (!strcmp(dummy, "uniform")) 
        {         
          iDistr=uniformInclDist; 
        } 
        else if (!strcmp(dummy, "gaussian")) 
        {
          iDistr=gaussianInclDist;        
        }
        else if (!strcmp(dummy, "fixed"))
        {
          iDistr=fixedInclDist;
        }
        else
        {
          fprintf( stderr, "invalid argument to --%s:\n"
              "unknown inclination distribution: "
              "%s must be one of (uniform, gaussian, fixed)\n", 
              long_options[option_index].name, optarg );
          exit( 1 );
        }

        break;


      case 'B':
        /* gaussian width for inclination */
        inclStd = (REAL4) atof( optarg );
        if ( inclStd <= 0 )
        {
          fprintf( stderr, "invalid argument to --%s:\n"
              "inclination gaussian width must be greater than 0: "
              "(%f specified)\n",
              long_options[option_index].name, dmax );
          exit( 1 );
        }
        this_proc_param = this_proc_param->next = 
          next_process_param( long_options[option_index].name, 
              "float", "%e", inclStd );
        break;
      
      case 'C':
        /* fixed angle of inclination */
        fixed_inc = (REAL4) atof( optarg )/180.*LAL_PI;
        this_proc_param = this_proc_param->next = 
          next_process_param( long_options[option_index].name, 
              "float", "%e", fixed_inc );
        break;

      case 'S':
        /* set the polarization angle */
        psi = (REAL4) atof( optarg )/180.*LAL_PI;
        if ( (atof(optarg) < 0.) || (atof(optarg) >= 360.) ) {
          fprintf( stderr, "invalid argument to --%s:\n"
              "polarization angle must be between 0 and 360 degrees: "
              "(%s specified)\n",
              long_options[option_index].name, optarg );
          exit( 1 );
        }
        this_proc_param = this_proc_param->next = 
          next_process_param( long_options[option_index].name, 
              "float", "%e", psi );
        break;
 
      case 'P':
        optarg_len = strlen( optarg ) + 1;
        outputFileName = calloc( 1, optarg_len * sizeof(char) );
        memcpy( outputFileName, optarg, optarg_len * sizeof(char) );
        this_proc_param = this_proc_param->next = 
          next_process_param( long_options[option_index].name, "string", 
              "%s", optarg );
        break;

      case 'g':
        minSpin1 = atof( optarg );
        this_proc_param = this_proc_param->next =
          next_process_param( long_options[option_index].name,
              "float", "%le", minSpin1 );
        break;

      case 'G':
        maxSpin1 = atof( optarg );
        this_proc_param = this_proc_param->next =
          next_process_param( long_options[option_index].name,
              "float", "%le", maxSpin1 );
        break;
                                
      case 'Q':
        minKappa1 = atof( optarg );
        this_proc_param = this_proc_param->next =
          next_process_param( long_options[option_index].name,
              "float", "%le", minKappa1 );
        break;
        
      case 'R':
        maxKappa1 = atof( optarg );
        this_proc_param = this_proc_param->next =
          next_process_param( long_options[option_index].name,
              "float", "%le", maxKappa1 );
        break;

      case 'X':
        minabsKappa1 = atof( optarg );
        this_proc_param = this_proc_param->next =
          next_process_param( long_options[option_index].name,
              "float", "%le", minabsKappa1 );
        break;
        
      case 'Y':
        maxabsKappa1 = atof( optarg );
        this_proc_param = this_proc_param->next =
          next_process_param( long_options[option_index].name,
              "float", "%le", maxabsKappa1 );
        break;
        
      case 'u':
        minSpin2 = atof( optarg );
        this_proc_param = this_proc_param->next =
          next_process_param( long_options[option_index].name,
              "float", "%le", minSpin2 );
        break;

      case 'U':
        maxSpin2 = atof( optarg );
        this_proc_param = this_proc_param->next =
          next_process_param( long_options[option_index].name,
              "float", "%le", maxSpin2 );
        break;

      case 'V':
        /* print version information and exit */
        fprintf( stdout, "LIGO/LSC inspiral injection engine\n"
            "The CBC group \n"
            "CVS Version: " CVS_ID_STRING "\n"
            "CVS Tag: " CVS_NAME_STRING "\n" );
        fprintf( stdout, lalappsGitID );
        exit( 0 );
        break;

      case 'T':
        /* enable spining injections */
        this_proc_param = this_proc_param->next = 
          next_process_param( long_options[option_index].name, "string", 
              "" );
        spinInjections = 1;
        break;

      case 'W':
        /* disable spining injections */
        this_proc_param = this_proc_param->next = 
          next_process_param( long_options[option_index].name, "string", 
              "" );
        spinInjections = 0;
        break;

      case '}':
        /* enable band-passing */
        this_proc_param = this_proc_param->next = 
          next_process_param( long_options[option_index].name, "string", 
              "" );
        bandPassInj = 1;
        break;

      case '{':
        /* write out a sim_ringdown table */
        this_proc_param = this_proc_param->next =
          next_process_param( long_options[option_index].name, "string",
              "" );
        writeSimRing = 1;
        break;

      case '*':
        /* Set injection tapering */
        if ( ! strcmp( "start", optarg ) )
        {
            taperInj = INSPIRAL_TAPER_START;
        }
        else if ( ! strcmp( "end", optarg ) )
        {
            taperInj = INSPIRAL_TAPER_END;
        }
        else if ( ! strcmp( "startend", optarg ) )
        {
            taperInj = INSPIRAL_TAPER_STARTEND;
        }
        else
        {
            fprintf( stderr, "invalid argument to --%s:\n"
                    "unknown option specified: %s\n"
                    "(Must be one of start|end|startend)\n",
                    long_options[option_index].name, optarg );
        }
        this_proc_param = this_proc_param->next = 
                next_process_param( long_options[option_index].name, 
                        "string", optarg );
        break;

      case 'h':
        print_usage(argv[0]);
        exit( 0 );
        break;

      case '?':
        print_usage(argv[0]);
        exit( 1 );
        break;

      case 'vv':
        vrbflg = 1;
        break;

      default:
        fprintf( stderr, "unknown error while parsing options\n" );
        print_usage(argv[0]);
        exit( 1 );
    }
  }

  /* must set MW flag */
  if ( mwLuminosity < 0  && dDistr == distFromSourceFile ) 
  {
    fprintf( stderr, 
        "Must specify either --enable-milkyway LUM or --disable-milkyway\n"\
        " when using --d-distr=source\n" );
    exit( 1 );
  }

  if (gpsStartTime.gpsSeconds==-1 || gpsEndTime.gpsSeconds==-1)
  {
    fprintf( stderr, 
        "Must specify both --gps-start-time and --gps-end-time.\n");
    exit( 1 );
  }

  gpsDuration=gpsEndTime.gpsSeconds-gpsStartTime.gpsSeconds;

  if ( dDistr == unknownDistanceDist )
  {
    fprintf(stderr,"Must specify a distance distribution (--d-distr).\n");
    exit( 1 );
  }

  if ( lDistr == unknownLocationDist )
  {
    fprintf(stderr,"Must specify a location distribution (--l-distr).\n");
    exit( 1 );
  }

  if ( lDistr == fixedSkyLocation && longitude == 181. )
  {
    fprintf(stderr,
        "Must specify both --longitude and --latitude when using \n"\
        "--l-distr=fixed\n");
    exit( 1 );
  }

  if ( lDistr == fixedSkyLocation && latitude == 91. )
  {
    fprintf(stderr,
        "Must specify both --longitude and --latitude when using \n"\
        "--l-distr=fixed\n");
    exit( 1 );
  }

  if ( mDistr == unknownMassDist )
  {
    fprintf(stderr,"Must specify a mass distribution (--m-distr).\n");
    exit( 1 );
  }

  if ( iDistr == unknownInclDist )
  {
    fprintf(stderr,"Must specify an inclination distribution (--i-distr).\n");
    exit( 1 );
  }

  /* if using source file, check that file and MW choice selected */
  if ( dDistr==distFromSourceFile || lDistr==locationFromSourceFile )
  {
    if ( ! sourceFileName )
    {
      fprintf( stderr, 
          "Must specify --source-file when using --d-distr source \n" );
      exit( 1 );
    }

    /* read the source distribution here */
    read_source_data( sourceFileName );

   /* complete the galaxy catalog */
   if (srcComplete == 1)
    {
    sourceComplete();
    }
  }

  /* check if the source file is specified for distance but NOT for 
     location */
  if ( dDistr==distFromSourceFile && lDistr!=locationFromSourceFile )
  {    
    fprintf( stderr, 
        "WARNING: source file specified for distance "
        "but NOT for location. This might give strange distributions\n" );
  }

  /* check if the location file is specified for location but NOT for 
   * distances: GRB case */
  if ( dDistr!=distFromSourceFile && lDistr==locationFromSourceFile &&
      mwLuminosity>0.0 )
  {    
    fprintf( stderr, 
        "WARNING: source file specified for locations "
        "but NOT for distances, while Milky Way injections "
        "are allowed. This might give strange distributions\n" );
  }


  /* check selection of masses */
  if ( !massFileName && mDistr==massFromSourceFile )
  {
    fprintf( stderr, 
        "Must specify either a file contining the masses (--mass-file) "\
        "or choose another mass-distribution (--m-distr).\n" );
    exit( 1 );
  }
  if ( !nrFileName && mDistr==massFromNRFile )
  {
    fprintf( stderr, 
        "Must specify either a file contining the masses (--nr-file) "\
        "or choose another mass-distribution (--m-distr).\n" );
    exit( 1 );
  }


  /* read the masses from the mass file here */
  if ( massFileName && mDistr==massFromSourceFile )
  {
    read_mass_data( massFileName );
  } 

  if ( nrFileName && mDistr==massFromNRFile )
  {
    read_nr_data ( nrFileName );
  }

  /* read in the data from the external trigger file */
  if ( lDistr == locationFromExttrigFile && !exttrigFileName )
  {
    fprintf( stderr, 
        "If --l-distr exttrig is specified, must specify " \
        "external trigger XML file using --exttrig-file.\n");
    exit( 1 );
  } 
  if ( lDistr == locationFromExttrigFile && exttrigFileName )
  {
    numExtTriggers=LALExtTriggerTableFromLIGOLw( &exttrigHead, exttrigFileName,
        0, 1);
    fprintf(stderr,
              "Number of triggers read from the external trigger file: %d\n",
               numExtTriggers);

    if (numExtTriggers>1)
    {
      fprintf(stderr,
                "WARNING: Only 1 external trigger expected in the file '%s'",
                 exttrigFileName );
    }
    if (numExtTriggers==0)
    {
      fprintf(stderr,
                "ERROR: No external trigger found in file '%s'",
                 exttrigFileName );

      exit(1);
    }
  }

  /* check inclination distribution */
  if ( ( iDistr == gaussianInclDist ) && ( inclStd < 0.0 ) )
  {
    fprintf( stderr, 
        "Must specify width for gaussian inclination distribution; "\
        "use --inclStd.\n" );
    exit( 1 );
  }
  if ( ( iDistr == fixedInclDist ) && ( fixed_inc < 0. ) )
  {
    fprintf( stderr,
        "Must specify an inclination if you want it fixed; "\
        "use --fixed-inc.\n" );
    exit( 1 );
  }

  /* require --f-lower be explicit */
  if ( fLower <= 0.0 )
  {
    fprintf( stderr, "--f-lower must be specified and non-zero\n" );
    exit( 1 );
  }


  /* check for gaussian mass distribution parameters */
  if ( mDistr==gaussianMassDist && (meanMass1 <= 0.0 || massStdev1 <= 0.0 || 
        meanMass2 <= 0.0 || massStdev2 <= 0.0))
  {
    fprintf( stderr, 
        "Must specify --mean-mass1/2 and --stdev-mass1/2 if choosing"
        " --m-distr=gaussian\n" );
    exit( 1 );
  }

  /* check if the mass area is properly specified */
  if ( mDistr!=gaussianMassDist && (minMass1 <=0.0 || minMass2 <=0.0 || 
         maxMass1 <=0.0 || maxMass2 <=0.0) )
  {
    fprintf( stderr, 
        "Must specify --min-mass1/2 and --max-mass1/2 if choosing"
        " --m-distr not gaussian\n" );
    exit( 1 );
  }

  /* check if the maximum total mass is properly specified */
  if ( mDistr!=gaussianMassDist && maxMtotal<(minMass1 + minMass2 ))
  {
    fprintf( stderr, 
        "Maximum total mass must be larger than minMass1+minMass2\n"); 
    exit( 1 );
  }

  /* check if total mass is specified */
  if ( maxMtotal<0.0)
  {
    fprintf( stderr, 
        "Must specify --max-mtotal.\n" );
    exit( 1 );
  }
  if ( minMtotal<0.0)
  {
    fprintf( stderr, 
        "Must specify --min-mtotal.\n" );
    exit( 1 );
  }

  /* check if mass ratios are specified */
  if ( (mDistr==uniformTotalMassRatio || mDistr==logMassUniformTotalMassRatio)
      && (minMassRatio < 0.0 || maxMassRatio < 0.0) )
  {
    fprintf( stderr,
        "Must specify --min-mass-ratio and --max-mass-ratio if choosing"
        " --m-distr=totalMassRatio or --m-distr=logTotalMassUniformMassRatio\n");
    exit( 1 );
  }

  if ( dDistr!=distFromSourceFile && (dmin<0.0 || dmax<0.0) )
  {
    fprintf( stderr, 
        "Must specify --min-distance and --max-distance if "
        "--d-distr is not source.\n" );
    exit( 1 );
  }

  /* check if waveform is specified */    
  if ( !*waveform )
  {
    fprintf( stderr, "No waveform specified (--waveform).\n" );
    exit( 1 );
  }

  if ( spinInjections==-1 && mDistr != massFromNRFile )
  {
    fprintf( stderr, 
        "Must specify --disable-spin or --enable-spin\n"\
        "Unless doing NR injections\n" );
    exit( 1 );
  }

  if ( spinInjections==1 )
  {
    /* check that spins are in range 0 - 1 */
    if (minSpin1 < 0. || minSpin2 < 0. || maxSpin1 > 1. || maxSpin2 >1.)
    {
      fprintf( stderr,
          "Spins can only take values between 0 and 1.\n" );
      exit( 1 );
    }

    /* check max and mins are the correct way around */
    if (minSpin1 > maxSpin1 || minSpin2 > maxSpin2 )
    {
      fprintf( stderr,
          "Minimal spins must be less than maximal spins.\n" );    
      exit( 1 );
    }
   
    /* check that selection criteria for kappa are unique */
    if ( (minKappa1 > -1.0 || maxKappa1 < 1.0) && 
        (minabsKappa1 > 0.0 || maxabsKappa1 < 1.0) )
    {
      fprintf( stderr,
          "Either the options [--min-kappa1,--max-kappa1] or\n"\
          "[--min-abskappa1,--max-abskappa1] can be specified\n" );
      exit( 1 );
    }

    /* check that kappa is in range */
    if (minKappa1 < -1.0 || maxKappa1 > 1.0)
    {
      fprintf( stderr,
          "Kappa can only take values between -1 and +1\n" );
      exit( 1 );
    }
    /* check that kappa min-max are set correctly */
    if (minKappa1 > maxKappa1)
    {
      fprintf( stderr,
          "Minimal kappa must be less than maximal kappa\n" );
      exit( 1 );
    }
    /* check that abskappa is in range */
    if (minabsKappa1 < 0.0 || maxabsKappa1 > 1.0)
    {
      fprintf( stderr,
      "The absolute value of kappa can only take values between 0 and +1\n" );
      exit( 1 );
    }
    /* check that kappa min-max are set correctly */
    if (minabsKappa1 > maxabsKappa1)
    {
      fprintf( stderr,
          "Minimal kappa must be less than maximal kappa\n" );
      exit( 1 );
    }
  }

  if (meanTimeStep<=0)
  {
    fprintf( stderr,
             "Minimum time step value must be larger than zero\n" );
    exit( 1 );
  }

  
  
  if ( userTag && outCompress )
  {
    snprintf( fname, sizeof(fname), "HL-INJECTIONS_%d_%s-%d-%d.xml.gz",
        rand_seed, userTag, gpsStartTime.gpsSeconds, gpsDuration );
  }
  else if ( userTag && !outCompress )
  {
    snprintf( fname, sizeof(fname), "HL-INJECTIONS_%d_%s-%d-%d.xml", 
        rand_seed, userTag, gpsStartTime.gpsSeconds, gpsDuration );
  }
  else if ( !userTag && outCompress )
  {
    snprintf( fname, sizeof(fname), "HL-INJECTIONS_%d-%d-%d.xml.gz",
        rand_seed, gpsStartTime.gpsSeconds, gpsDuration );
  }
  else
  {
    snprintf( fname, sizeof(fname), "HL-INJECTIONS_%d-%d-%ld.xml", 
        rand_seed, gpsStartTime.gpsSeconds, gpsDuration );
  }
  if ( outputFileName ) 
  {
    snprintf( fname, sizeof(fname), "%s", 
        outputFileName);
  }

  /* increment the random seed by the GPS start time:*/
  rand_seed += gpsStartTime.gpsSeconds;

  /* set up the LAL random number generator */
  LALCreateRandomParams( &status, &randParams, rand_seed );

  this_proc_param = procparams.processParamsTable;
  procparams.processParamsTable = procparams.processParamsTable->next;
  free( this_proc_param );

  /* create the first injection */
  simTable = injections.simInspiralTable = (SimInspiralTable *)
    calloc( 1, sizeof(SimInspiralTable) );

  simRingTable = ringparams.simRingdownTable = (SimRingdownTable *)
    calloc( 1, sizeof(SimRingdownTable) );

  /* loop over parameter generation until end time is reached */
  ninj = 0;
  currentGpsTime = gpsStartTime;
  while ( 1 )
  {
    /* increase counter */
    ninj++;

    /* store time in table */
    simTable=XLALRandomInspiralTime( simTable, randParams,
        currentGpsTime, timeInterval );

    /* populate waveform and other parameters */
    memcpy( simTable->waveform, waveform, 
        sizeof(CHAR) * LIGOMETA_WAVEFORM_MAX );
    simTable->f_lower = fLower;
    simTable->amp_order = amp_order;

    /* populate masses */
    if ( mDistr==massFromSourceFile )
    {
      drawMassFromSource( simTable );
    }
    else if ( mDistr==massFromNRFile )
    {
      drawMassSpinFromNR( simTable );
    }
    else if ( mDistr==gaussianMassDist )
    { 
      simTable=XLALGaussianInspiralMasses( simTable, randParams,
          minMass1, maxMass1,
          meanMass1, massStdev1,
          minMass2, maxMass2, 
          meanMass2, massStdev2);
    }
    else if ( mDistr==uniformTotalMassRatio )
    {
      simTable=XLALRandomInspiralTotalMassRatio(simTable, randParams, 
          mDistr, minMtotal, maxMtotal, minMassRatio, maxMassRatio );
<<<<<<< HEAD
    }
    else if ( mDistr==logMassUniformTotalMassRatio )
    {
      simTable=XLALRandomInspiralTotalMassRatio(simTable, randParams,
          mDistr, minMtotal, maxMtotal, minMassRatio, maxMassRatio );
    }
=======
    }
    else if ( mDistr==logMassUniformTotalMassRatio )
    {
      simTable=XLALRandomInspiralTotalMassRatio(simTable, randParams,
          mDistr, minMtotal, maxMtotal, minMassRatio, maxMassRatio );
    }
>>>>>>> 75b747ef

    else {
      simTable=XLALRandomInspiralMasses( simTable, randParams, mDistr,
          minMass1, maxMass1,
          minMass2, maxMass2, 
          minMtotal, maxMtotal);
    }

    /* draw location and distances */
    drawFromSource( &drawnRightAscension, &drawnDeclination, &drawnDistance,
        drawnSourceName );

    /* populate distances */
    if ( dDistr == distFromSourceFile )
    {
      if ( dmax > 0 )
      {
        while ( drawnDistance > dmax/1000.0 )
        {
          drawFromSource( &drawnRightAscension, &drawnDeclination,
                          &drawnDistance, drawnSourceName );
        }
      }
      simTable->distance = drawnDistance;
    }
    else
    {
      simTable=XLALRandomInspiralDistance(simTable, randParams, 
          dDistr, dmin/1000.0, dmax/1000.0);
    }

    /* populate location */
    if ( lDistr == locationFromSourceFile )
    {
      simTable->longitude = drawnRightAscension;
      simTable->latitude  = drawnDeclination;
      memcpy( simTable->source, drawnSourceName,
          sizeof(CHAR) * LIGOMETA_SOURCE_MAX );
    }
    else if ( lDistr == locationFromExttrigFile )
    {
      drawLocationFromExttrig( simTable );
    }
    else if ( lDistr == fixedSkyLocation)
    {
      simTable->longitude = longitude;
      simTable->latitude = latitude;
    }
    else if (lDistr == uniformSkyLocation)
    {
      simTable=XLALRandomInspiralSkyLocation(simTable, randParams); 
    }
    else
    {
      fprintf( stderr,
               "Unknown location distribution specified. Possible choices: "
               "source, exttrig, random or fixed\n" );
      exit( 1 );
    }

    /* populate polarization, inclination, and coa_phase */
    do
    {
      simTable=XLALRandomInspiralOrientation(simTable, randParams,
                                             iDistr, inclStd);
    } while ( ! strcmp(waveform, "SpinTaylorthreePointFivePN") &&
              ( iDistr != fixedInclDist ) &&
              ( simTable->inclination < eps ||
                simTable->inclination > LAL_PI-eps) );

    /* override inclination */
    if ( iDistr == fixedInclDist )
    {
      simTable->inclination = fixed_inc;
    }
<<<<<<< HEAD
    else
    {                           
      do {
        simTable=XLALRandomInspiralOrientation(simTable, randParams,
                                               iDistr, inclStd);
      } while ( ! strcmp(waveform, "SpinTaylorthreePointFivePN") &&
                ( simTable->inclination < eps ||
                  simTable->inclination > LAL_PI-eps) );
    }
=======
>>>>>>> 75b747ef

    /* override polarization angle */
    if ( psi != -1.0 )
    {
      simTable->polarization = psi;
    }

    /* populate spins, if required */
    if (spinInjections)
    {
      simTable = XLALRandomInspiralSpins( simTable, randParams, 
          minSpin1, maxSpin1,
          minSpin2, maxSpin2,
          minKappa1, maxKappa1,
          minabsKappa1, maxabsKappa1);
    }

    /* populate the site specific information */
    LALPopulateSimInspiralSiteInfo( &status, simTable );

    /* populate the taper options */
    {
        switch (taperInj)
        {
            case INSPIRAL_TAPER_NONE:
                 snprintf( simTable->taper, LIGOMETA_WAVEFORM_MAX, 
                         "%s", "TAPER_NONE"); 
                 break;
            case INSPIRAL_TAPER_START:
                 snprintf( simTable->taper, LIGOMETA_WAVEFORM_MAX, 
                         "%s", "TAPER_START"); 
                 break;
            case INSPIRAL_TAPER_END:
                 snprintf( simTable->taper, LIGOMETA_WAVEFORM_MAX, 
                         "%s", "TAPER_END"); 
                 break;
            case INSPIRAL_TAPER_STARTEND:
                 snprintf( simTable->taper, LIGOMETA_WAVEFORM_MAX, 
                         "%s", "TAPER_STARTEND"); 
                 break;
            default: /* Never reach here */
                 fprintf( stderr, "unknown error while populating sim_inspiral taper options\n" );
                 exit (1);
        }

    }
    
    /* populate the bandpass options */
    simTable->bandpass = bandPassInj;
   
    /* populate the sim_ringdown table */ 
   if ( writeSimRing )
   {
       memcpy( simRingTable->waveform, waveform,
          sizeof(CHAR) * LIGOMETA_WAVEFORM_MAX );
       simRingTable->geocent_start_time = simTable->geocent_end_time;
       simRingTable->h_start_time = simTable->h_end_time;
       simRingTable->l_start_time = simTable->l_end_time;
       simRingTable->start_time_gmst = simTable->end_time_gmst;
       simRingTable->longitude = simTable->longitude;
       simRingTable->latitude = simTable->latitude;
       simRingTable->distance = simTable->distance;
       simRingTable->inclination = simTable->inclination;
       simRingTable->polarization = simTable->polarization;
       simRingTable->phase = 0;
       simRingTable->mass = XLALNonSpinBinaryFinalBHMass(simTable->eta, simTable->mass1, simTable->mass2);
       simRingTable->spin = XLALNonSpinBinaryFinalBHSpin(simTable->eta);
       simRingTable->frequency = XLALBlackHoleRingFrequency( simRingTable->mass, simRingTable->spin);
       simRingTable->quality = XLALBlackHoleRingQuality(simRingTable->spin);
       simRingTable->epsilon = 0; 
       simRingTable->amplitude = 0; 
       simRingTable->eff_dist_h = simTable->eff_dist_h; 
       simRingTable->eff_dist_l = simTable->eff_dist_l; 
       simRingTable->hrss = 0;
       simRingTable->hrss_h = 0;
       simRingTable->hrss_l = 0;
    }

    /* increment current time, avoiding roundoff error;
       check if end of loop is reached */
    currentGpsTime = gpsStartTime;
    XLALGPSAdd(&currentGpsTime, ninj * meanTimeStep);
    if ( XLALGPSCmp( &currentGpsTime, &gpsEndTime ) >= 0 )
      break;
    
  /* allocate and go to next SimInspiralTable */
    simTable = simTable->next = (SimInspiralTable *)
      calloc( 1, sizeof(SimInspiralTable) );
    simRingTable = simRingTable->next = (SimRingdownTable *)
      calloc( 1, sizeof(SimRingdownTable) );

  }


  /* destroy the structure containing the random params */
  LAL_CALL(  LALDestroyRandomParams( &status, &randParams ), &status);
  
  /* If we read from an external trigger file, free our external trigger.
     exttrigHead is guaranteed to have no children to free. */
  if ( exttrigHead != NULL ) {
    LALFree(exttrigHead);
  }

  /* destroy the NR data */
  if ( num_nr )
  {
    for( i = 0; i < num_nr; i++ )
    {
      LALFree( nrSimArray[i] );
    }
    LALFree( nrSimArray );
  }

  memset( &xmlfp, 0, sizeof(LIGOLwXMLStream) );


  LAL_CALL( LALOpenLIGOLwXMLFile( &status, &xmlfp, fname ), &status );
  LAL_CALL( LALGPSTimeNow ( &status, &(proctable.processTable->end_time),
        &accuracy ), &status );
  LAL_CALL( LALBeginLIGOLwXMLTable( &status, &xmlfp, process_table ), 
      &status );
  LAL_CALL( LALWriteLIGOLwXMLTable( &status, &xmlfp, proctable, 
        process_table ), &status );
  LAL_CALL( LALEndLIGOLwXMLTable ( &status, &xmlfp ), &status );

  if ( procparams.processParamsTable )
  {
    LAL_CALL( LALBeginLIGOLwXMLTable( &status, &xmlfp, process_params_table ),
        &status );
    LAL_CALL( LALWriteLIGOLwXMLTable( &status, &xmlfp, procparams, 
          process_params_table ), &status );
    LAL_CALL( LALEndLIGOLwXMLTable ( &status, &xmlfp ), &status );
  }

  if ( injections.simInspiralTable )
  {
    LAL_CALL( LALBeginLIGOLwXMLTable( &status, &xmlfp, sim_inspiral_table ), 
        &status );
    LAL_CALL( LALWriteLIGOLwXMLTable( &status, &xmlfp, injections, 
          sim_inspiral_table ), &status );
    LAL_CALL( LALEndLIGOLwXMLTable ( &status, &xmlfp ), &status );   
  }

  if ( writeSimRing )
  { 
    if ( ringparams.simRingdownTable )
    {
      LAL_CALL( LALBeginLIGOLwXMLTable( &status, &xmlfp, sim_ringdown_table ),
          &status );
      LAL_CALL( LALWriteLIGOLwXMLTable( &status, &xmlfp, ringparams,
          sim_ringdown_table ), &status );
      LAL_CALL( LALEndLIGOLwXMLTable ( &status, &xmlfp ), &status );
    }
  }  

  LAL_CALL( LALCloseLIGOLwXMLFile ( &status, &xmlfp ), &status );

  if (source_data)
    LALFree(source_data);


  LALCheckMemoryLeaks();
  return 0;
}<|MERGE_RESOLUTION|>--- conflicted
+++ resolved
@@ -2144,21 +2144,12 @@
     {
       simTable=XLALRandomInspiralTotalMassRatio(simTable, randParams, 
           mDistr, minMtotal, maxMtotal, minMassRatio, maxMassRatio );
-<<<<<<< HEAD
     }
     else if ( mDistr==logMassUniformTotalMassRatio )
     {
       simTable=XLALRandomInspiralTotalMassRatio(simTable, randParams,
           mDistr, minMtotal, maxMtotal, minMassRatio, maxMassRatio );
     }
-=======
-    }
-    else if ( mDistr==logMassUniformTotalMassRatio )
-    {
-      simTable=XLALRandomInspiralTotalMassRatio(simTable, randParams,
-          mDistr, minMtotal, maxMtotal, minMassRatio, maxMassRatio );
-    }
->>>>>>> 75b747ef
 
     else {
       simTable=XLALRandomInspiralMasses( simTable, randParams, mDistr,
@@ -2234,18 +2225,6 @@
     {
       simTable->inclination = fixed_inc;
     }
-<<<<<<< HEAD
-    else
-    {                           
-      do {
-        simTable=XLALRandomInspiralOrientation(simTable, randParams,
-                                               iDistr, inclStd);
-      } while ( ! strcmp(waveform, "SpinTaylorthreePointFivePN") &&
-                ( simTable->inclination < eps ||
-                  simTable->inclination > LAL_PI-eps) );
-    }
-=======
->>>>>>> 75b747ef
 
     /* override polarization angle */
     if ( psi != -1.0 )
