/*
 *  LALInferenceMCMC.c:  Bayesian Followup, MCMC algorithm.
 *
 *  Copyright (C) 2009, 2012 Ilya Mandel, Vivien Raymond, Christian
 *  Roever, Marc van der Sluys, John Veitch, Will M. Farr, and Ben Farr
 *
 *
 *  This program is free software; you can redistribute it and/or modify
 *  it under the terms of the GNU General Public License as published by
 *  the Free Software Foundation; either version 2 of the License, or
 *  (at your option) any later version.
 *
 *  This program is distributed in the hope that it will be useful,
 *  but WITHOUT ANY WARRANTY; without even the implied warranty of
 *  MERCHANTABILITY or FITNESS FOR A PARTICULAR PURPOSE.  See the
 *  GNU General Public License for more details.
 *
 *  You should have received a copy of the GNU General Public License
 *  along with with program; see the file COPYING. If not, write to the
 *  Free Software Foundation, Inc., 59 Temple Place, Suite 330, Boston,
 *  MA  02111-1307  USA
 */

#include <config.h>
#include <math.h>
#include <stdio.h>
#include <stdlib.h>
#ifdef HAVE_UNISTD_H
#include <unistd.h>
#endif
#include <lal/LALInspiral.h>
#include <lal/DetResponse.h>
#include <lal/SeqFactories.h>
#include <lal/Date.h>
#include <lal/VectorOps.h>
#include <lal/TimeFreqFFT.h>
#include <lal/GenerateInspiral.h>
#include <lal/TimeDelay.h>
#include <lalapps.h>
#include <mpi.h>
#include <lal/LALInference.h>
#include "LALInferenceMCMCSampler.h"
#include <lal/LALInferencePrior.h>
#include <lal/LALInferenceLikelihood.h>
#include <lal/LALInferenceTemplate.h>
#include <lal/LALInferenceProposal.h>
#include <lal/LIGOLwXMLRead.h>
#include <lal/LIGOLwXMLInspiralRead.h>
#include <lal/LALInferenceReadData.h>
#include <lal/LALInferenceHDF5.h>
#include <sys/time.h>

#include <LALAppsVCSInfo.h>
#include <lal/LALStdlib.h>

#define PROGRAM_NAME "LALInferenceMCMCSampler.c"
#define CVS_ID_STRING "$Id$"
#define CVS_REVISION "$Revision$"
#define CVS_SOURCE "$Source$"
#define CVS_DATE "$Date$"
#define CVS_NAME_STRING "$Name$"

const char *const clusteredKDEProposalName = "ClusteredKDEProposal";

static void
thinDifferentialEvolutionPoints(LALInferenceThreadState *thread) {
    size_t i;
    size_t newSize;

    /* Delete all the even-index points. */
    for (i = 0; i < thread->differentialPointsLength; i += 2) {
        LALInferenceClearVariables(thread->differentialPoints[i]);
        XLALFree(thread->differentialPoints[i]);
        thread->differentialPoints[i] = NULL;
    }

    /* Copy the odd points into the first part of the array. */
    for (i = 1; i < thread->differentialPointsLength; i += 2) {
        thread->differentialPoints[i/2] = thread->differentialPoints[i];
        thread->differentialPoints[i] = NULL;
    }

    newSize = thread->differentialPointsLength / 2;

    /* Now shrink the buffer down. */
    thread->differentialPoints = XLALRealloc(thread->differentialPoints, 2*newSize*sizeof(LALInferenceVariables *));
    thread->differentialPointsSize = 2*newSize;
    thread->differentialPointsLength = newSize;
    thread->differentialPointsSkip *= 2;
}

static void
accumulateDifferentialEvolutionSample(LALInferenceThreadState *thread, size_t buffer_limit) {
    if (thread->differentialPointsSize == thread->differentialPointsLength) {
        size_t newSize = thread->differentialPointsSize*2;

        if (buffer_limit < newSize) {
            /* Then thin, and record sample. */
            thinDifferentialEvolutionPoints(thread);
            return accumulateDifferentialEvolutionSample(thread, buffer_limit);
        } else {
            thread->differentialPoints = XLALRealloc(thread->differentialPoints, newSize*sizeof(LALInferenceVariables *));
            thread->differentialPointsSize = newSize;
        }
    }

    thread->differentialPoints[thread->differentialPointsLength] = XLALCalloc(1, sizeof(LALInferenceVariables));
    LALInferenceCopyVariables(thread->currentParams, thread->differentialPoints[thread->differentialPointsLength]);

    thread->differentialPointsLength += 1;
}

static void
resetDifferentialEvolutionBuffer(LALInferenceThreadState *thread) {
    size_t i;

    for (i = 0; i < thread->differentialPointsLength; i++) {
        LALInferenceClearVariables(thread->differentialPoints[i]);
        XLALFree(thread->differentialPoints[i]);
        thread->differentialPoints[i] = NULL;
    }

    thread->differentialPoints = XLALRealloc(thread->differentialPoints, sizeof(LALInferenceVariables *));
    thread->differentialPointsLength = 0;
    thread->differentialPointsSize = 1;
    thread->differentialPointsSkip = LALInferenceGetINT4Variable(thread->proposalArgs, "de_skip");
}


void PTMCMCAlgorithm(struct tagLALInferenceRunState *runState) {
    INT4 t=0; //indexes for for() loops
    INT4 runComplete = 0;
    REAL8 timestamp_epoch=0.0;
    INT4 MPIrank, MPIsize;
    LALStatus status;
    LALInferenceVariables *algorithm_params;
    LALInferenceThreadState *thread;
    INT4 write_interval = 1;
    INT4 acl_check_interval = 1;
    INT4 step_last_written;
    INT4 step_last_acl_check;

    memset(&status, 0, sizeof(status));

    MPI_Comm_size(MPI_COMM_WORLD, &MPIsize);
    MPI_Comm_rank(MPI_COMM_WORLD, &MPIrank);

    algorithm_params = runState->algorithmParams;

    /* Get all algorithm params */
    INT4 n_local_threads = runState->nthreads;
    INT4 nPar = LALInferenceGetVariableDimensionNonFixed(runState->threads[0]->currentParams);
    INT4 Niter = LALInferenceGetINT4Variable(algorithm_params, "nsteps");
    INT4 Neff = LALInferenceGetINT4Variable(algorithm_params, "neff");
    INT4 Nskip = LALInferenceGetINT4Variable(algorithm_params, "skip");
    INT4 temp_skip = LALInferenceGetINT4Variable(algorithm_params, "tskip");
    INT4 adapt_temps = LALInferenceGetINT4Variable(algorithm_params, "adapt_temps");
    INT4 de_buffer_limit = LALInferenceGetINT4Variable(algorithm_params, "de_buffer_limit");
    INT4 randomseed = LALInferenceGetINT4Variable(algorithm_params, "random_seed");

    INT4 verbose = LALInferenceGetINT4Variable(algorithm_params, "verbose");
    INT4 propVerbose = LALInferenceGetINT4Variable(algorithm_params, "prop_verbose");
    INT4 propTrack = LALInferenceGetINT4Variable(algorithm_params, "prop_track");
    INT4 tempVerbose = LALInferenceGetINT4Variable(algorithm_params, "temp_verbose");
    INT4 adaptVerbose = LALInferenceGetINT4Variable(algorithm_params, "adapt_verbose");
    INT4 benchmark = LALInferenceGetINT4Variable(algorithm_params, "benchmark");

    /* Clustered-KDE proposal updates */
    INT4 kde_update_start = 200;  // rough number of effective samples to start KDE updates

    /* proposal will be updated 5 times per decade, so this interval will change */
    INT4 *kde_update_interval = XLALCalloc(n_local_threads, sizeof(INT4));
    INT4 *last_kde_update = XLALCalloc(n_local_threads, sizeof(INT4)); // effective sample size at last KDE update

    INT4 diffEvo = 1;
    if (runState->threads[0]->differentialPoints == NULL)
        diffEvo = 0;

    /* Adaptation settings */
    INT4 no_adapt = LALInferenceGetINT4Variable(runState->algorithmParams, "no_adapt");
    INT4 adaptTau = LALInferenceGetINT4Variable(runState->algorithmParams, "adaptTau");
    INT4 adaptLength = LALInferenceGetINT4Variable(runState->algorithmParams, "adaptLength"); // Number of iterations to adapt before turning off

    /* File outputs */
    FILE *verbose_file = NULL;
    char verbose_filename[256];

    if (tempVerbose) {
        sprintf(verbose_filename, "PTMCMC.tempswaps.%u.%2.2d", randomseed, MPIrank);

        /* Don't overwrite existing file if resuming */
        if (!LALInferenceGetProcParamVal(runState->commandLine, "--resume") ||
                access(verbose_filename, R_OK) != 0) {
            verbose_file = fopen(verbose_filename, "w");

            fprintf(verbose_file,
                "cycle\tlow_temp_idx\tlow_temp\thigh_temp_idx\thigh_temp\tlog(chain_swap)\tlow_temp_likelihood\thigh_temp_likelihood\tswap_accepted\tacceptance_fraction\n");

            fclose(verbose_file);
        }
    }

    for (t = 0; t < n_local_threads; t++) {
        thread = runState->threads[t];

        if (adaptVerbose & !no_adapt) {
            sprintf(verbose_filename, "PTMCMC.statistics.%u.%2.2d",
                    randomseed, n_local_threads*MPIrank+t);

            /* Don't overwrite existing file if resuming */
            if (!LALInferenceGetProcParamVal(runState->commandLine, "--resume") ||
                    access(verbose_filename, R_OK) != 0) {
                verbose_file = fopen(verbose_filename, "w");

                fprintf(verbose_file, "cycle\ts_gamma");
                LALInferencePrintAdaptationHeader(verbose_file, thread);
                fclose(verbose_file);
            }
        }

        if (propVerbose) {
            sprintf(verbose_filename, "PTMCMC.propstats.%u.%2.2d",
                    randomseed, n_local_threads*MPIrank+t);

            /* Don't overwrite existing file if resuming */
            if (!LALInferenceGetProcParamVal(runState->commandLine, "--resume") ||
                    access(verbose_filename, R_OK) != 0) {
                verbose_file = fopen(verbose_filename, "w");

                fprintf(verbose_file, "cycle\t");
                LALInferencePrintProposalStatsHeader(verbose_file, thread->cycle);
                fclose(verbose_file);
            }
        }

        if (propTrack) {
            sprintf(verbose_filename, "PTMCMC.proptrack.%u.%2.2d",
                    randomseed, n_local_threads*MPIrank+t);

            /* Don't overwrite existing file if resuming */
            if (!LALInferenceGetProcParamVal(runState->commandLine, "--resume") ||
                    access(verbose_filename, R_OK) != 0) {
                verbose_file = fopen(verbose_filename, "w");

                fprintf(verbose_file, "cycle\t");
                LALInferencePrintProposalTrackingHeader(verbose_file, thread->currentParams);
                fclose(verbose_file);
            }
        }
    }

    for (t = 0; t < n_local_threads; t++)
        record_likelihoods(runState->threads[t]);

    LALInferenceNameOutputs(runState);
    LALInferenceResumeMCMC(runState);
    if (MPIrank == 0){
        /* TODO: Write metadata */
        LALInferenceVariables *injParams = NULL;
        LALH5File *output = NULL;
        output = XLALH5FileOpen(runState->outFileName, "w");
        if(output == NULL){
            XLALErrorHandler = XLALExitErrorHandler;
            XLALPrintError("Output file error. Please check that the specified path exists. (in %s, line %d)\n",__FILE__, __LINE__);
            XLAL_ERROR_VOID(XLAL_EIO);
        }
        LALH5File *group = LALInferenceH5CreateGroupStructure(output, "lalinference", runState->runID);
        if ( (injParams=LALInferencePrintInjectionSample(runState)) )
        {
            LALInferenceH5VariablesArrayToDataset(group, &injParams, 1, "injection_params");
            LALInferenceClearVariables(injParams);
            XLALFree(injParams);
        }
        XLALH5FileClose(group);
        XLALH5FileClose(output);
    }
    
    if (benchmark) {
        struct timeval start_tv;
        gettimeofday(&start_tv, NULL);
        timestamp_epoch = start_tv.tv_sec + start_tv.tv_usec/1E6;
        LALInferenceAddVariable(runState->algorithmParams,
                                "timestamp_epoch", &timestamp_epoch,
                                LALINFERENCE_REAL8_t, LALINFERENCE_PARAM_OUTPUT);
    }

    /* Print run details */
    if (MPIrank == 0) {
        thread = runState->threads[0];
        if (verbose) {
            printf("\nParallel Behavior:\n");
            if (!no_adapt)
                printf(" Adapting with decay power %i for %i iterations after max log(L) increases by nParams/2 (%1.2f).\n", adaptTau, adaptLength, (double)nPar/2.0);
            else
                printf(" Adaptation off.\n");
            if (Neff != Niter)
                printf(" Collecting %i effective samples.\n", Neff);

            printf("\nPTMCMCAlgorithm(); starting parameter values:\n");
            LALInferencePrintVariables(thread->currentParams);
            printf(" MCMC iteration: 0\t");
            printf("%f\t", thread->currentLikelihood - thread->nullLikelihood);
            printf("\n");
        }

        /* Print to file the contents of model->freqhPlus. */
        if (LALInferenceGetProcParamVal(runState->commandLine, "--data-dump"))
            LALInferenceDataDump(runState->data, thread->model);
    }

    fflush(stdout);
    MPI_Barrier(MPI_COMM_WORLD);

    // iterate:
    step_last_written = runState->threads[0]->step;
    step_last_acl_check = runState->threads[0]->step;
    while (!runComplete) {
        #pragma omp parallel for private(thread)
        for (t = 0; t < n_local_threads; t++) {
            FILE *outfile = NULL;
            char outfilename[256];
            //struct timeval tv;
            //REAL8 timestamp=-1.0;
            INT4 i=0;

            thread = runState->threads[t];

            for (i=0; i<temp_skip; i++) {
                /* Increment iteration counter */
                thread->step += 1;

                if (!no_adapt)
                    LALInferenceAdaptation(thread);

                mcmc_step(runState, thread); //evolve the chain at temperature ladder[t]
                record_likelihoods(thread);

                if (propVerbose)
                    LALInferenceTrackProposalAcceptance(thread);

                if ((thread->step % Nskip) == 0) {
                    /* Update clustered-KDE proposal every time the buffer is expanded */
                    if (LALInferenceGetProcParamVal(runState->commandLine, "--proposal-kde")
                        && (thread->effective_sample_size > kde_update_start)
                        && (((thread->effective_sample_size - last_kde_update[t]) > kde_update_interval[t]) ||
                          ((last_kde_update[t] - thread->effective_sample_size) > kde_update_interval[t]))) {
                        LALInferenceSetupClusteredKDEProposalFromDEBuffer(thread);

                        /* Update 5 times each decade.  This keeps hot chains (with lower ACLs) under control */
                        kde_update_interval[t] = 2 * ((INT4) pow(10.0, floor(log10((REAL8) thread->effective_sample_size))));

                        last_kde_update[t] = thread->effective_sample_size;
                    }

                    if (diffEvo && (thread->step % thread->differentialPointsSkip == 0))
                        accumulateDifferentialEvolutionSample(thread, de_buffer_limit);
                    /*
                    if (benchmark) {
                        gettimeofday(&tv, NULL);
                        timestamp = tv.tv_sec + tv.tv_usec/1E6 - timestamp_epoch;
                    }*/

                    //LALInferenceSaveSample(thread, resumeoutputs[t]);
                    //LALInferencePrintMCMCSample(thread, runState->data, thread->step, timestamp, threadoutputs[t]);
                    LALInferenceLogSampleToArray(thread->algorithmParams, thread->currentParams);

                    if (adaptVerbose && !no_adapt) {
                        sprintf(outfilename, "PTMCMC.statistics.%u.%2.2d",
                                randomseed, n_local_threads*MPIrank+t);
                        outfile = fopen(outfilename, "a");
                        fprintf(outfile, "%d\t", thread->step);
                        LALInferencePrintAdaptationSettings(outfile, thread);
                        fclose(outfile);
                    }

                    if (propVerbose){
                        sprintf(outfilename, "PTMCMC.propstats.%u.%2.2d", randomseed,
                                n_local_threads*MPIrank+t);
                        outfile = fopen(outfilename, "a");
                        fprintf(outfile, "%d\t", thread->step);
                        LALInferencePrintProposalStats(outfile, thread->cycle);
                        fclose(outfile);
                    }

                    if (propTrack) {
                        REAL8 logProposalRatio = LALInferenceGetREAL8Variable(thread->proposalArgs, "logProposalRatio");
                        sprintf(outfilename, "PTMCMC.proptrack.%u.%2.2d", randomseed,
                                n_local_threads*MPIrank+t);
                        outfile = fopen(outfilename, "w");
                        fprintf(outfile, "%d\t", thread->step);
                        LALInferencePrintProposalTracking(outfile, thread->cycle, thread->preProposalParams, thread->proposedParams, logProposalRatio, thread->accepted);
                        fclose(outfile);
                    }
                }
            }
        }

        /* Write entire output file ten times each sampling decade.  This is done because there is
         * currently no way to append samples to an exiting HDF5 file, at least using LAL routines. */
        write_interval = (INT4) pow(10, floor(log10(runState->threads[0]->step + adaptLength)) - 1);
        write_interval = write_interval > 1 ? write_interval : 1;
        if ((runState->threads[0]->step < step_last_written) ||
            (runState->threads[0]->step - step_last_written > write_interval)) {
            LALInferenceCheckpointMCMC(runState);
            LALInferenceWriteMCMCSamples(runState);
            step_last_written = runState->threads[0]->step;
        }

        /* Open swap file if going verbose */
        verbose_file = NULL;
        if (tempVerbose) {
            sprintf(verbose_filename, "PTMCMC.tempswaps.%u.%2.2d", randomseed, MPIrank);
            verbose_file = fopen(verbose_filename, "a");
        }

        /* Excute swap proposal. */
        runState->parallelSwap(runState, verbose_file);

        /* Modify temperatures to strive for uniform swap acceptance rates */
        if (adapt_temps)
            LALInferenceAdaptLadder(runState);

        if (tempVerbose)
            fclose(verbose_file);

        /* Check if run should end */
        if (runState->threads[0]->step > Niter)
            runComplete=1;

        /* Have the cold chain decide when to compute ACLs, and calculate for all chains.  This is done
         * in a similar way to the write interval: ten times each sampling decade.
         * When chains individually did this, efficiency was lost because adjacent chains had to
         * wait each time */
        acl_check_interval = (INT4) pow(10, floor(log10(runState->threads[0]->step + adaptLength)) - 1);
        acl_check_interval = acl_check_interval > 1 ? acl_check_interval : 1;
        if ((runState->threads[0]->step < step_last_acl_check) ||
            (runState->threads[0]->step - step_last_acl_check > acl_check_interval)) {

            #pragma omp parallel for private(thread)
            for (t = 0; t < n_local_threads; t++) {
                thread = runState->threads[t];

                INT4 adapting = LALInferenceGetINT4Variable(thread->proposalArgs, "adapting");

                thread->effective_sample_size = 0;
                if (adapting)
                    thread->effective_sample_size = 0;
                else {
                    thread->effective_sample_size = LALInferenceComputeEffectiveSampleSize(thread);
                    if (verbose && t == 0)
                        printf("Cold thread has collected %i samples.\n", thread->effective_sample_size);
                }

                if (MPIrank == 0 && t == 0 && thread->effective_sample_size > Neff) {
                    fprintf(stdout,"Thread %i has %i effective samples. Stopping...\n", MPIrank, thread->effective_sample_size);
                    runComplete = 1;          // Sampling is done!
                }
            }

            step_last_acl_check = runState->threads[0]->step;
        }

        /* Broadcast the root's decision on run completion */
        MPI_Bcast(&runComplete, 1, MPI_INT, 0, MPI_COMM_WORLD);
    }// while (!runComplete)
}

void record_likelihoods(LALInferenceThreadState *thread) {
    REAL8 deltalogl = thread->currentLikelihood - thread->nullLikelihood;
    REAL8 logpost = deltalogl + thread->currentPrior;

    LALInferenceAddVariable(thread->currentParams, "cycle", &(thread->step), LALINFERENCE_INT4_t, LALINFERENCE_PARAM_OUTPUT);
    LALInferenceAddVariable(thread->currentParams, "logpost", &logpost, LALINFERENCE_REAL8_t, LALINFERENCE_PARAM_OUTPUT);
    LALInferenceAddVariable(thread->currentParams, "logprior", &(thread->currentPrior), LALINFERENCE_REAL8_t, LALINFERENCE_PARAM_OUTPUT);
    LALInferenceAddVariable(thread->currentParams, "logl", &(thread->currentLikelihood), LALINFERENCE_REAL8_t, LALINFERENCE_PARAM_OUTPUT);
    LALInferenceAddVariable(thread->currentParams, "deltalogl", &deltalogl, LALINFERENCE_REAL8_t, LALINFERENCE_PARAM_OUTPUT);
    LALInferenceAddVariable(thread->currentParams, "temperature", &(thread->temperature), LALINFERENCE_REAL8_t, LALINFERENCE_PARAM_OUTPUT);
    LALInferenceAddVariable(thread->currentParams, "nullLogL", &(thread->nullLikelihood), LALINFERENCE_REAL8_t, LALINFERENCE_PARAM_OUTPUT);

    LALInferenceIFOData *headIFO = thread->parent->data;
    char name[VARNAME_MAX];
    INT4 ifo = 0;
    while (headIFO != NULL) {
        snprintf(name, sizeof(name), "logl%s", headIFO->name);
        REAL8 ifo_logl = thread->currentIFOLikelihoods[ifo] - headIFO->nullloglikelihood;

        LALInferenceAddVariable(thread->currentParams, name, &ifo_logl, LALINFERENCE_REAL8_t, LALINFERENCE_PARAM_OUTPUT);
        headIFO = headIFO->next;
        ifo++;
    }
}

void mcmc_step(LALInferenceRunState *runState, LALInferenceThreadState *thread) {
    // Metropolis-Hastings sampler.
    INT4 MPIrank;
    REAL8 logPriorCurrent, logPriorProposed;
    REAL8 logLikelihoodCurrent, logLikelihoodProposed;
    REAL8 logProposalRatio = 0.0;  // = log(P(backward)/P(forward))
    REAL8 logAcceptanceProbability;
    REAL8 targetAcceptance = 0.234;

    MPI_Comm_rank(MPI_COMM_WORLD, &MPIrank);

    INT4 outputSNRs = LALInferenceGetINT4Variable(runState->algorithmParams, "output_snrs");
    INT4 propTrack = LALInferenceGetINT4Variable(runState->algorithmParams, "prop_track");

    // current values:
    logPriorCurrent = thread->currentPrior;
    logLikelihoodCurrent = thread->currentLikelihood;

    // generate proposal:
    logProposalRatio = thread->proposal(thread, thread->currentParams, thread->proposedParams);

    // compute prior & likelihood:
    logPriorProposed = runState->prior(runState, thread->proposedParams, thread->model);
    if (isfinite(logPriorProposed))
        logLikelihoodProposed = runState->likelihood(thread->proposedParams, runState->data, thread->model);
    else
        logLikelihoodProposed = -INFINITY;

    if (propTrack)
        LALInferenceCopyVariables(thread->currentParams, thread->preProposalParams);

    // determine acceptance probability:
    logAcceptanceProbability = (1.0/thread->temperature)*(logLikelihoodProposed - logLikelihoodCurrent)
                                + (logPriorProposed - logPriorCurrent)
                                + logProposalRatio;

    // accept/reject:
    if ((logAcceptanceProbability > 0)
        || (log(gsl_rng_uniform(thread->GSLrandom)) < logAcceptanceProbability)) {   //accept
        LALInferenceCopyVariables(thread->proposedParams, thread->currentParams);
        thread->currentLikelihood = logLikelihoodProposed;
        thread->currentPrior = logPriorProposed;

        /* Calculate SNR if requested, and not already calculated by prior */
        LALInferenceIFOData *ifoPtr = runState->data;
        INT4 ifo = 0;
        if (outputSNRs) {
            if (thread->model->SNR == 0.0)
                LALInferenceNetworkSNR(thread->currentParams, runState->data, thread->model);
            thread->currentSNR = thread->model->SNR;
            while (ifoPtr) {
                thread->currentIFOSNRs[ifo] = thread->model->ifo_SNRs[ifo];
                ifo++;
                ifoPtr = ifoPtr->next;
            }
        }

        if (thread->model->ifo_loglikelihoods != NULL) {
            ifoPtr = runState->data;
            ifo = 0;
            while (ifoPtr) {
                thread->currentIFOLikelihoods[ifo] = thread->model->ifo_loglikelihoods[ifo];
                ifo++;
                ifoPtr = ifoPtr->next;
            }
        }

        thread->acceptanceCount++;
        thread->accepted = 1;
    } else {
        thread->accepted = 0;
    }

    LALInferenceUpdateAdaptiveJumps(thread, targetAcceptance);

    return;
}


//-----------------------------------------
// Temperature adaptation à la arXiv:1501.05823
//-----------------------------------------
void LALInferenceAdaptLadder(LALInferenceRunState *runState) {
    INT4 MPIrank, MPIsize;
    INT4 n_local_threads, ntemps;
    INT4 t;
    INT4 *local_nsteps, *nsteps;
    REAL8 *local_temperatures, *temperatures;
    REAL8 *local_acceptance_ratios, *acceptance_ratios;

    INT4 adaptLength = LALInferenceGetINT4Variable(runState->algorithmParams, "adaptLength");
    INT4 temp_skip = LALInferenceGetINT4Variable(runState->algorithmParams, "tskip");

    MPI_Comm_rank(MPI_COMM_WORLD, &MPIrank);
    MPI_Comm_size(MPI_COMM_WORLD, &MPIsize);

    n_local_threads = runState->nthreads;
    ntemps = MPIsize*n_local_threads;

    /* Return if running with only a single temperature */
    if (ntemps == 1)
        return;

    local_nsteps = XLALCalloc(n_local_threads, sizeof(INT4));
    local_temperatures = XLALCalloc(n_local_threads, sizeof(REAL8));
    local_acceptance_ratios = XLALCalloc(n_local_threads, sizeof(REAL8));
    for (t=0; t<n_local_threads; t++) {
        local_nsteps[t] = runState->threads[t]->step;
        local_temperatures[t] = runState->threads[t]->temperature;

        REAL8 acc_ratio = 0.0;
        for (INT4 i=0; i<runState->threads[t]->temp_swap_window; i++)
            acc_ratio += (REAL8)runState->threads[t]->temp_swap_accepts[i] / runState->threads[t]->temp_swap_window;
        local_acceptance_ratios[t] = acc_ratio;
    }

    nsteps = XLALCalloc(ntemps, sizeof(INT4));
    temperatures = XLALCalloc(ntemps, sizeof(REAL8));
    acceptance_ratios = XLALCalloc(ntemps, sizeof(REAL8));

    MPI_Gather(local_nsteps, n_local_threads, MPI_INT,
               nsteps, n_local_threads, MPI_INT,
               0, MPI_COMM_WORLD);

    MPI_Gather(local_temperatures, n_local_threads, MPI_DOUBLE,
               temperatures, n_local_threads, MPI_DOUBLE,
               0, MPI_COMM_WORLD);

    MPI_Gather(local_acceptance_ratios, n_local_threads, MPI_DOUBLE,
               acceptance_ratios, n_local_threads, MPI_DOUBLE,
               0, MPI_COMM_WORLD);

    if (MPIrank == 0) {
        REAL8 delta = 0;
        for (t=1; t < ntemps-1; t++) {
            REAL8 steps = adaptLength + nsteps[t-1];

            // Modulate temperature adjustments with a hyperbolic decay.
            REAL8 decay = adaptLength / (steps + adaptLength);
            REAL8 kappa = decay / (10*temp_skip);

            // Construct temperature adjustments.
            REAL8 dS = kappa * (acceptance_ratios[t-1] - acceptance_ratios[t]);

            // Compute new ladder (hottest and coldest chains don't move).
            REAL8 deltaT = (temperatures[t] - temperatures[t-1]) * exp(dS);
            delta += deltaT;

            temperatures[t] =  delta + temperatures[0];
        }
    }

    MPI_Scatter(temperatures, n_local_threads, MPI_DOUBLE,
                local_temperatures, n_local_threads, MPI_DOUBLE,
                0, MPI_COMM_WORLD);

    for (t=0; t<n_local_threads; t++)
        runState->threads[t]->temperature = local_temperatures[t];

    XLALFree(nsteps);
    XLALFree(temperatures);
    XLALFree(acceptance_ratios);

    XLALFree(local_nsteps);
    XLALFree(local_temperatures);
    XLALFree(local_acceptance_ratios);

    return;
}

//-----------------------------------------
// Swap routines:
//-----------------------------------------
void LALInferencePTswap(LALInferenceRunState *runState, FILE *swapfile) {
    INT4 MPIrank, MPIsize;
    MPI_Status MPIstatus;
    INT4 nPar, adjNPar, n_local_threads, ntemps;
    INT4 low;
    INT4 ind, cold_ind, hot_ind;
    INT4 cold_rank, hot_rank;
    INT4 swapAccepted;
    INT4 *cold_inds;
    REAL8 adjCurrentLikelihood, adjCurrentPrior;
    REAL8 logThreadSwap, temp_prior, temp_like, cold_temp;
    LALInferenceThreadState *cold_thread = runState->threads[0];
    LALInferenceThreadState *hot_thread;
    LALInferenceVariables *temp_params;

    MPI_Comm_rank(MPI_COMM_WORLD, &MPIrank);
    MPI_Comm_size(MPI_COMM_WORLD, &MPIsize);

    n_local_threads = runState->nthreads;
    ntemps = MPIsize*n_local_threads;

    /* Return if running with only a single temperature */
    if (ntemps == 1)
        return;

    cold_inds = XLALCalloc(ntemps-1, sizeof(INT4));

    /* Have the root process choose a random order of ladder swaps and share it */
    if (MPIrank == 0) {
        for (low = 0; low < ntemps-1; low++)
            cold_inds[low] = low;

        gsl_ran_shuffle(runState->GSLrandom, cold_inds, ntemps-1, sizeof(INT4));
    }

    MPI_Bcast(cold_inds, ntemps-1, MPI_INT, 0, MPI_COMM_WORLD);

    for (ind=0; ind < ntemps-1; ind++) {
        cold_ind = cold_inds[ind];
        hot_ind = cold_ind+1;

        /* Check if cold chain is handled by this thread */
        cold_rank = cold_ind/n_local_threads;
        hot_rank = hot_ind/n_local_threads;

        if (cold_rank == hot_rank) {
            if (MPIrank == cold_rank) {
                cold_thread = runState->threads[cold_ind % n_local_threads];
                hot_thread = runState->threads[hot_ind % n_local_threads];

                /* Determine if swap is accepted and tell the other chain */
                logThreadSwap = 1.0/cold_thread->temperature - 1.0/hot_thread->temperature;
                logThreadSwap *= hot_thread->currentLikelihood - cold_thread->currentLikelihood;

                if ((logThreadSwap > 0) || (log(gsl_rng_uniform(runState->GSLrandom)) < logThreadSwap ))
                    swapAccepted = 1;
                else
                    swapAccepted = 0;
                cold_thread->temp_swap_accepts[cold_thread->temp_swap_counter] = swapAccepted;
                cold_thread->temp_swap_counter = (cold_thread->temp_swap_counter + 1) % cold_thread->temp_swap_window;

                /* Print to file if verbose is chosen */
                if (swapfile != NULL) {
                    REAL8 acc_frac = 0.0;
                    for (INT4 i=0; i<cold_thread->temp_swap_window; i++)
                        acc_frac += (REAL8)cold_thread->temp_swap_accepts[i] / cold_thread->temp_swap_window;
                    cold_thread->temp_swap_accepts[cold_thread->temp_swap_counter % cold_thread->temp_swap_window] = swapAccepted;
                    fprintf(swapfile, "%d\t%d\t%f\t%d\t%f\t%f\t%f\t%f\t%i\t%f\n",
                            cold_thread->step, cold_ind, cold_thread->temperature,
                            hot_ind, hot_thread->temperature,
                            logThreadSwap, cold_thread->currentLikelihood,
                            hot_thread->currentLikelihood, swapAccepted, acc_frac);
                }

                if (swapAccepted) {
                    temp_params = hot_thread->currentParams;
                    temp_prior = hot_thread->currentPrior;
                    temp_like = hot_thread->currentLikelihood;

                    hot_thread->currentParams = cold_thread->currentParams;
                    hot_thread->currentPrior = cold_thread->currentPrior;
                    hot_thread->currentLikelihood = cold_thread->currentLikelihood;

                    cold_thread->currentParams = temp_params;
                    cold_thread->currentPrior = temp_prior;
                    cold_thread->currentLikelihood = temp_like;
                }

            }
        } else {
            if (MPIrank == cold_rank) {
                cold_thread = runState->threads[cold_ind % n_local_threads];

                /* Send current likelihood for swap proposal */
                MPI_Send(&(cold_thread->temperature), 1, MPI_DOUBLE, hot_rank, PT_COM, MPI_COMM_WORLD);
                MPI_Send(&(cold_thread->currentLikelihood), 1, MPI_DOUBLE, hot_rank, PT_COM, MPI_COMM_WORLD);

                /* Determine if swap was accepted */
                MPI_Recv(&swapAccepted, 1, MPI_INT, hot_rank, PT_COM, MPI_COMM_WORLD, &MPIstatus);
                cold_thread->temp_swap_accepts[cold_thread->temp_swap_counter] = swapAccepted;
                cold_thread->temp_swap_counter = (cold_thread->temp_swap_counter + 1) % cold_thread->temp_swap_window;

                /* Perform Swap */
                if (swapAccepted) {
                    /* Set new likelihood */
                    MPI_Recv(&adjCurrentLikelihood, 1, MPI_DOUBLE, hot_rank, PT_COM, MPI_COMM_WORLD, &MPIstatus);
                    cold_thread->currentLikelihood = adjCurrentLikelihood;

                    /* Exchange current prior values */
                    MPI_Send(&(cold_thread->currentPrior), 1, MPI_DOUBLE, hot_rank, PT_COM, MPI_COMM_WORLD);
                    MPI_Recv(&adjCurrentPrior, 1, MPI_DOUBLE, hot_rank, 0, MPI_COMM_WORLD, &MPIstatus);
                    cold_thread->currentPrior = adjCurrentPrior;

                    /* Package and send parameters */
                    nPar = LALInferenceGetVariableDimensionNonFixed(cold_thread->currentParams);
                    MPI_Send(&nPar, 1, MPI_INT, hot_rank, PT_COM, MPI_COMM_WORLD);
                    MPI_Recv(&adjNPar, 1, MPI_INT, hot_rank, PT_COM, MPI_COMM_WORLD, &MPIstatus);

                    REAL8 *parameters = XLALMalloc(nPar * sizeof(REAL8));
                    LALInferenceCopyVariablesToArray(cold_thread->currentParams, parameters);
                    MPI_Send(parameters, nPar, MPI_DOUBLE, hot_rank, PT_COM, MPI_COMM_WORLD);

                    /* Recieve and unpack parameters */
                    REAL8 *adjParameters = XLALMalloc(adjNPar * sizeof(REAL8));
                    MPI_Recv(adjParameters, adjNPar, MPI_DOUBLE, hot_rank, PT_COM, MPI_COMM_WORLD, &MPIstatus);
                    LALInferenceCopyArrayToVariables(adjParameters, cold_thread->currentParams);

                    XLALFree(parameters);
                    XLALFree(adjParameters);
                }
            } else if (MPIrank == hot_rank) {
                hot_thread = runState->threads[hot_ind % n_local_threads];

                MPI_Recv(&cold_temp, 1, MPI_DOUBLE, cold_rank, PT_COM, MPI_COMM_WORLD, &MPIstatus);

                /* Receive adjacent likelilhood */
                MPI_Recv(&adjCurrentLikelihood, 1, MPI_DOUBLE, cold_rank, PT_COM, MPI_COMM_WORLD, &MPIstatus);

                /* Determine if swap is accepted and tell the other chain */
                logThreadSwap = 1.0/cold_temp - 1.0/hot_thread->temperature;
                logThreadSwap *= hot_thread->currentLikelihood - adjCurrentLikelihood;
                if ((logThreadSwap > 0) || (log(gsl_rng_uniform(runState->GSLrandom)) < logThreadSwap ))
                    swapAccepted = 1;
                else
                    swapAccepted = 0;

                MPI_Send(&swapAccepted, 1, MPI_INT, cold_rank, PT_COM, MPI_COMM_WORLD);

                /* Print to file if verbose is chosen */
                if (swapfile != NULL) {
                    fprintf(swapfile, "%d%f\t%f\t\t%f\t%f\t%f\t%i\n",
                            hot_thread->step, cold_temp, hot_thread->temperature,
                            logThreadSwap, adjCurrentLikelihood,
                            hot_thread->currentLikelihood, swapAccepted);
                    fflush(swapfile);
                }

                /* Perform Swap */
                if (swapAccepted) {
                    /* Swap likelihoods */
                    MPI_Send(&(hot_thread->currentLikelihood), 1, MPI_DOUBLE, cold_rank, PT_COM, MPI_COMM_WORLD);
                    hot_thread->currentLikelihood = adjCurrentLikelihood;

                    /* Exchange current prior values */
                    MPI_Recv(&adjCurrentPrior, 1, MPI_DOUBLE, cold_rank, PT_COM, MPI_COMM_WORLD, &MPIstatus);
                    MPI_Send(&(hot_thread->currentPrior), 1, MPI_DOUBLE, cold_rank, PT_COM, MPI_COMM_WORLD);
                    hot_thread->currentPrior = adjCurrentPrior;

                    /* Package parameters */
                    nPar = LALInferenceGetVariableDimensionNonFixed(hot_thread->currentParams);
                    MPI_Recv(&adjNPar, 1, MPI_INT, cold_rank, PT_COM, MPI_COMM_WORLD, &MPIstatus);
                    MPI_Send(&nPar, 1, MPI_INT, cold_rank, PT_COM, MPI_COMM_WORLD);

                    REAL8 *parameters = XLALMalloc(nPar * sizeof(REAL8));
                    LALInferenceCopyVariablesToArray(hot_thread->currentParams, parameters);

                    /* Swap parameters */
                    REAL8 *adjParameters = XLALMalloc(adjNPar * sizeof(REAL8));
                    MPI_Recv(adjParameters, adjNPar, MPI_DOUBLE, cold_rank, PT_COM, MPI_COMM_WORLD, &MPIstatus);
                    MPI_Send(parameters, nPar, MPI_DOUBLE, cold_rank, PT_COM, MPI_COMM_WORLD);

                    /* Unpack parameters */
                    LALInferenceCopyArrayToVariables(adjParameters, hot_thread->currentParams);

                    XLALFree(parameters);
                    XLALFree(adjParameters);
                }
            }
        }
    }

    XLALFree(cold_inds);

    return;
}


// UINT4 LALInferenceMCMCMCswap(LALInferenceRunState *runState, REAL8 *ladder, INT4 i, FILE *swapfile) {
//     INT4 MPIrank;
//     MPI_Comm_rank(MPI_COMM_WORLD, &MPIrank);
//     MPI_Status MPIstatus;
//     INT4 nPar = LALInferenceGetVariableDimensionNonFixed(runState->currentParams);
//     INT4 nChain = *(INT4*) LALInferenceGetVariable(runState->algorithmParams, "nChain");
//     INT4 Tskip = *(INT4*) LALInferenceGetVariable(runState->algorithmParams, "tempSkip");
//     REAL8 adjCurrentPrior;
//     REAL8 logChainSwap;
//     INT4 readyToSwap = 0;
//     UINT4 swapProposed=0;
//     INT4 swapAccepted=0;
//
//     REAL8 lowLikeLowParams = 0;
//     REAL8 highLikeHighParams = 0;
//     REAL8 lowLikeHighParams = 0;
//     REAL8 highLikeLowParams = 0;
//
//     LALInferenceParamVaryType fLowVary = LALINFERENCE_PARAM_FIXED;
//     LALInferenceVariables *adjCurrentParams = NULL;
//     adjCurrentParams = (LALInferenceVariables *)XLALCalloc(sizeof(LALInferenceVariables), 1);
//
//     /* If Tskip reached, then block until next chain in ladder is prepared to accept swap proposal */
//     if (((i % Tskip) == 0) && MPIrank < nChain-1) {
//         swapProposed = 1;
//         /* Send current likelihood for swap proposal */
//         MPI_Send(&(runState->currentLikelihood), 1, MPI_DOUBLE, MPIrank+1, PT_COM, MPI_COMM_WORLD);
//
//         /* Fix fLow if it is being varied, to avoid swapping it */
//         if(LALInferenceCheckVariable(runState->currentParams,"fLow")) {
//             fLowVary = LALInferenceGetVariableVaryType(runState->currentParams,"fLow");
//             if(fLowVary != LALINFERENCE_PARAM_FIXED) {
//                 LALInferenceSetParamVaryType(runState->currentParams,"fLow",LALINFERENCE_PARAM_FIXED);
//                 nPar -= 1;
//             }
//         }
//
//         /* Prepare Variables structure to recieve adjacent parameters */
//         LALInferenceCopyVariables(runState->currentParams, adjCurrentParams);
//
//         /* Package, swap, and unpack parameters */
//         REAL8 *parameters = XLALMalloc(nPar * sizeof(REAL8));
//         REAL8 *adjParameters = XLALMalloc(nPar * sizeof(REAL8));
//         LALInferenceCopyVariablesToArray(runState->currentParams, parameters);
//         MPI_Send(parameters, nPar, MPI_DOUBLE, MPIrank+1, PT_COM, MPI_COMM_WORLD);
//         MPI_Recv(adjParameters, nPar, MPI_DOUBLE, MPIrank+1, PT_COM, MPI_COMM_WORLD, &MPIstatus);
//         LALInferenceCopyArrayToVariables(adjParameters, adjCurrentParams);
//         XLALFree(parameters);
//         XLALFree(adjParameters);
//
//         /* Calculate likelihood at adjacent parameters and send */
//         lowLikeHighParams = runState->likelihood(adjCurrentParams, runState->data, runState->model);
//         MPI_Send(&lowLikeHighParams, 1, MPI_DOUBLE, MPIrank+1, PT_COM, MPI_COMM_WORLD);
//
//         /* Determine if swap was accepted */
//         MPI_Recv(&swapAccepted, 1, MPI_INT, MPIrank+1, PT_COM, MPI_COMM_WORLD, &MPIstatus);
//
//         if (swapAccepted) {
//             /* Set new likelihood */
//             runState->currentLikelihood = lowLikeHighParams;
//
//             MPI_Send(&(runState->currentPrior), 1, MPI_DOUBLE, MPIrank+1, PT_COM, MPI_COMM_WORLD);
//             MPI_Recv(&adjCurrentPrior, 1, MPI_DOUBLE, MPIrank+1, PT_COM, MPI_COMM_WORLD, &MPIstatus);
//             runState->currentPrior = adjCurrentPrior;
//
//             /* Set new parameters */
//             LALInferenceCopyVariables(adjCurrentParams,runState->currentParams);
//         }
//
//         /* Unfix fLow if it was originally unfixed */
//         if(fLowVary!=LALINFERENCE_PARAM_FIXED) {
//             LALInferenceSetParamVaryType(runState->currentParams,"fLow",fLowVary);
//             nPar += 1;
//         }
//
//         if (swapAccepted) {
//             /* Calculate prior at new values */
//             runState->currentPrior = runState->prior(runState, runState->currentParams, runState->model);
//         }
//     }
//
//     /* Check if next lower temperature is ready to swap */
//     else if (MPIrank > 0) {
//             MPI_Iprobe(MPIrank-1, PT_COM, MPI_COMM_WORLD, &readyToSwap, &MPIstatus);
//
//         /* Hotter chain decides acceptance */
//         if (readyToSwap) {
//             /* Receive adjacent likelilhood */
//             MPI_Recv(&lowLikeLowParams, 1, MPI_DOUBLE, MPIrank-1, PT_COM, MPI_COMM_WORLD, &MPIstatus);
//             highLikeHighParams = runState->currentLikelihood;
//
//             /* Fix fLow if it is being varied, to avoid swapping it */
//             if(LALInferenceCheckVariable(runState->currentParams,"fLow")) {
//                 fLowVary = LALInferenceGetVariableVaryType(runState->currentParams,"fLow");
//             if(fLowVary != LALINFERENCE_PARAM_FIXED) {
//                 LALInferenceSetParamVaryType(runState->currentParams,"fLow",LALINFERENCE_PARAM_FIXED);
//                 nPar -= 1;
//             }
//         }
//
//         /* Prepare Variables structure to recieve adjacent parameters */
//         LALInferenceCopyVariables(runState->currentParams, adjCurrentParams);
//
//         /* Package, swap, and unpack parameters */
//         REAL8 *parameters = XLALMalloc(nPar * sizeof(REAL8));
//         REAL8 *adjParameters = XLALMalloc(nPar * sizeof(REAL8));
//         LALInferenceCopyVariablesToArray(runState->currentParams, parameters);
//         MPI_Recv(adjParameters, nPar, MPI_DOUBLE, MPIrank-1, PT_COM, MPI_COMM_WORLD, &MPIstatus);
//         MPI_Send(parameters, nPar, MPI_DOUBLE, MPIrank-1, PT_COM, MPI_COMM_WORLD);
//         LALInferenceCopyArrayToVariables(adjParameters, adjCurrentParams);
//         XLALFree(parameters);
//         XLALFree(adjParameters);
//
//         /* Calculate likelihood at adjacent parameters */
//         highLikeLowParams = runState->likelihood(adjCurrentParams, runState->data, runState->model);
//
//         /* Recieve likelihood from adjacent chain */
//         MPI_Recv(&lowLikeHighParams, 1, MPI_DOUBLE, MPIrank-1, PT_COM, MPI_COMM_WORLD, &MPIstatus);
//
//         /* Propose swap */
//         logChainSwap = (1./ladder[MPIrank-1])*(lowLikeHighParams-lowLikeLowParams)+(1./ladder[MPIrank])*(highLikeLowParams-highLikeHighParams);
//
//         if ((logChainSwap > 0) || (log(gsl_rng_uniform(runState->GSLrandom)) < logChainSwap )) {
//             swapAccepted = 1;
//         } else {
//             swapAccepted = 0;
//         }
//         MPI_Send(&swapAccepted, 1, MPI_INT, MPIrank-1, PT_COM, MPI_COMM_WORLD);
//
//         /* Print to file if verbose is chosen */
//         if (swapfile != NULL) {
//             fprintf(swapfile,"%d\t%f\t%f\t%f\t%i\n",i,logChainSwap,lowLikeLowParams,highLikeHighParams,swapAccepted);
//             fflush(swapfile);
//         }
//
//         if (swapAccepted) {
//             /* Swap likelihoods */
//             runState->currentLikelihood = highLikeLowParams;
//
//             /* Exchange current prior values (assumes prior functions are identical) */
//             MPI_Recv(&adjCurrentPrior, 1, MPI_DOUBLE, MPIrank-1, PT_COM, MPI_COMM_WORLD, &MPIstatus);
//             MPI_Send(&(runState->currentPrior), 1, MPI_DOUBLE, MPIrank-1, PT_COM, MPI_COMM_WORLD);
//             runState->currentPrior = adjCurrentPrior;
//
//             /* Set new parameters */
//             LALInferenceCopyVariables(adjCurrentParams,runState->currentParams);
//         }
//
//         /* Unfix fLow if it was originally unfixed */
//         if(fLowVary!=LALINFERENCE_PARAM_FIXED) {
//             LALInferenceSetParamVaryType(runState->currentParams,"fLow",fLowVary);
//             nPar += 1;
//         }
//
//         if (swapAccepted) {
//             /* Calculate prior at new values */
//             runState->currentPrior = runState->prior(runState, runState->currentParams, runState->model);
//             }
//         }
//     }
//
//     /* Return values for colder chain: 0=nothing happened; 1=swap proposed, not accepted; 2=swap proposed & accepted */
//     if (swapProposed && swapAccepted)
//         swapProposed++;
//
//     LALInferenceClearVariables(adjCurrentParams);
//     XLALFree(adjCurrentParams);
//     return swapProposed;
// }


//-----------------------------------------
// Adaptation:
//-----------------------------------------
void LALInferenceAdaptation(LALInferenceThreadState *thread) {
    REAL8 s_gamma;

    INT4 nPar = LALInferenceGetVariableDimensionNonFixed(thread->currentParams);

    /* if maximum logL has increased by more than nParam/2, restart it */
    INT4 adapting = LALInferenceGetINT4Variable(thread->proposalArgs, "adapting");
    INT4 adaptTau = LALInferenceGetINT4Variable(thread->proposalArgs, "adaptTau");
    INT4 length = LALInferenceGetINT4Variable(thread->proposalArgs, "adaptLength");
    INT4 adaptRestartBuffer = LALInferenceGetINT4Variable(thread->proposalArgs, "adaptResetBuffer");
    REAL8 logPAtAdaptStart = LALInferenceGetREAL8Variable(thread->proposalArgs, "logPAtAdaptStart");

    if (thread->currentPrior + thread->currentLikelihood > logPAtAdaptStart+(REAL8)nPar/2) {
        LALInferenceAdaptationRestart(thread);
    } else if (adapting) {
        /* Turn off adaption after adaptLength steps without restarting */
        if (thread->step > 0) {
            adapting = 0;  //turn off adaptation
            LALInferenceSetVariable(thread->proposalArgs, "adapting", &adapting);
            LALInferenceRemoveVariable(thread->proposalArgs, "s_gamma");

            /* Clear differential buffer so that it contains only post-burnin samples */
            resetDifferentialEvolutionBuffer(thread);

        /* Else set adaptation envelope */
        } else {
            s_gamma = LALInferenceAdaptationEnvelope(thread->step, adaptTau, length, adaptRestartBuffer);
            LALInferenceSetVariable(thread->proposalArgs, "s_gamma", &s_gamma);
        }
    }
}


//-----------------------------------------
// Restart adaptation:
//-----------------------------------------
void LALInferenceAdaptationRestart(LALInferenceThreadState *thread) {
    INT4 adapting=1;
    LALInferenceVariableItem *item;
    INT4 bigACL = INT_MAX;

    for (item=thread->currentParams->head; item; item=item->next) {
        if (LALInferenceCheckVariableNonFixed(thread->currentParams, item->name) &&
                item->type == LALINFERENCE_REAL8_t) {
            char tmpname[MAX_STRLEN]="";

            sprintf(tmpname, "%s_%s", item->name, ACCEPTSUFFIX);
            REAL8 *accepted = (REAL8 *)LALInferenceGetVariable(thread->proposalArgs, tmpname);
            *accepted = 0;

            sprintf(tmpname,"%s_%s", item->name, PROPOSEDSUFFIX);
            REAL8 *proposed = (REAL8 *)LALInferenceGetVariable(thread->proposalArgs, tmpname);
            *proposed = 0;
        }
    }

    REAL8 current_posterior = thread->currentPrior + thread->currentLikelihood;

    INT4 length = LALInferenceGetINT4Variable(thread->proposalArgs, "adaptLength");
    INT4 tau = LALInferenceGetINT4Variable(thread->proposalArgs, "adaptTau");
    INT4 adaptRestartBuffer = LALInferenceGetINT4Variable(thread->proposalArgs, "adaptResetBuffer");
    REAL8 s_gamma = LALInferenceAdaptationEnvelope(thread->step, tau, length, adaptRestartBuffer);
    LALInferenceAddVariable(thread->proposalArgs, "s_gamma", &s_gamma, LALINFERENCE_REAL8_t, LALINFERENCE_PARAM_OUTPUT);

    LALInferenceSetVariable(thread->proposalArgs, "adapting", &adapting);
    LALInferenceSetVariable(thread->proposalArgs, "logPAtAdaptStart", &(current_posterior));
    LALInferenceSetVariable(thread->proposalArgs, "acl", &bigACL);

    thread->step = -length;
}

//-----------------------------------------
// Adaptation envelope function:
//-----------------------------------------
REAL8 LALInferenceAdaptationEnvelope(INT4 step, INT4 tau, INT4 length, INT4 fix_adapt_len) {
    REAL8 s_gamma = 0.0;

    if (step <= -length + fix_adapt_len) {
        s_gamma=((REAL8)(length + step)/(REAL8)fix_adapt_len);
        s_gamma *= s_gamma;
    } else if (step < 0) {
        s_gamma = 10.0*exp(-(1.0/tau)*log((REAL8)(length + step)))-1;
    } else {
        s_gamma = 0.0;
    }

    return s_gamma;
}


//-----------------------------------------
// file output routines:
//-----------------------------------------
/* Decide on output and resume file names and store to run state */
void LALInferenceNameOutputs(LALInferenceRunState *runState) {
    ProcessParamsTable *ppt;
    INT4 randomseed;
    INT4 MPIrank, t, n_local_threads;
    LALInferenceThreadState *thread;

    MPI_Comm_rank(MPI_COMM_WORLD, &MPIrank);

    n_local_threads = runState->nthreads;
    for (t=0; t<n_local_threads; t++) {
        thread = runState->threads[t];

        if (n_local_threads * MPIrank + t == 0)
            sprintf(thread->name, "posterior_samples");
        else
            sprintf(thread->name, "chain_%2.2d", thread->id);
    }

    randomseed = LALInferenceGetINT4Variable(runState->algorithmParams,"random_seed");

    ppt = LALInferenceGetProcParamVal(runState->commandLine, "--outfile");
    if (ppt) {
        runState->outFileName = (char*)XLALCalloc(strlen(ppt->value)+255, sizeof(char*));
        runState->resumeOutFileName = (char*)XLALCalloc(strlen(ppt->value)+255, sizeof(char*));
        if (MPIrank == 0) {
            sprintf(runState->outFileName, "%s", ppt->value);
            sprintf(runState->resumeOutFileName, "%s.resume", ppt->value);
        } else {
            sprintf(runState->outFileName, "%s.%2.2d", ppt->value, MPIrank);
            sprintf(runState->resumeOutFileName, "%s.%2.2d.resume", ppt->value, MPIrank);
        }

    } else {
        runState->outFileName = (char*)XLALCalloc(255, sizeof(char*));
        runState->resumeOutFileName = (char*)XLALCalloc(255, sizeof(char*));
        if (MPIrank == 0) {
            sprintf(runState->outFileName, "PTMCMC.output.%u.h5", randomseed);
            sprintf(runState->resumeOutFileName, "PTMCMC.output.%u.resume.h5", randomseed);
        } else {
            sprintf(runState->outFileName, "PTMCMC.output.%u.%2.2d.h5", randomseed, MPIrank);
            sprintf(runState->resumeOutFileName, "PTMCMC.output.%u.%2.2d.resume.h5", randomseed, MPIrank);
        }
    }

    if((ppt=LALInferenceGetProcParamVal(runState->commandLine, "--runid")))
	{
        if( (int) sizeof(runState->runID) <= snprintf(runState->runID, sizeof(runState->runID), "%s_%s", "lalinference_mcmc",ppt->value))
		{
				XLAL_ERROR_VOID(XLAL_EINVAL,"run id too long!");
		}
	}
    else
        snprintf(runState->runID, sizeof(runState->runID), "lalinference_mcmc");
}


/* If running with --resume, check if the resume file exists.  If it does, restore the runstate */
void LALInferenceResumeMCMC(LALInferenceRunState *runState) {
    //INT4 t, n_local_threads;
    //LALInferenceThreadState *thread;

    if (LALInferenceGetProcParamVal(runState->commandLine, "--resume") &&
            access(runState->outFileName, R_OK) == 0 &&
            access(runState->resumeOutFileName, R_OK) == 0) {

        /* Then file already exists for reading, and we're going to resume
        from it, so don't write the header. */
        LALInferenceReadMCMCCheckpoint(runState);
    }

    return;
}

/* Store the MCMC run state to HDF5 for use by --resume */
void LALInferenceCheckpointMCMC(LALInferenceRunState *runState) {
    //ProcessParamsTable *ppt;
    INT4 i, t, n_local_threads;
    INT4 MPIrank;
    LALH5File *resume_file = NULL;
    LALInferenceThreadState *thread;

    MPI_Comm_rank(MPI_COMM_WORLD, &MPIrank);

    resume_file = XLALH5FileOpen(runState->resumeOutFileName, "w");
    if(resume_file == NULL){
        XLALErrorHandler = XLALExitErrorHandler;
        XLALPrintError("Output file error. Please check that the specified path exists. (in %s, line %d)\n",__FILE__, __LINE__);
        XLAL_ERROR_VOID(XLAL_EIO);
    }

    LALH5File *group = LALInferenceH5CreateGroupStructure(resume_file, "lalinference", runState->runID);

    n_local_threads = runState->nthreads;
    for (t = 0; t < n_local_threads; t++) {
        thread = runState->threads[t];

        char chain_group_name[1024];
        snprintf(chain_group_name, sizeof(chain_group_name), "%s-checkpoint", thread->name);
        LALH5File *chain_group = XLALH5GroupOpen(group, chain_group_name);
        /*
         * FIXME: use GNUism asprintf or fall back to libiberty
         *

        char *chain_group_name = NULL;
        asprintf(&chain_group_name, "%s-checkpoint", thread->name);
        LALH5File *chain_group = XLALH5GroupOpen(group, chain_group_name);
        free(chain_group_name);
        */

        /* Create run identifier group */
        LALInferenceH5VariablesArrayToDataset(chain_group, thread->differentialPoints, thread->differentialPointsLength, "differential_points");
        LALInferenceH5VariablesArrayToDataset(chain_group, &(thread->proposalArgs), 1, "proposal_arguments");
        LALInferenceH5VariablesArrayToDataset(chain_group, &(thread->currentParams), 1, "current_parameters");
        XLALH5FileAddScalarAttribute(chain_group, "temperature", &(thread->temperature), LAL_D_TYPE_CODE);
        XLALH5FileAddScalarAttribute(chain_group, "last_step", &(thread->step), LAL_I4_TYPE_CODE);
        XLALH5FileAddScalarAttribute(chain_group, "effective_sample_size", &(thread->effective_sample_size), LAL_I4_TYPE_CODE);
        XLALH5FileAddScalarAttribute(chain_group, "differential_point_skip", &(thread->differentialPointsSkip), LAL_I4_TYPE_CODE);

        /* Store the total number of temperature swaps accepted over the stored window */
        REAL8 temp_acc_rate = 0;
        for (i=0; i<thread->temp_swap_window; i++)
            temp_acc_rate += thread->temp_swap_accepts[i];
        temp_acc_rate /= thread->temp_swap_window;
        XLALH5FileAddScalarAttribute(chain_group, "temperature_swap_acceptance_rate", &(temp_acc_rate), LAL_D_TYPE_CODE);

        /* TODO: Write metadata */
        XLALH5FileClose(chain_group);
    }
    XLALH5FileClose(group);

    XLALH5FileClose(resume_file);

    return;
}

/* Read in and restore the run state from an MCMC checkpoint */
void LALInferenceReadMCMCCheckpoint(LALInferenceRunState *runState) {
    //ProcessParamsTable *ppt;
    INT4 i, t, n_local_threads;
    UINT4 n,k;
    LALH5File *resume_file = NULL;
    LALH5File *output = NULL;
    LALInferenceThreadState *thread;

    /* Read it the resume file, which stores info needed to restore the proposals (adaptation settings, etc.) */
    resume_file = XLALH5FileOpen(runState->resumeOutFileName, "r");
    if(resume_file == NULL){
        XLALErrorHandler = XLALExitErrorHandler;
        XLALPrintError("Output file error. Please check that the specified path exists. (in %s, line %d)\n",__FILE__, __LINE__);
        XLAL_ERROR_VOID(XLAL_EIO);
    }

    LALH5File *li_group = XLALH5GroupOpen(resume_file, "lalinference");
    LALH5File *group = XLALH5GroupOpen(li_group, runState->runID);

    n_local_threads = runState->nthreads;
    for (t = 0; t < n_local_threads; t++) {
        thread = runState->threads[t];

        char chain_group_name[1024];
        snprintf(chain_group_name, sizeof(chain_group_name), "%s-checkpoint", thread->name);
        LALH5File *chain_group = XLALH5GroupOpen(group, chain_group_name);
        /*
         * FIXME: use GNUism asprintf or fall back to libiberty
         *

        char *chain_group_name = NULL;
        asprintf(&chain_group_name, "%s-checkpoint", thread->name);
        LALH5File *chain_group = XLALH5GroupOpen(group, chain_group_name);
        free(chain_group_name);
        */

        /* Restore differential evolution buffer */
        LALH5Dataset *de_group = XLALH5DatasetRead(chain_group, "differential_points");
        LALInferenceH5DatasetToVariablesArray(de_group, &(thread->differentialPoints), (UINT4 *)&(thread->differentialPointsLength));
        thread->differentialPointsSize = thread->differentialPointsLength;

        /* Restore proposal arguments, most importantly adaptation settings */
        LALInferenceVariables **propArgs;
        LALH5Dataset *prop_arg_group = XLALH5DatasetRead(chain_group, "proposal_arguments");
        LALInferenceH5DatasetToVariablesArray(prop_arg_group, &propArgs, &n);
        LALInferenceCopyVariables(propArgs[0], thread->proposalArgs);
        for (k=0;k<n;k++)
            LALInferenceClearVariables(propArgs[k]);
        XLALFree(propArgs);

        /* We don't save strings, so we can't tell which parameter was last updated with adaptation.
         * So we'll treat the last step as non-adaptable */
        INT4 adaptable_step = 0;
        LALInferenceSetVariable(thread->proposalArgs, "adaptableStep", &adaptable_step);


        /* Restore the parameters of the last sample */
        LALInferenceVariables **currentParams;
        LALH5Dataset *current_param_group = XLALH5DatasetRead(chain_group, "current_parameters");
        LALInferenceH5DatasetToVariablesArray(current_param_group, &currentParams, &n);
        LALInferenceCopyVariables(currentParams[0], thread->currentParams);
        for (k=0;k<n;k++)
            LALInferenceClearVariables(currentParams[k]);
        XLALFree(currentParams);

        /* Recalculate the likelihood and prior for the restored parameters */
        thread->currentPrior = runState->prior(runState,
                                               thread->currentParams,
                                               thread->model);

        thread->currentLikelihood = runState ->likelihood(thread->currentParams,
                                                          runState->data,
                                                          thread->model);

        /* Recover the estimated effective sample size, iteration number, and DE buffer thinning multiplier */
        XLALH5FileQueryScalarAttributeValue(&(thread->effective_sample_size), chain_group, "effective_sample_size");
        XLALH5FileQueryScalarAttributeValue(&(thread->temperature), chain_group, "temperature");
        XLALH5FileQueryScalarAttributeValue(&(thread->step), chain_group, "last_step");
        XLALH5FileQueryScalarAttributeValue(&(thread->differentialPointsSkip), chain_group, "differential_point_skip");

        /* Spread the count of accepted temp swaps at checkpoint evenly across the window */
        REAL8 temp_acc_rate;
        XLALH5FileQueryScalarAttributeValue(&(temp_acc_rate), chain_group, "temperature_swap_acceptance_rate");

        for (i=0; i<thread->temp_swap_window; i++)
            thread->temp_swap_accepts[i] = gsl_rng_uniform(thread->GSLrandom) < temp_acc_rate ? 1 : 0;

        /* TODO: Write metadata */
        XLALH5DatasetFree(current_param_group);
        XLALH5DatasetFree(prop_arg_group);
        XLALH5DatasetFree(de_group);
        XLALH5FileClose(chain_group);
    }
    XLALH5FileClose(group);
    XLALH5FileClose(li_group);
    XLALH5FileClose(resume_file);

    /* Read in samples collected so far */
    output = XLALH5FileOpen(runState->outFileName, "r");
    if(output == NULL){
        XLALErrorHandler = XLALExitErrorHandler;
        XLALPrintError("Output file error. Please check that the specified path exists. (in %s, line %d)\n",__FILE__, __LINE__);
        XLAL_ERROR_VOID(XLAL_EIO);
    }

    li_group = XLALH5GroupOpen(output, "lalinference");
    group = XLALH5GroupOpen(li_group, runState->runID);

    n_local_threads = runState->nthreads;
    for (t = 0; t < n_local_threads; t++) {
        thread = runState->threads[t];

        LALH5Dataset *chain_dataset = XLALH5DatasetRead(group, thread->name);

        LALInferenceVariables **input_array;
        UINT4 j, N;
        LALInferenceH5DatasetToVariablesArray(chain_dataset, &input_array, &N);
        for (j=0; j<N; j++){
            LALInferenceLogSampleToArray(thread->algorithmParams, input_array[j]);
            LALInferenceClearVariables(input_array[j]);
        }
        XLALFree(input_array);

        /* TODO: Write metadata */
        XLALH5DatasetFree(chain_dataset);
    }
    XLALH5FileClose(group);
    XLALH5FileClose(li_group);
    XLALH5FileClose(output);

    return;
}


void LALInferenceWriteMCMCSamples(LALInferenceRunState *runState) {
    //ProcessParamsTable *ppt;
    INT4 MPIrank;
    INT4 t, n_local_threads;
    LALH5File *output = NULL;
    LALInferenceThreadState *thread;

    MPI_Comm_rank(MPI_COMM_WORLD, &MPIrank);

    output = XLALH5FileOpen(runState->outFileName, "w");
    if(output == NULL){
        XLALErrorHandler = XLALExitErrorHandler;
        XLALPrintError("Output file error. Please check that the specified path exists. (in %s, line %d)\n",__FILE__, __LINE__);
        XLAL_ERROR_VOID(XLAL_EIO);
    }

    LALH5File *group = LALInferenceH5CreateGroupStructure(output, "lalinference", runState->runID);

    n_local_threads = runState->nthreads;
    for (t = 0; t < n_local_threads; t++) {
        thread = runState->threads[t];

        LALInferenceVariables **output_array=NULL;
        UINT4 N_output_array=0;
        if(LALInferenceCheckVariable(thread->algorithmParams, "outputarray")
                && LALInferenceCheckVariable(thread->algorithmParams, "N_outputarray") ) {
            output_array=*(LALInferenceVariables ***)LALInferenceGetVariable(thread->algorithmParams,"outputarray");
            N_output_array=*(UINT4 *)LALInferenceGetVariable(thread->algorithmParams,"N_outputarray");

            /* Create run identifier group */
            LALInferenceH5VariablesArrayToDataset(group, output_array, N_output_array, thread->name);
        }
<<<<<<< HEAD

        /* TODO: Write metadata */
=======
    }
    /* TODO: Write metadata */
    LALInferenceVariables *injParams = NULL;
    if ( (injParams=LALInferencePrintInjectionSample(runState)) )
    {
	    LALInferenceH5VariablesArrayToDataset(group, &injParams, 1, "injection_params");
	    LALInferenceClearVariables(injParams);
	    XLALFree(injParams);
>>>>>>> 555f02a1
    }
    XLALH5FileClose(group);

    XLALH5FileClose(output);
    return;
}


void LALInferencePrintPTMCMCHeaderFile(LALInferenceRunState *runState, LALInferenceThreadState *thread, FILE *threadoutput) {
    INT4 MPIrank, nthreads;
    INT4 randomseed, nPar, Niter;
    LALInferenceIFOData *ifodata1;
    char *arg_str;

    MPI_Comm_rank(MPI_COMM_WORLD, &MPIrank);

    nthreads = LALInferenceGetINT4Variable(runState->algorithmParams, "ntemps");

    randomseed = LALInferenceGetINT4Variable(runState->algorithmParams, "random_seed");
    nPar = LALInferenceGetVariableDimensionNonFixed(thread->currentParams);
    Niter = LALInferenceGetINT4Variable(runState->algorithmParams, "nsteps");

    REAL8 f_ref = 0.0;
    if(LALInferenceCheckVariable(thread->currentParams, "f_ref"))
        f_ref = LALInferenceGetREAL8Variable(thread->currentParams, "f_ref");

    UINT4 nIFO = 0;
    ifodata1 = runState->data;
    while(ifodata1){
        nIFO++;
        ifodata1 = ifodata1->next;
    }

    UINT4 waveform = 0;
    if(LALInferenceCheckVariable(thread->currentParams, "LAL_APPROXIMANT"))
        waveform = LALInferenceGetUINT4Variable(thread->currentParams, "LAL_APPROXIMANT");

    REAL8 pnorder = 0.0;
    if(LALInferenceCheckVariable(thread->currentParams,"LAL_PNORDER"))
        pnorder = ((REAL8)LALInferenceGetINT4Variable(thread->currentParams, "LAL_PNORDER"))/2.0;

    arg_str = LALInferencePrintCommandLine(runState->commandLine);

    ifodata1 = runState->data;
    REAL8 networkSNR=0.0;
    while(ifodata1){
        networkSNR += ifodata1->SNR * ifodata1->SNR;
        ifodata1 = ifodata1->next;
    }
    networkSNR = sqrt(networkSNR);

    REAL8 SampleRate = 4096.0; //default value of the sample rate from LALInferenceReadData()
    if(LALInferenceGetProcParamVal(runState->commandLine, "--srate"))
        SampleRate = atof(LALInferenceGetProcParamVal(runState->commandLine, "--srate")->value);

    UINT4 benchmark=0;
    if(LALInferenceGetProcParamVal(runState->commandLine, "--benchmark"))
        benchmark = 1;

    /* Print version info */
    fprintf(threadoutput, "  LALInference version:%s,%s,%s,%s,%s\n", lalAppsVCSInfo.vcsId, lalAppsVCSInfo.vcsDate, lalAppsVCSInfo.vcsBranch, lalAppsVCSInfo.vcsAuthor, lalAppsVCSInfo.vcsStatus);
    fprintf(threadoutput,"  %s\n", arg_str);

    /* Print algorithm parameters */
    fprintf(threadoutput, "%10s  %6s  %20s  %6s %6s  %10s  %12s  %9s  %9s %8s %8s\n",
            "nIter", "seed", "null_likelihood", "Ndet", "nTemps",
            "Tchain", "NetworkSNR", "Waveform", "pNorder", "Npar", "f_ref");
    fprintf(threadoutput, "%10d  %u  %20.10lf  %6d %6d %12.1f %14.6f  %9i  %12.1f  %8i %12.1f\n",
            Niter, randomseed, thread->nullLikelihood, nIFO, nthreads,
            thread->temperature, networkSNR, waveform, pnorder, nPar, f_ref);

    /* Print detector-specific settings */
    fprintf(threadoutput, "\n%16s  %16s  %10s  %10s  %20s  %15s  %12s\n",
            "Detector", "SNR", "f_low", "f_high",
            "Sample_start", "Sample_length", "Sample_rate");
    ifodata1=runState->data;
    while(ifodata1){
        fprintf(threadoutput, "%16s  %16.8lf  %10.2lf  %10.2lf  %20.8lf  %15.7lf  %.1f\n",
                ifodata1->detector->frDetector.name, ifodata1->SNR, ifodata1->fLow, ifodata1->fHigh,
                XLALGPSGetREAL8(&(ifodata1->epoch)), atof(LALInferenceGetProcParamVal(runState->commandLine,"--seglen")->value),
                SampleRate);
        ifodata1=ifodata1->next;
    }

    /* Print column header */
    fprintf(threadoutput, "\n\n%31s\n","");
    fprintf(threadoutput, "cycle\tlogpost\tlogprior\t");
    LALInferenceFprintParameterHeaders(threadoutput, thread->currentParams);

    /* Print the likelihood and SNR of each individual detector */
    fprintf(threadoutput, "logl\t");
    fprintf(threadoutput, "deltalogl\t");
    LALInferenceIFOData *headIFO = runState->data;
    while (headIFO != NULL) {
        fprintf(threadoutput, "logl");
        fprintf(threadoutput, "%s",headIFO->name);
        fprintf(threadoutput, "\t");
        headIFO = headIFO->next;
    }
    if (LALInferenceGetProcParamVal(runState->commandLine, "--output-SNRs")) {
        headIFO = runState->data;
        while (headIFO != NULL) {
            fprintf(threadoutput, "SNR");
            fprintf(threadoutput, "%s",headIFO->name);
            fprintf(threadoutput, "\t");
            headIFO = headIFO->next;
        }
        fprintf(threadoutput, "SNR\t");
    }

    /* Print the cumulative runtime at each sample */
    if (benchmark)
        fprintf(threadoutput, "timestamp\t");
    fprintf(threadoutput,"\n");
}

void LALInferencePrintAdaptationHeader(FILE *outfile, LALInferenceThreadState *thread) {
    LALInferenceVariableItem *item;

    for (item=thread->currentParams->head; item; item=item->next) {
        if (LALInferenceCheckVariableNonFixed(thread->currentParams, item->name) &&
                item->type == LALINFERENCE_REAL8_t) {
            fprintf(outfile, "\tsigma_%s",
                    LALInferenceTranslateInternalToExternalParamName(item->name));
        }
    }

    for (item=thread->currentParams->head; item; item=item->next) {
        if (LALInferenceCheckVariableNonFixed(thread->currentParams, item->name) &&
                item->type == LALINFERENCE_REAL8_t) {
            fprintf(outfile, "\tPaccept_%s",
                    LALInferenceTranslateInternalToExternalParamName(item->name));
        }
    }

    fprintf(outfile,"\n");

    return;
}

void LALInferencePrintPTMCMCInjectionSample(LALInferenceRunState *runState) {
    ProcessParamsTable *ppt;
    LALInferenceThreadState *thread = runState->threads[0];

    ppt = LALInferenceGetProcParamVal(runState->commandLine, "--inj");
    if (ppt) {
        ProcessParamsTable *ppt2 = LALInferenceGetProcParamVal(runState->commandLine, "--outfile");
        INT4 randomseed = LALInferenceGetINT4Variable(runState->algorithmParams, "random_seed");
        FILE *out = NULL;
        char *fname = NULL;
        LALInferenceVariables *saveParams = NULL;

        saveParams = (LALInferenceVariables *)XLALCalloc(sizeof(LALInferenceVariables), 1);

        if (ppt2) {
            fname = (char *) XLALCalloc((strlen(ppt2->value)+255)*sizeof(char), 1);
            sprintf(fname, "%s.injection", ppt2->value);
        } else {
            fname = (char *) XLALCalloc(255*sizeof(char), 1);
            sprintf(fname, "PTMCMC.output.%u.injection", randomseed);
        }
        out = fopen(fname, "w");

        LALInferenceCopyVariables(thread->currentParams, saveParams);

        SimInspiralTable *injTable = NULL;
        SimInspiralTable *theEventTable = NULL;

        SimInspiralTableFromLIGOLw(&injTable,ppt->value,0,0);

        ppt2 = LALInferenceGetProcParamVal(runState->commandLine, "--event");
        if (ppt2) {
            UINT4 event = atoi(ppt2->value);
            UINT4 i;
            theEventTable = injTable;
        for (i = 0; i < event; i++) {
            theEventTable = theEventTable->next;
        }
            theEventTable->next = NULL;
        } else {
            theEventTable=injTable;
            theEventTable->next = NULL;
        }

        REAL8 m1 = theEventTable->mass1;
        REAL8 m2 = theEventTable->mass2;
        REAL8 q = m2/m1;
        REAL8 eta = m1*m2/(m1+m2)/(m1+m2);

        if (q > 1.0) q = 1.0/q;

        REAL8 sx = theEventTable->spin1x;
        REAL8 sy = theEventTable->spin1y;
        REAL8 sz = theEventTable->spin1z;

        REAL8 a_spin1 = sqrt(sx*sx + sy*sy + sz*sz);

        REAL8 theta_spin1, phi_spin1;
        if (a_spin1 == 0.0) {
            theta_spin1 = 0.0;
            phi_spin1 = 0.0;
        } else {
            theta_spin1 = acos(sz / a_spin1);
            phi_spin1 = atan2(sy, sx);
            if (phi_spin1 < 0.0) phi_spin1 += 2.0*M_PI;
        }

        sx = theEventTable->spin2x;
        sy = theEventTable->spin2y;
        sz = theEventTable->spin2z;

        REAL8 a_spin2 = sqrt(sx*sx + sy*sy + sz*sz), theta_spin2, phi_spin2;
        if (a_spin2 == 0.0) {
            theta_spin2 = 0.0;
            phi_spin2 = 0.0;
        } else {
            theta_spin2 = acos(sz / a_spin2);
            phi_spin2 = atan2(sy, sx);
            if (phi_spin2 < 0.0) phi_spin2 += 2.0*M_PI;
        }

        REAL8 psi = theEventTable->polarization;
        if (psi>=M_PI) psi -= M_PI;

        REAL8 injGPSTime = XLALGPSGetREAL8(&(theEventTable->geocent_end_time));

        REAL8 chirpmass = theEventTable->mchirp;

        REAL8 dist = theEventTable->distance;
        REAL8 inclination = theEventTable->inclination;
        REAL8 phase = theEventTable->coa_phase;
        REAL8 dec = theEventTable->latitude;
        REAL8 ra = theEventTable->longitude;

        LALInferenceSetVariable(thread->currentParams, "chirpmass", &chirpmass);
        if (LALInferenceCheckVariable(thread->currentParams, "q")) {
            LALInferenceSetVariable(thread->currentParams, "q", &q);
        } else if (LALInferenceCheckVariable(thread->currentParams, "eta")) {
            LALInferenceSetVariable(thread->currentParams, "eta", &eta);
        } else {
            /* Restore state, cleanup, and throw error */
            LALInferenceClearVariables(thread->currentParams);
            LALInferenceCopyVariables(saveParams, thread->currentParams);
            XLALFree(fname);
            LALInferenceClearVariables(saveParams);
            XLALFree(saveParams);
            XLAL_ERROR_VOID(XLAL_EINVAL, "unknown mass ratio parameter name (allowed are 'eta' or 'q')");
        }

        UINT4 added_time_param = 0;
        if (!LALInferenceCheckVariable(thread->currentParams, "time")) {
            added_time_param = 1;
            LALInferenceAddVariable(thread->currentParams, "time", &injGPSTime, LALINFERENCE_REAL8_t, LALINFERENCE_PARAM_FIXED);
        } else {
            LALInferenceSetVariable(thread->currentParams, "time", &injGPSTime);
        }

        UINT4 added_phase_param = 0;
        if (!LALInferenceCheckVariable(thread->currentParams, "phase")) {
            added_phase_param = 1;
            LALInferenceAddVariable(thread->currentParams, "phase", &phase, LALINFERENCE_REAL8_t, LALINFERENCE_PARAM_FIXED);
        } else {
            LALInferenceSetVariable(thread->currentParams, "phase", &phase);
        }
        REAL8 cosinclination=cos(inclination);
        LALInferenceSetVariable(thread->currentParams, "distance", &dist);
        LALInferenceSetVariable(thread->currentParams, "costheta_jn", &cosinclination);
        LALInferenceSetVariable(thread->currentParams, "polarisation", &(psi));
        LALInferenceSetVariable(thread->currentParams, "declination", &dec);
        LALInferenceSetVariable(thread->currentParams, "rightascension", &ra);
        if (LALInferenceCheckVariable(thread->currentParams, "a_spin1")) {
            LALInferenceSetVariable(thread->currentParams, "a_spin1", &a_spin1);
        }
        if (LALInferenceCheckVariable(thread->currentParams, "theta_spin1")) {
            LALInferenceSetVariable(thread->currentParams, "theta_spin1", &theta_spin1);
        }
        if (LALInferenceCheckVariable(thread->currentParams, "phi_spin1")) {
            LALInferenceSetVariable(thread->currentParams, "phi_spin1", &phi_spin1);
        }
        if (LALInferenceCheckVariable(thread->currentParams, "a_spin2")) {
            LALInferenceSetVariable(thread->currentParams, "a_spin2", &a_spin2);
        }
        if (LALInferenceCheckVariable(thread->currentParams, "theta_spin2")) {
            LALInferenceSetVariable(thread->currentParams, "theta_spin2", &theta_spin2);
        }
        if (LALInferenceCheckVariable(thread->currentParams, "phi_spin2")) {
            LALInferenceSetVariable(thread->currentParams, "phi_spin2", &phi_spin2);
        }

        thread->currentLikelihood = runState->likelihood(thread->currentParams, runState->data, thread->model);
        thread->currentPrior = runState->prior(runState, thread->currentParams, thread->model);

        LALInferencePrintPTMCMCHeaderFile(runState, thread, out);

        fclose(out);

        if (added_time_param) {
            LALInferenceRemoveVariable(thread->currentParams, "time");
            LALInferenceRemoveMinMaxPrior(runState->priorArgs, "time");
        }

        if (added_phase_param) {
            LALInferenceRemoveVariable(thread->currentParams, "phase");
            LALInferenceRemoveMinMaxPrior(runState->priorArgs, "phase");
        }

        LALInferenceCopyVariables(saveParams, thread->currentParams);
        thread->currentLikelihood = runState->likelihood(thread->currentParams, runState->data, thread->model);
        thread->currentPrior = runState->prior(runState, thread->currentParams, thread->model);

        XLALFree(fname);
        LALInferenceClearVariables(saveParams);
        XLALFree(saveParams);
    }
}

void LALInferenceSaveSample(LALInferenceThreadState *thread, FILE *output) {
    LALInferenceWriteVariablesBinary(output, thread->currentParams);
    rewind(output);

    return;
}

void LALInferencePrintMCMCSample(LALInferenceThreadState *thread, LALInferenceIFOData *data, INT4 iteration, REAL8 timestamp, FILE *threadoutput) {
    UINT4 ifo = 0;
    LALInferenceIFOData *headIFO;

    fseek(threadoutput, 0L, SEEK_END);

    fprintf(threadoutput, "%d\t%f\t%f\t",
            iteration, (thread->currentLikelihood - thread->nullLikelihood) + thread->currentPrior, thread->currentPrior);

    LALInferencePrintSample(threadoutput, thread->currentParams);
    LALInferenceLogSampleToArray(thread->algorithmParams, thread->currentParams);

    fprintf(threadoutput,"%f\t", thread->currentLikelihood);
    fprintf(threadoutput,"%f\t", thread->currentLikelihood - thread->nullLikelihood);

    ifo = 0;
    headIFO = data;
    while (headIFO != NULL) {
        fprintf(threadoutput, "%f\t", thread->currentIFOLikelihoods[ifo] - headIFO->nullloglikelihood);
        ifo++;
        headIFO = headIFO->next;
    }

    if (LALInferenceGetINT4Variable(thread->proposalArgs, "output_snrs")) {
        headIFO = data;
        ifo = 0;
        while (headIFO != NULL) {
            fprintf(threadoutput, "%f\t", thread->currentIFOSNRs[ifo]);
            headIFO = headIFO->next;
            ifo++;
        }
        fprintf(threadoutput, "%f\t", thread->model->SNR);
    }

    if (timestamp > 0)
        fprintf(threadoutput, "%f\t", timestamp);

    fprintf(threadoutput,"\n");
    fflush(threadoutput);
    return;
}

void LALInferencePrintAdaptationSettings(FILE *outfile, LALInferenceThreadState *thread) {
    LALInferenceVariableItem *item;
    REAL8 s_gamma = 0.;
    REAL8 sigma, naccepted, nproposed;

    if (LALInferenceCheckVariable(thread->proposalArgs, "s_gamma"))
        s_gamma = LALInferenceGetREAL8Variable(thread->proposalArgs, "s_gamma");
    fprintf(outfile,"%f\t",s_gamma);

    for (item=thread->currentParams->head; item; item=item->next) {
        if (LALInferenceCheckVariableNonFixed(thread->currentParams, item->name) &&
                item->type == LALINFERENCE_REAL8_t) {
            char tmpname[MAX_STRLEN]="";
            sprintf(tmpname, "%s_%s", item->name, ADAPTSUFFIX);
            sigma = LALInferenceGetREAL8Variable(thread->proposalArgs, tmpname);
            fprintf(outfile, "%g\t", sigma);
        }
    }

    for (item=thread->currentParams->head; item; item=item->next) {
        if (LALInferenceCheckVariableNonFixed(thread->currentParams, item->name) &&
                item->type == LALINFERENCE_REAL8_t) {
            char tmpname[MAX_STRLEN]="";

            sprintf(tmpname, "%s_%s", item->name, ACCEPTSUFFIX);
            naccepted = LALInferenceGetREAL8Variable(thread->proposalArgs, tmpname);

            sprintf(tmpname, "%s_%s", item->name, PROPOSEDSUFFIX);
            nproposed = LALInferenceGetREAL8Variable(thread->proposalArgs, tmpname);

            fprintf(outfile, "%f\t", naccepted/( nproposed==0 ? 1.0 : nproposed ));
        }
    }

    fprintf(outfile,"\n");
    return;
}

void LALInferenceDataDump(LALInferenceIFOData *data, LALInferenceModel *model) {
    char filename[FILENAME_MAX];
    FILE *out;
    UINT4 ui;

    snprintf(filename, sizeof(filename), "freqTemplatehPlus.dat");
    out = fopen(filename, "w");
    for (ui = 0; ui < model->freqhPlus->data->length; ui++) {
        REAL8 f = model->freqhPlus->deltaF * ui;
        COMPLEX16 d = model->freqhPlus->data->data[ui];

        fprintf(out, "%g %g %g\n", f, creal(d), cimag(d));
    }
    fclose(out);

    snprintf(filename, sizeof(filename), "freqTemplatehCross.dat");
    out = fopen(filename, "w");
    for (ui = 0; ui < model->freqhCross->data->length; ui++) {
        REAL8 f = model->freqhCross->deltaF * ui;
        COMPLEX16 d = model->freqhCross->data->data[ui];

        fprintf(out, "%g %g %g\n", f, creal(d), cimag(d));
    }
    fclose(out);

    while (data != NULL) {
        snprintf(filename, sizeof(filename), "%s-freqTemplateStrain.dat", data->name);
        out = fopen(filename, "w");
        for (ui = 0; ui < model->freqhCross->data->length; ui++) {
            REAL8 f = model->freqhCross->deltaF * ui;
            COMPLEX16 d;
            d = data->fPlus * model->freqhPlus->data->data[ui] +
            data->fCross * model->freqhCross->data->data[ui];

            fprintf(out, "%g %g %g\n", f, creal(d), cimag(d) );
        }
        fclose(out);

        snprintf(filename, sizeof(filename), "%s-timeTemplateStrain.dat", data->name);
        out = fopen(filename, "w");
        for (ui = 0; ui < model->timehCross->data->length; ui++) {
            REAL8 tt = XLALGPSGetREAL8(&(model->timehCross->epoch)) +
            data->timeshift + ui*model->timehCross->deltaT;
            REAL8 d = data->fPlus*model->timehPlus->data->data[ui] +
            data->fCross*model->timehCross->data->data[ui];

            fprintf(out, "%.6f %g\n", tt, d);
        }
        fclose(out);

        snprintf(filename, sizeof(filename), "%s-timeTemplatehPlus.dat", data->name);
        out = fopen(filename, "w");
        for (ui = 0; ui < model->timehPlus->data->length; ui++) {
            REAL8 tt = XLALGPSGetREAL8(&(model->timehPlus->epoch)) +
            ui * model->timehPlus->deltaT;
            REAL8 d = model->timehPlus->data->data[ui];

            fprintf(out, "%.6f %g\n", tt, d);
        }
        fclose(out);

        snprintf(filename, sizeof(filename), "%s-timeTemplatehCross.dat", data->name);
        out = fopen(filename, "w");
        for (ui = 0; ui < model->timehCross->data->length; ui++) {
            REAL8 tt = XLALGPSGetREAL8(&(model->timehCross->epoch)) +
            ui * model->timehCross->deltaT;
            REAL8 d = model->timehCross->data->data[ui];

            fprintf(out, "%.6f %g\n", tt, d);
        }
        fclose(out);

        data = data->next;
    }
}

void LALInferenceMCMCResumeRead(LALInferenceThreadState *thread, FILE *resumeFile) {
    LALInferenceClearVariables(thread->currentParams);
    thread->currentParams = LALInferenceReadVariablesBinary(resumeFile);

    return;
}

void LALInferenceAddPTMCMCMetaInfo(LALInferenceRunState *runState) {
    UINT4  nIFO = 0;
    INT4 i, MPIsize, n_local_threads, ntemps, randomseed;
    REAL8 seglen, epoch;
    LALInferenceIFOData *ifodata1;
    LALInferenceThreadState *thread;

    MPI_Comm_size(MPI_COMM_WORLD, &MPIsize);

    n_local_threads = runState->nthreads;
    ntemps = MPIsize*n_local_threads;

    randomseed = LALInferenceGetINT4Variable(runState->algorithmParams, "random_seed");

    ifodata1 = runState->data;
    while(ifodata1){
        nIFO++;
        ifodata1 = ifodata1->next;
    }

    REAL8 SampleRate = 4096.0; //default value of the sample rate from LALInferenceReadData()
    if(LALInferenceGetProcParamVal(runState->commandLine, "--srate"))
        SampleRate = atof(LALInferenceGetProcParamVal(runState->commandLine, "--srate")->value);

    seglen = atof(LALInferenceGetProcParamVal(runState->commandLine,"--seglen")->value);
    epoch = XLALGPSGetREAL8(&(runState->data->epoch));

    for (i=0; i<runState->nthreads; i++) {

        thread = runState->threads[i];

        LALInferenceAddVariable(thread->currentParams, "nIFO", &nIFO, LALINFERENCE_UINT4_t, LALINFERENCE_PARAM_FIXED);
        LALInferenceAddVariable(thread->currentParams, "nLocalTemps", &n_local_threads, LALINFERENCE_UINT4_t, LALINFERENCE_PARAM_FIXED);
        LALInferenceAddVariable(thread->currentParams, "nTemps", &ntemps, LALINFERENCE_UINT4_t, LALINFERENCE_PARAM_FIXED);
        LALInferenceAddVariable(thread->currentParams, "randomSeed", &randomseed, LALINFERENCE_UINT4_t, LALINFERENCE_PARAM_FIXED);
        LALInferenceAddVariable(thread->currentParams, "sampleRate", &SampleRate, LALINFERENCE_REAL8_t, LALINFERENCE_PARAM_FIXED);
        LALInferenceAddVariable(thread->currentParams, "segmentLength", &seglen, LALINFERENCE_REAL8_t, LALINFERENCE_PARAM_FIXED);
        LALInferenceAddVariable(thread->currentParams, "segmentStart", &epoch, LALINFERENCE_REAL8_t, LALINFERENCE_PARAM_FIXED);
    }
}<|MERGE_RESOLUTION|>--- conflicted
+++ resolved
@@ -1430,22 +1430,8 @@
             /* Create run identifier group */
             LALInferenceH5VariablesArrayToDataset(group, output_array, N_output_array, thread->name);
         }
-<<<<<<< HEAD
-
-        /* TODO: Write metadata */
-=======
-    }
-    /* TODO: Write metadata */
-    LALInferenceVariables *injParams = NULL;
-    if ( (injParams=LALInferencePrintInjectionSample(runState)) )
-    {
-	    LALInferenceH5VariablesArrayToDataset(group, &injParams, 1, "injection_params");
-	    LALInferenceClearVariables(injParams);
-	    XLALFree(injParams);
->>>>>>> 555f02a1
     }
     XLALH5FileClose(group);
-
     XLALH5FileClose(output);
     return;
 }
