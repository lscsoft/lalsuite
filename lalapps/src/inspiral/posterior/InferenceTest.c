/* 
 *  InferenceTest.c:  Bayesian Followup function testing site
 *
 *  Copyright (C) 2009 Ilya Mandel, Vivien Raymond, Christian Roever, Marc van der Sluys and John Veitch
 *
 *
 *  This program is free software; you can redistribute it and/or modify
 *  it under the terms of the GNU General Public License as published by
 *  the Free Software Foundation; either version 2 of the License, or
 *  (at your option) any later version.
 *
 *  This program is distributed in the hope that it will be useful,
 *  but WITHOUT ANY WARRANTY; without even the implied warranty of
 *  MERCHANTABILITY or FITNESS FOR A PARTICULAR PURPOSE.  See the
 *  GNU General Public License for more details.
 *
 *  You should have received a copy of the GNU General Public License
 *  along with with program; see the file COPYING. If not, write to the
 *  Free Software Foundation, Inc., 59 Temple Place, Suite 330, Boston,
 *  MA  02111-1307  USA
 */

#include <stdio.h>
#include "LALInference.h"


LALVariables variables;
LALVariables variables2;

REAL4 number,five;
ProcessParamsTable *ppt, *ptr;
LALInferenceRunState *runstate=NULL;
int i;


int main(int argc, char *argv[]){
  /* test "LALVariables" stuff: */
  //LALIFOData *IFOdata=NULL;
  number = 10.0;
  five=5.0;
  variables.head=NULL;
  variables.dimension=0;
  addVariable(&variables,"number",&number,REAL4_t);
  number=*(REAL4 *)getVariable(&variables,"number");
  fprintf(stdout,"Got %lf\n",number);
  setVariable(&variables,"number",&five);
  number=*(REAL4 *)getVariable(&variables,"number");
  fprintf(stdout,"Got %lf\n",number);
  fprintf(stdout,"Checkvariable?: %i\n",checkVariable(&variables,"number"));
  printVariables(&variables);
  copyVariables(&variables, &variables2);
  printVariables(&variables2);
  fprintf(stdout,"compareVariables?: %i\n",
          compareVariables(&variables,&variables2));

  removeVariable(&variables,"number");
  fprintf(stdout,"Removed, Checkvariable?: %i\n",checkVariable(&variables,"number"));
  
  fprintf(stdout,"compareVariables?: %i\n",
          compareVariables(&variables,&variables2));
  destroyVariables(&variables);
  destroyVariables(&variables2);
  printVariables(&variables2);
  
  /* test "parseCommandLine()" function: */
  ppt = (ProcessParamsTable*) parseCommandLine(argc,argv);
  printf("parsed command line arguments:\n");
  ptr = ppt;
  i=1;
  while (ptr != NULL){
    printf(" (%d)  %s  %s  %s  \"%s\"\n", i, ptr->program, ptr->param, ptr->type, ptr->value);
    ptr = ptr->next;
    ++i;
  }
	
  /* Test the data setup */
  runstate = initialize(ppt);

  //IFOdata=ReadData(ppt);

  if(runstate->data) fprintf(stdout,"Successfully read in the data!\n");

	IFOdata->modelParams=calloc(1, sizeof(LALVariables));
	IFOdata->timeModelhPlus=calloc(1, sizeof(REAL8TimeSeries));
	IFOdata->timeModelhCross=calloc(1, sizeof(REAL8TimeSeries));
//	IFOdata->fredModelhPlus=calloc(1, sizeof(COMPLEX16FrequencySeries));
//	IFOdata->freqModelhCross=calloc(1, sizeof(COMPLEX16FrequencySeries));
	
	
	
	IFOdata->modelParams->head = NULL;
	IFOdata->modelParams->dimension = 0;
	
<<<<<<< HEAD
 // IFOdata->modelParams->head=NULL;
 // IFOdata->modelParams->dimension=0;
 // REAL4 m1 = 1.4;
 // addVariable(IFOdata->modelParams,"m1",&m1,REAL4_t);
 // REAL4 m2 = 1.4;
 // addVariable(IFOdata->modelParams,"m2",&m2,REAL4_t);
 // REAL4 inc = 0.0;
 // addVariable(IFOdata->modelParams,"inc",&inc,REAL4_t);
 // REAL4 phii = 0.0;
 // addVariable(IFOdata->modelParams,"phii",&phii,REAL4_t);
=======
  REAL4 m1 = 1.4;
  addVariable(IFOdata->modelParams,"m1",&m1,REAL4_t);
  REAL4 m2 = 1.4;
  addVariable(IFOdata->modelParams,"m2",&m2,REAL4_t);
  REAL4 inc = 0.0;
  addVariable(IFOdata->modelParams,"inc",&inc,REAL4_t);
  REAL4 phii = 0.0;
  addVariable(IFOdata->modelParams,"phii",&phii,REAL4_t);
>>>>>>> 74b1906f
	
  //REAL8TimeSeries timeModelhPlus;
  //REAL8TimeSeries timeModelhCross;
  
	 // LALIFOData *ifo=NULL;
	
  LALTemplateWrapper(IFOdata);
  return 0;
}<|MERGE_RESOLUTION|>--- conflicted
+++ resolved
@@ -91,18 +91,6 @@
 	IFOdata->modelParams->head = NULL;
 	IFOdata->modelParams->dimension = 0;
 	
-<<<<<<< HEAD
- // IFOdata->modelParams->head=NULL;
- // IFOdata->modelParams->dimension=0;
- // REAL4 m1 = 1.4;
- // addVariable(IFOdata->modelParams,"m1",&m1,REAL4_t);
- // REAL4 m2 = 1.4;
- // addVariable(IFOdata->modelParams,"m2",&m2,REAL4_t);
- // REAL4 inc = 0.0;
- // addVariable(IFOdata->modelParams,"inc",&inc,REAL4_t);
- // REAL4 phii = 0.0;
- // addVariable(IFOdata->modelParams,"phii",&phii,REAL4_t);
-=======
   REAL4 m1 = 1.4;
   addVariable(IFOdata->modelParams,"m1",&m1,REAL4_t);
   REAL4 m2 = 1.4;
@@ -111,7 +99,6 @@
   addVariable(IFOdata->modelParams,"inc",&inc,REAL4_t);
   REAL4 phii = 0.0;
   addVariable(IFOdata->modelParams,"phii",&phii,REAL4_t);
->>>>>>> 74b1906f
 	
   //REAL8TimeSeries timeModelhPlus;
   //REAL8TimeSeries timeModelhCross;
