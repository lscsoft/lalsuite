--- conflicted
+++ resolved
@@ -94,8 +94,6 @@
 # Uncomment the following line to ignore the psd.xml.gz file when analyzing a gracedb event.
 #ignore-gracedb-psd=True
 
-<<<<<<< HEAD
-=======
 # Options to select events from SQLite databases (optional)
 # Select combined false alarm rate in Hz
 # min-cfar = 0
@@ -104,7 +102,6 @@
 # Option to specify text file for dumping time slide information
 #time-slide-dump=path/to/file
 
->>>>>>> 286a19dc
 #####################################################################################
 [condor]
 # Replace with your own executable locations
