/*
*  Copyright (C) 2014 Matthew Pitkin, Colin Gill, 2016 Max Isi
*
*  This program is free software; you can redistribute it and/or modify
*  it under the terms of the GNU General Public License as published by
*  the Free Software Foundation; either version 2 of the License, or
*  (at your option) any later version.
*
*  This program is distributed in the hope that it will be useful,
*  but WITHOUT ANY WARRANTY; without even the implied warranty of
*  MERCHANTABILITY or FITNESS FOR A PARTICULAR PURPOSE.  See the
*  GNU General Public License for more details.
*
*  You should have received a copy of the GNU General Public License
*  along with with program; see the file COPYING. If not, write to the
*  Free Software Foundation, Inc., 59 Temple Place, Suite 330, Boston,
*  MA  02111-1307  USA
*/


/**
 * \file
 * \ingroup lalapps_pulsar_HeterodyneSearch
 * \author Matthew Pitkin, Colin Gill, Max Isi
 *
 * \brief Pulsar model functions for use in parameter estimation codes for targeted pulsar searches.
 */

#include "config.h"
#include "ppe_models.h"
#include <lal/SinCosLUT.h>

#define SQUARE(x) ( (x) * (x) )

/******************************************************************************/
/*                            MODEL FUNCTIONS                                 */
/******************************************************************************/

/**
 * \brief Defines the pulsar model/template to use
 *
 * This function is the wrapper for functions defining the pulsar model template to be used in the analysis.
 * It places them into a \c PulsarParameters structure.
 *
 * Note: Any additional models should be added into this function.
 *
 * \param model [in] The model structure hold model information and current parameter info
 *
 * \sa add_pulsar_parameter
 * \sa pulsar_model
 */
void get_pulsar_model( LALInferenceModel *model ){
  PulsarParameters *pars = XLALCalloc(sizeof(*pars),1);

  /* set model parameters (including rescaling) */
  add_pulsar_parameter( model->params, pars, "PSI" );

  if( ( LALInferenceCheckVariableNonFixed( model->params, "H0" ) || LALInferenceCheckVariableNonFixed( model->params, "Q22" ) || LALInferenceCheckVariable( model->ifo->params, "source_model" ) ) && !LALInferenceCheckVariable( model->ifo->params, "nonGR" ) ){
    /* if searching in mass quadrupole, Q22, then check for distance and f0 and convert to h0 */
    if ( LALInferenceCheckVariableNonFixed( model->params, "Q22" ) && !LALInferenceCheckVariableNonFixed( model->params, "H0" ) ){
      if ( LALInferenceCheckVariable( model->params, "F0" ) && LALInferenceCheckVariable( model->params, "DIST" ) ){
        /* convert Q22, distance and frequency into strain h0 using eqn 3 of Aasi et al, Ap. J., 785, 119 (2014) */
        REAL8 Q22 = LALInferenceGetREAL8Variable( model->params, "Q22" );
        REAL8 dist = LALInferenceGetREAL8Variable( model->params, "DIST" );
        REAL8 f0 = LALInferenceGetREAL8Variable( model->params, "F0" );
        REAL8 h0val = Q22*sqrt(8.*LAL_PI/15.)*16.*LAL_PI*LAL_PI*LAL_G_SI*f0*f0/(LAL_C_SI*LAL_C_SI*LAL_C_SI*LAL_C_SI*dist);
        PulsarAddREAL8Param( pars, "H0", h0val );
      }
      else{
        XLAL_ERROR_VOID( XLAL_EINVAL, "Error... using mass quadrupole, Q22, but no distance or frequency given!" );
      }
    }
    else if ( LALInferenceCheckVariableNonFixed( model->params, "Q22" ) && LALInferenceCheckVariableNonFixed( model->params, "H0" ) ) {
      XLAL_ERROR_VOID( XLAL_EINVAL, "Error... cannot have both h0 and Q22 as variables." );
    }
    else if ( LALInferenceCheckVariableNonFixed( model->params, "H0" ) ){
      add_pulsar_parameter( model->params, pars, "H0" );
    }

    /* use parameterisation from Ian Jones's original model */
    add_pulsar_parameter( model->params, pars, "I21" );
    add_pulsar_parameter( model->params, pars, "I31" );
    add_pulsar_parameter( model->params, pars, "LAMBDA" );

    /* check whether using cos(theta) or theta as the variable (defaulting to cos(theta) being the value that is set */
    if ( LALInferenceCheckVariableNonFixed( model->params, "THETA" ) ){
      REAL8 costheta = cos(LALInferenceGetREAL8Variable( model->params, "THETA" ));
      PulsarAddREAL8Param( pars, "COSTHETA", costheta );
    }
    else{ add_pulsar_parameter( model->params, pars, "COSTHETA" ); }
    add_pulsar_parameter( model->params, pars, "PHI0" ); /* note that this is the rotational phase */

    /* check whether using cos(iota) or iota as the variable (defaulting to cos(iota) being the value that is set) */
    if ( LALInferenceCheckVariableNonFixed( model->params, "IOTA" ) ){
      REAL8 cosiota = cos(LALInferenceGetREAL8Variable( model->params, "IOTA" ));
      PulsarAddREAL8Param( pars, "COSIOTA", cosiota );
    }
    else{ add_pulsar_parameter( model->params, pars, "COSIOTA" ); }

    invert_source_params( pars );
  }
  else if ( LALInferenceCheckVariable( model->ifo->params, "nonGR" ) ){
    /* speed of GWs as (1 - fraction of speed of light LAL_C_SI) */
    add_pulsar_parameter( model->params, pars, "CGW" );

    /* amplitudes for use with non-GR searches (with emission at twice the rotation frequency) */
    /* tensor modes */
    add_pulsar_parameter( model->params, pars, "HPLUS" );
    add_pulsar_parameter( model->params, pars, "HCROSS" );
    /* scalar modes */
    add_pulsar_parameter( model->params, pars, "HSCALARB" );
    add_pulsar_parameter( model->params, pars, "HSCALARL" );
    /* vector modes */
    add_pulsar_parameter( model->params, pars, "HVECTORX" );
    add_pulsar_parameter( model->params, pars, "HVECTORY" );

    add_pulsar_parameter( model->params, pars, "PHI0SCALAR" );
    add_pulsar_parameter( model->params, pars, "PSISCALAR" );
    add_pulsar_parameter( model->params, pars, "PHI0VECTOR" );
    add_pulsar_parameter( model->params, pars, "PSIVECTOR" );
    add_pulsar_parameter( model->params, pars, "PHI0TENSOR" );
    add_pulsar_parameter( model->params, pars, "PSITENSOR" );

    /* amplitudes for use in non-GR searches with emission at the rotation frequency */
    /* tensor modes */
    add_pulsar_parameter( model->params, pars, "HPLUS_F" );
    add_pulsar_parameter( model->params, pars, "HCROSS_F" );
    /* scalar modes */
    add_pulsar_parameter( model->params, pars, "HSCALARB_F" );
    add_pulsar_parameter( model->params, pars, "HSCALARL_F" );
    /* vector modes */
    add_pulsar_parameter( model->params, pars, "HVECTORX_F" );
    add_pulsar_parameter( model->params, pars, "HVECTORY_F" );

    add_pulsar_parameter( model->params, pars, "PHI0SCALAR_F" );
    add_pulsar_parameter( model->params, pars, "PSISCALAR_F" );
    add_pulsar_parameter( model->params, pars, "PHI0VECTOR_F" );
    add_pulsar_parameter( model->params, pars, "PSIVECTOR_F" );
    add_pulsar_parameter( model->params, pars, "PHI0TENSOR_F" );
    add_pulsar_parameter( model->params, pars, "PSITENSOR_F" );

    /* parameters that might be needed for particular models */
    add_pulsar_parameter( model->params, pars, "H0" );
    add_pulsar_parameter( model->params, pars, "H0_F" );
    add_pulsar_parameter( model->params, pars, "IOTA" );
    add_pulsar_parameter( model->params, pars, "COSIOTA" );

    /* check whether a specific nonGR model was requested */
    if ( LALInferenceCheckVariable( model->ifo->params, "nonGRmodel" ) ){
      char* nonGRmodel;
      nonGRmodel = *(char**)LALInferenceGetVariable( model->ifo->params, "nonGRmodel" );
      set_nonGR_model_parameters( pars, nonGRmodel );
    }
  }
  else{
    /* amplitude for usual GR search */
    add_pulsar_parameter( model->params, pars, "C21" );
    add_pulsar_parameter( model->params, pars, "C22" );
    add_pulsar_parameter( model->params, pars, "PHI21" );

    /* check whether using cos(theta) or theta as the variable (defaulting to cos(theta) being the value that is set */
    if ( LALInferenceCheckVariableNonFixed( model->params, "IOTA" ) ){
      REAL8 cosiota = cos(LALInferenceGetREAL8Variable( model->params, "IOTA" ));
      PulsarAddREAL8Param( pars, "COSIOTA", cosiota );
    }
    else{ add_pulsar_parameter( model->params, pars, "COSIOTA" ); }

    if( LALInferenceCheckVariable( model->ifo->params, "biaxial" ) ){
      /* use complex amplitude parameterisation, but set up for a biaxial star */
      REAL8 phi22 = 2.*LALInferenceGetREAL8Variable( model->params, "PHI21" );
      PulsarAddREAL8Param( pars, "PHI22", phi22 );
    }
    else{
      add_pulsar_parameter( model->params, pars, "PHI22" );
    }
  }

  /* set the potentially variable parameters */
  add_pulsar_parameter( model->params, pars, "PEPOCH" );
  add_pulsar_parameter( model->params, pars, "POSEPOCH" );

  add_pulsar_parameter( model->params, pars, "RA" );
  add_pulsar_parameter( model->params, pars, "PMRA" );
  add_pulsar_parameter( model->params, pars, "DEC" );
  add_pulsar_parameter( model->params, pars, "PMDEC" );
  add_pulsar_parameter( model->params, pars, "PX" );

  /* check the number of frequency and frequency derivative parameters */
  if ( LALInferenceCheckVariable( model->params, "FREQNUM" ) ){
    UINT4 freqnum = LALInferenceGetUINT4Variable( model->params, "FREQNUM" );
    REAL8Vector *freqs = XLALCreateREAL8Vector( freqnum );
    REAL8Vector *deltafreqs = XLALCreateREAL8Vector( freqnum );
    for ( UINT4 i = 0; i < freqnum; i++ ){
      CHAR varname[256];
      snprintf(varname, sizeof(varname), "F%u", i);
      REAL8 f0new = LALInferenceGetREAL8Variable( model->params, varname );
      freqs->data[i] = f0new; /* current frequency (derivative) */
      snprintf(varname, sizeof(varname), "F%u_FIXED", i);
      REAL8 f0fixed = LALInferenceGetREAL8Variable( model->params, varname );
      deltafreqs->data[i] = f0new-f0fixed; /* frequency (derivative) difference */
    }
    PulsarAddREAL8VectorParam( pars, "F", (const REAL8Vector *)freqs );
    PulsarAddREAL8VectorParam( pars, "DELTAF", (const REAL8Vector *)deltafreqs );
    XLALDestroyREAL8Vector( freqs );
    XLALDestroyREAL8Vector( deltafreqs );
  }

  /* check if there are glitch parameters */
  if ( LALInferenceCheckVariable(model->ifo->params, "GLITCHES" ) ){
    if ( LALInferenceCheckVariable( model->params, "GLNUM" ) ){ /* number of glitches */
      UINT4 glnum = LALInferenceGetUINT4Variable( model->params, "GLNUM" );
      for ( UINT4 i = 0; i < NUMGLITCHPARS; i++ ){
        REAL8Vector *gl = NULL;
        gl = XLALCreateREAL8Vector( glnum );
        for ( UINT4 j=0; j < glnum; j++ ){
          CHAR varname[256];
          snprintf(varname, sizeof(varname), "%s_%u", glitchpars[i], j+1);
          if ( LALInferenceCheckVariable( model->params, varname ) ){
            gl->data[j] = LALInferenceGetREAL8Variable( model->params, varname );
          }
          else{ gl->data[j] = 0.; }
        }
        PulsarAddREAL8VectorParam( pars, glitchpars[i], (const REAL8Vector *)gl );
        XLALDestroyREAL8Vector( gl );
      }
    }
  }

  /* check if there are binary parameters */
  if( LALInferenceCheckVariable(model->ifo->params, "BINARY") ){
    /* binary system model - NOT pulsar model */
    CHAR binary[PULSAR_PARNAME_MAX];
    snprintf(binary, PULSAR_PARNAME_MAX*sizeof(CHAR), "%s", *(CHAR**)LALInferenceGetVariable( model->ifo->params, "BINARY" ));
    PulsarAddStringParam( pars, "BINARY", binary );

    add_pulsar_parameter( model->params, pars, "ECC" );
    add_pulsar_parameter( model->params, pars, "OM" );
    add_pulsar_parameter( model->params, pars, "PB" );
    add_pulsar_parameter( model->params, pars, "A1" );
    add_pulsar_parameter( model->params, pars, "T0" );

    add_pulsar_parameter( model->params, pars, "ECC_2" );
    add_pulsar_parameter( model->params, pars, "OM_2" );
    add_pulsar_parameter( model->params, pars, "PB_2" );
    add_pulsar_parameter( model->params, pars, "A1_2" );
    add_pulsar_parameter( model->params, pars, "T0_2" );

    add_pulsar_parameter( model->params, pars, "ECC_3" );
    add_pulsar_parameter( model->params, pars, "OM_3" );
    add_pulsar_parameter( model->params, pars, "PB_3" );
    add_pulsar_parameter( model->params, pars, "A1_3" );
    add_pulsar_parameter( model->params, pars, "T0_3" );

    add_pulsar_parameter( model->params, pars, "XPBDOT" );
    add_pulsar_parameter( model->params, pars, "EPS1" );
    add_pulsar_parameter( model->params, pars, "EPS2" );
    add_pulsar_parameter( model->params, pars, "EPS1DOT" );
    add_pulsar_parameter( model->params, pars, "EPS2DOT" );
    add_pulsar_parameter( model->params, pars, "TASC" );

    add_pulsar_parameter( model->params, pars, "OMDOT" );
    add_pulsar_parameter( model->params, pars, "GAMMA" );
    add_pulsar_parameter( model->params, pars, "PBDOT" );
    add_pulsar_parameter( model->params, pars, "XDOT" );
    add_pulsar_parameter( model->params, pars, "EDOT" );

    add_pulsar_parameter( model->params, pars, "SINI" );
    add_pulsar_parameter( model->params, pars, "DR" );
    add_pulsar_parameter( model->params, pars, "DTHETA" );
    add_pulsar_parameter( model->params, pars, "A0" );
    add_pulsar_parameter( model->params, pars, "B0" );

    add_pulsar_parameter( model->params, pars, "MTOT" );
    add_pulsar_parameter( model->params, pars, "M2" );

    if ( LALInferenceCheckVariable( model->params, "FBNUM" ) ){
      UINT4 fbnum = LALInferenceGetUINT4Variable( model->params, "FBNUM" );
      REAL8Vector *fb = NULL;
      fb = XLALCreateREAL8Vector( fbnum );
      for ( UINT4 i=0; i < fbnum; i++ ){
        CHAR varname[256];
        snprintf(varname, sizeof(varname), "FB%u", i);
        fb->data[i] = LALInferenceGetREAL8Variable( model->params, varname );
      }
      PulsarAddREAL8VectorParam( pars, "FB", (const REAL8Vector *)fb );
      XLALDestroyREAL8Vector( fb );
    }
  }

  pulsar_model( pars, model->ifo );

  PulsarFreeParams( pars ); /* free memory */
}

/**
 * \brief Set amplitude parameters for specific non-GR models.
 *
 * Turns physical parameters from a particular nonGR model into the corresponding antenna pattern amplitudes and phases. All nonGR models must be included here.
 * \param pars [in] parameter structure
 * \param nonGRmodel [in] name of model requested
 */
void set_nonGR_model_parameters( PulsarParameters *pars, char* nonGRmodel ){
  /* determine what model was requested */
  int isG4v = strcmp(nonGRmodel, "G4v") * strcmp(nonGRmodel, "g4v") * strcmp(nonGRmodel, "G4V");
  int isEGR = strcmp(nonGRmodel, "enhanced-GR") * strcmp(nonGRmodel, "EGR") * strcmp(nonGRmodel, "egr") * strcmp(nonGRmodel, "eGR");
  REAL8 h0 = PulsarGetREAL8ParamOrZero( pars, "H0" );
  REAL8 h0_F = PulsarGetREAL8ParamOrZero( pars, "H0_F" );

  REAL8 iota = PulsarGetREAL8ParamOrZero( pars, "IOTA" );
  REAL8 cosiota = cos(iota);
  REAL8 siniota = sin(iota);
  
  /* check if COSIOTA was passed directly instead */
  if( PulsarGetREAL8ParamOrZero( pars, "COSIOTA" ) != 0 ){
    cosiota = PulsarGetREAL8ParamOrZero( pars, "COSIOTA" );
    siniota = sin(acos(cosiota));
  }

  if( isG4v == 0 ){
    /* \f$ h_{\rm x} = h_0 \sin \iota~,~\phi_{\rm x} = -\pi/2 \f$ */
    /* \f$ h_{\rm y} = h_0 \sin \iota \cos \iota~,~\phi_{\rm y} = 0 \f$ */
    REAL8 hVectorX = h0 * siniota;
    REAL8 hVectorY = h0 * siniota * cosiota;
    REAL8 psiVector = LAL_PI_2;
    PulsarAddREAL8Param( pars, "HVECTORX", hVectorX );
    PulsarAddREAL8Param( pars, "HVECTORY", hVectorY );
    PulsarAddREAL8Param( pars, "PSIVECTOR", psiVector );
  }
  else if( isEGR == 0 ) {
    /** GR plus unconstrained non-GR modes
    * With different priors, this can be used to obtain GR+scalar (i.e.
    * scalar-tensor), GR+vector, or GR+scalar+vector. Note: this mode used to
    be called just "ST".*/
    REAL8 psiTensor = -LAL_PI_2;
    /* Set 1F components */
    REAL8 hPlus_F = 0.25 * h0_F * siniota * cosiota;
    REAL8 hCross_F = 0.5 * h0_F * siniota;
    PulsarAddREAL8Param( pars, "HPLUS_F", hPlus_F );
    PulsarAddREAL8Param( pars, "HCROSS_F", hCross_F );
    PulsarAddREAL8Param( pars, "PSITENSOR_F", psiTensor );
    /* Set 2F components */
    REAL8 hPlus = 0.5 * h0 * (1. + cosiota * cosiota);
    REAL8 hCross = h0 * cosiota;
    PulsarAddREAL8Param( pars, "HPLUS", hPlus );
    PulsarAddREAL8Param( pars, "HCROSS", hCross );
    PulsarAddREAL8Param( pars, "PSITENSOR", psiTensor );
  } else {
    XLAL_ERROR_VOID( XLAL_EINVAL, "Unrecognized non-GR model. Currently supported: enhanced GR (EGR), G4v, or no argument for full search." );
  }
}


/**
 * \brief Add a \c REAL8 parameter from a \c LALInferenceVariable into a \c PulsarParameters variable
 *
 * \param var [in] \c LALInferenceVariable structure
 * \param params [in] \c PulsarParameters structure
 * \param parname [in] name of the parameter
 */
void add_pulsar_parameter( LALInferenceVariables *var, PulsarParameters *params, const CHAR *parname ){
  REAL8 par = LALInferenceGetREAL8Variable( var, parname );
  PulsarAddREAL8Param( params, parname, par );
}


/**
 * \brief Add a \c REAL8 parameter from a \c PulsarParameters variable into a \c LALInferenceVariable
 *
 * This function will rescale a parameter to its true value using the scale factor and minimum scale value.
 *
 * \param params [in] \c PulsarParameters structure
 * \param var [in] \c LALInferenceVariable structure
 * \param parname [in] name of the parameter
 * \param vary [in] the parameter \c LALInferenceParamVaryType
 */
void add_variable_parameter( PulsarParameters *params, LALInferenceVariables *var, const CHAR *parname, LALInferenceParamVaryType vary ){
  REAL8 par = PulsarGetREAL8ParamOrZero( params, parname );
  LALInferenceAddVariable( var, parname, &par, LALINFERENCE_REAL8_t, vary );
}


/**
 * \brief Generate the model of the neutron star signal
 *
 * The function requires that the pulsar model is set using the \c model-type command line argument (this is set in \c
 * main, and if not specified defaults to a \c triaxial model). Currently the model can be \c triaxial for quadrupole
 * emission from a triaxial star at twice the rotation freqeuncy, or \c pinsf for a two component emission model with
 * emission at the rotation frequency <i>and</i> twice the rotation frequency. Depending on the specified model the
 * function calls the appropriate model function.
 *
 * Firstly the time varying amplitude of the signal will be calculated based on the antenna pattern and amplitude
 * parameters. Then, if searching over phase parameters, the phase evolution of the signal will be calculated. The
 * difference between the new phase model, \f$\phi(t)_n\f$, and that used to heterodyne the data, \f$\phi(t)_h\f$,
 * will be calculated and the complex signal model, \f$M\f$, modified accordingly:
 * \f[
 * M'(t) = M(t)\exp{i((\phi(t)_n - \phi(t)_h))}.
 * \f]
 * This does not try to undo the signal modulation in the data, but instead replicates the modulation in the model,
 * hence the positive phase difference rather than a negative phase in the exponential function.
 *
 * \param params [in] A \c PulsarParameters structure containing the model parameters
 * \param ifo [in] The ifo model structure containing the detector paramters and buffers
 *
 * \sa get_amplitude_model
 * \sa get_phase_model
 */
void pulsar_model( PulsarParameters *params, LALInferenceIFOModel *ifo ){
  INT4 i = 0, length = 0;
  UINT4 j = 0;
  LALInferenceIFOModel *ifomodel1 = ifo, *ifomodel2 = ifo;

  /* get the amplitude model */
  get_amplitude_model( params, ifomodel1 );

  /* check whether to search over the phase parameters or not - this only needs to be set for the
   * first ifo linked list in at set for a given detector (i.e. it doesn't need to be set for
   * different frequency streams */
  if ( LALInferenceCheckVariable( ifomodel2->params, "varyphase" ) ) {
    /* get difference in phase for f component and perform extra heterodyne */
    REAL8Vector *freqFactors = NULL;
    freqFactors = *(REAL8Vector **)LALInferenceGetVariable( ifo->params, "freqfactors" );

    while ( ifomodel2 ){
      for( j = 0; j < freqFactors->length; j++ ){
        REAL8Vector *dphi = NULL;
        COMPLEX16 M = 0., expp = 0.;

        length = ifomodel2->compTimeSignal->data->length;

        /* reheterodyne with the phase */
        if ( (dphi = get_phase_model( params, ifomodel2, freqFactors->data[j] )) != NULL ){
          for( i=0; i<length; i++ ){
            /* phase factor by which to multiply the (almost) DC signal model. NOTE: this does not try to undo
             * the signal modulation in the data, but instead replicates it in the model, hence the positive
             * phase rather than a negative phase in the cexp function. */
            expp = cexp( LAL_TWOPI * I * dphi->data[i] );

            M = ifomodel2->compTimeSignal->data->data[i];

            /* heterodyne */
            ifomodel2->compTimeSignal->data->data[i] = M * expp;
          }

          XLALDestroyREAL8Vector( dphi );
        }

        ifomodel2 = ifomodel2->next;
      }
    }
  }
}


/**
 * \brief The phase evolution of a source
 *
 * This function will calculate the difference in the phase evolution of a source at a particular sky location as
 * observed at Earth compared with that used to heterodyne (or SpectralInterpolate) the data. If the phase
 * evolution is described by a Taylor expansion:
 * \f[
 * \phi(T) = \sum_{k=1}^n \frac{f^{(k-1)}}{k!} T^k,
 * \f]
 * where \f$f^(x)\f$ is the xth time derivative of the gravitational wave frequency, and \f$T\f$ is the pulsar proper
 * time, then the phase difference is given by
 * \f[
 * \Delta\phi(t) = \sum_{k=1}^n \left( \frac{\Delta f^{(k-1)}}{k!}(t+\delta t_1)^k + \frac{f^{(k-1)}_2}{k!} \sum_{i=0}^{i<k} \left(\begin{array}{c}k \\ i\end{array}\right) (\Delta t)^{k-i} (t+\delta t_1)^i \right),
 * \f]
 * where \f$t\f$ is the signal arrival time at the detector minus the given pulsar period epoch, \f$\delta t_1\f$ is the barycentring time delay
 * (from both solar system and binary orbital effects) calculated at the heterodyned values, \f$\Delta f^{(x)} = f_2^{(x)}-f1^{(x)}\f$
 * is the diffence in frequency (derivative) between the current value (\f$f_2^{(x)}\f$) and the heterodyne value (\f$\f_1^{(x)}\f$),
 * and \f$\Delta t = \delta t_2 - \delta t_1\f$ is the difference between the barycentring time delay calculated at the
 * current values (\f$\delta t_1\f$) and the heterodyned values.
 * Frequency time derivatives are currently allowed up to the tenth derivative. The pulsar proper time is
 * calculated by correcting the time of arrival at Earth, \f$t\f$ to the solar system barycentre and if necessary the
 * binary system barycenter, so \f$T = t + \delta{}t_{\rm SSB} + \delta{}t_{\rm BSB}\f$.
 *
 * In this function the time delay needed to correct to the solar system barycenter is only calculated if
 * required, i.e., if an update is required due to a change in the sky position.
 * The same is true for the binary system time delay, which is only calculated if it
 * needs updating due to a change in the binary system parameters.
 *
 * \param params [in] A set of pulsar parameters
 * \param ifo [in] The ifo model structure containing the detector parameters and buffers
 * \param freqFactor [in] the multiplicative factor on the pulsar frequency for a particular model
 *
 * \return A vector of rotational phase difference values
 *
 * \sa get_ssb_delay
 * \sa get_bsb_delay
 */
REAL8Vector *get_phase_model( PulsarParameters *params, LALInferenceIFOModel *ifo, REAL8 freqFactor ){
  UINT4 i = 0, j = 0, k = 0, length = 0, isbinary = 0;

  REAL8 DT = 0., deltat = 0., deltatpow = 0., deltatpowinner = 1., taylorcoeff = 1., Ddelay = 0., Ddelaypow = 0.;

  REAL8Vector *phis = NULL, *dts = NULL, *fixdts = NULL, *bdts = NULL, *fixbdts = NULL, *glitchphase = NULL, *fixglitchphase = NULL;
  LIGOTimeGPSVector *datatimes = NULL;

  REAL8 pepoch = PulsarGetREAL8ParamOrZero(params, "PEPOCH"); /* time of ephem info */
  REAL8 cgw = PulsarGetREAL8ParamOrZero(params, "CGW");
  REAL8 T0 = pepoch;

  /* check if we want to calculate the phase at a the downsampled rate */
  datatimes = ifo->times;

  /* if edat is NULL then return a NULL pointer */
  if( ifo->ephem == NULL ) return NULL;

  length = datatimes->length;

  /* allocate memory for phases */
  phis = XLALCreateREAL8Vector( length );

  /* get time delays */
  fixdts = LALInferenceGetREAL8VectorVariable( ifo->params, "ssb_delays" );
  if( LALInferenceCheckVariable( ifo->params, "varyskypos" ) ){
    dts = get_ssb_delay( params, datatimes, ifo->ephem, ifo->tdat, ifo->ttype, ifo->detector );
  }

  if( LALInferenceCheckVariable( ifo->params, "varybinary" ) ){
    /* get binary system time delays */
    if ( dts != NULL ){ bdts = get_bsb_delay( params, datatimes, dts, ifo->ephem ); }
    else{ bdts = get_bsb_delay( params, datatimes, fixdts, ifo->ephem ); }
  }
  if( LALInferenceCheckVariable( ifo->params, "bsb_delays" ) ){
    fixbdts = LALInferenceGetREAL8VectorVariable( ifo->params, "bsb_delays" );
  }

  /* get vector of frequencies and frequency differences */
  const REAL8Vector *freqs = PulsarGetREAL8VectorParam( params, "F" );
  const REAL8Vector *deltafs = PulsarGetREAL8VectorParam( params, "DELTAF" );

  if ( PulsarCheckParam( params, "BINARY" ) ){ isbinary = 1; } /* see if pulsar is in binary */

  if ( LALInferenceCheckVariable( ifo->params, "varyglitch" ) ){
    /* get the phase (in cycles due to glitch parameters */
    if ( dts != NULL ){
      if ( LALInferenceCheckVariable( ifo->params, "varybinary" ) ){
        glitchphase = get_glitch_phase( params, datatimes, dts, bdts );
      }
      else{
        glitchphase = get_glitch_phase( params, datatimes, dts, fixbdts );
      }
    }
    else{
      if ( LALInferenceCheckVariable( ifo->params, "varybinary" ) ){
        glitchphase = get_glitch_phase( params, datatimes, fixdts, bdts );
      }
      else{
        glitchphase = get_glitch_phase( params, datatimes, fixdts, fixbdts );
      }
    }
  }
  if ( LALInferenceCheckVariable( ifo->params, "glitch_phase" ) ){
    fixglitchphase = LALInferenceGetREAL8VectorVariable( ifo->params, "glitch_phase" );
  }

  for( i=0; i<length; i++){
    REAL8 deltaphi = 0., innerphi = 0.; /* change in phase */
    Ddelay = 0.;                        /* change in SSB/BSB delay */

    REAL8 realT = XLALGPSGetREAL8( &datatimes->data[i] ); /* time of data */
    DT = realT - T0; /* time diff between data and start of data */

    /* get difference in solar system barycentring time delays */
    if ( dts != NULL ){ Ddelay += ( dts->data[i] - fixdts->data[i] ); }
    deltat = DT + fixdts->data[i];

    if ( isbinary ){
      /* get difference in binary system barycentring time delays */
      if ( bdts != NULL && fixbdts != NULL ) { Ddelay += ( bdts->data[i] - fixbdts->data[i] ); }
      deltat += fixbdts->data[i];
    }

    /* correct for speed of GW compared to speed of light */
    if ( cgw > 0.0 && cgw < 1. ) {
      deltat /= cgw;
      Ddelay /= cgw;
    }

    /* get the change in phase (compared to the heterodyned phase) */
    deltatpow = deltat;
    for ( j=0; j<freqs->length; j++ ){
      taylorcoeff = gsl_sf_fact(j+1);
      deltaphi += deltafs->data[j]*deltatpow/taylorcoeff;
      if ( Ddelay != 0. ){
        innerphi = 0.;
        deltatpowinner = 1.; /* this starts as one as it is first raised to the power of zero */
        Ddelaypow = pow(Ddelay, j+1);
        for ( k=0; k<j+1; k++ ){
          innerphi += gsl_sf_choose(j+1, k) * Ddelaypow * deltatpowinner;
          deltatpowinner *= deltat; /* raise power */
          Ddelaypow /= Ddelay;      /* reduce power */
        }
        deltaphi += innerphi*freqs->data[j]/taylorcoeff;
      }
      deltatpow *= deltat;
    }

    /* get the differences for glitch phases */
    if ( glitchphase !=  NULL ){
      deltaphi += ( glitchphase->data[i] - fixglitchphase->data[i] );
    }

    deltaphi *= freqFactor; /* multiply by frequency factor */
    phis->data[i] = deltaphi - floor(deltaphi); /* only need to keep the fractional part of the phase */
  }

  /* free memory */
  if ( dts != NULL ){ XLALDestroyREAL8Vector( dts ); }
  if ( bdts != NULL ){ XLALDestroyREAL8Vector( bdts ); }
<<<<<<< HEAD
=======
  if ( glitchphase != NULL ){ XLALDestroyREAL8Vector( glitchphase ); }
>>>>>>> 74741fd6

  return phis;
}


/**
 * \brief Computes the delay between a GPS time at Earth and the solar system barycentre
 *
 * This function calculate the time delay between a GPS time at a specific location (e.g. a gravitational wave detector)
 * on Earth and the solar system barycentre. The delay consists of three components: the geometric time delay (Roemer
 * delay) \f$t_R = \mathbf{r}(t)\hat{n}/c\f$ (where \f$\mathbf{r}(t)\f$ is the detector's position vector at time
 * \f$t\f$), the special relativistic Einstein delay \f$t_E\f$, and the general relativistic Shapiro delay \f$t_S\f$.
 *
 * Rather than computing the time delay at every time stamp passed to the function it is instead (if requested) able to
 * perform linear interpolation to a point within a range given by \c interptime.
 *
 * \param pars [in] A set of pulsar parameters
 * \param datatimes [in] A vector of GPS times at Earth
 * \param ephem [in] Information on the solar system ephemeris
 * \param detector [in] Information on the detector position on the Earth
 * \param tdat *UNDOCUMENTED*
 * \param ttype *UNDOCUMENTED*
 * \return A vector of time delays in seconds
 *
 * \sa XLALBarycenter
 * \sa XLALBarycenterEarth
 */
REAL8Vector *get_ssb_delay( PulsarParameters *pars, LIGOTimeGPSVector *datatimes, EphemerisData *ephem,
                            TimeCorrectionData *tdat, TimeCorrectionType ttype, LALDetector *detector ){
  INT4 i = 0, length = 0;

  BarycenterInput bary;

  REAL8Vector *dts = NULL;

  /* if edat is NULL then return a NULL poniter */
  if( ephem == NULL ) { return NULL; }

  /* copy barycenter and ephemeris data */
  bary.site.location[0] = detector->location[0]/LAL_C_SI;
  bary.site.location[1] = detector->location[1]/LAL_C_SI;
  bary.site.location[2] = detector->location[2]/LAL_C_SI;

  REAL8 ra = 0.;
  if ( PulsarCheckParam( pars, "RA" ) ) { ra = PulsarGetREAL8Param( pars, "RA" ); }
  else if ( PulsarCheckParam( pars, "RAJ" ) ) { ra = PulsarGetREAL8Param( pars, "RAJ" ); }
  else {
    XLAL_ERROR_NULL( XLAL_EINVAL, "No source right ascension specified!" );
  }
  REAL8 dec = 0.;
  if ( PulsarCheckParam( pars, "DEC" ) ) { dec = PulsarGetREAL8Param( pars, "DEC" ); }
  else if ( PulsarCheckParam( pars, "DECJ" ) ) { dec = PulsarGetREAL8Param( pars, "DECJ" ); }
  else {
    XLAL_ERROR_NULL( XLAL_EINVAL, "No source declination specified!" );
  }
  REAL8 pmra = PulsarGetREAL8ParamOrZero( pars, "PMRA" );
  REAL8 pmdec = PulsarGetREAL8ParamOrZero( pars, "PMDEC" );
  REAL8 pepoch = PulsarGetREAL8ParamOrZero( pars, "PEPOCH" );
  REAL8 posepoch = PulsarGetREAL8ParamOrZero( pars, "POSEPOCH" );
  REAL8 px = PulsarGetREAL8ParamOrZero( pars, "PX" );     /* parallax */

   /* set the position and frequency epochs if not already set */
  if( pepoch == 0. && posepoch != 0.) { pepoch = posepoch; }
  else if( posepoch == 0. && pepoch != 0. ) { posepoch = pepoch; }

  length = datatimes->length;

  /* allocate memory for times delays */
  dts = XLALCreateREAL8Vector( length );

  /* set 1/distance if parallax value is given (1/sec) */
  if( px != 0. ) { bary.dInv = px*(LAL_C_SI/LAL_AU_SI); }
  else { bary.dInv = 0.; }

  /* make sure ra and dec are wrapped within 0--2pi and -pi.2--pi/2 respectively */
  ra = fmod(ra, LAL_TWOPI);
  REAL8 absdec = fabs(dec);
  if ( absdec > LAL_PI_2 ){
    UINT4 nwrap = floor((absdec+LAL_PI_2)/LAL_PI);
    dec = (dec > 0 ? 1. : -1.)*(nwrap%2 == 1 ? -1. : 1.)*(fmod(absdec + LAL_PI_2, LAL_PI) - LAL_PI_2);
    ra = fmod(ra + (REAL8)nwrap*LAL_PI, LAL_TWOPI); /* move RA by pi */
  }

  EarthState earth;
  EmissionTime emit;
  for( i=0; i<length; i++){
    REAL8 realT = XLALGPSGetREAL8( &datatimes->data[i] );

    bary.tgps = datatimes->data[i];
    bary.delta = dec + ( realT - posepoch ) * pmdec;
    bary.alpha = ra + ( realT - posepoch ) * pmra / cos( bary.delta );

    /* call barycentring routines */
    XLAL_CHECK_NULL( XLALBarycenterEarthNew( &earth, &bary.tgps, ephem, tdat, ttype ) == XLAL_SUCCESS, XLAL_EFUNC, "Barycentring routine failed" );
    XLAL_CHECK_NULL( XLALBarycenter( &emit, &bary, &earth ) == XLAL_SUCCESS, XLAL_EFUNC, "Barycentring routine failed" );

    dts->data[i] = emit.deltaT;
  }

  return dts;
}


/**
 * \brief Computes the delay between a pulsar in a binary system and the barycentre of the system
 *
 * This function uses \c XLALBinaryPulsarDeltaT to calculate the time delay between for a pulsar in a binary system
 * between the time at the pulsar and the time at the barycentre of the system. This includes Roemer delays and
 * relativistic delays. The orbit may be described by different models and can be purely Keplarian or include various
 * relativistic corrections.
 *
 * \param pars [in] A set of pulsar parameters
 * \param datatimes [in] A vector of GPS times
 * \param dts [in] A vector of solar system barycentre time delays
 * \param edat *UNDOCUMENTED*
 * \return A vector of time delays in seconds
 *
 * \sa XLALBinaryPulsarDeltaT
 */
REAL8Vector *get_bsb_delay( PulsarParameters *pars, LIGOTimeGPSVector *datatimes, REAL8Vector *dts, EphemerisData *edat ){
  REAL8Vector *bdts = NULL;
  BinaryPulsarInput binput;
  BinaryPulsarOutput boutput;
  EarthState earth;

  INT4 i = 0, length = datatimes->length;

  /* check whether there's a binary model */
  if ( PulsarCheckParam( pars, "BINARY" ) ){
    bdts = XLALCreateREAL8Vector( length );

    for ( i = 0; i < length; i++ ){
      binput.tb = XLALGPSGetREAL8( &datatimes->data[i] ) + dts->data[i];

      get_earth_pos_vel( &earth, edat, &datatimes->data[i] );

      binput.earth = earth; /* current Earth state */
      XLALBinaryPulsarDeltaTNew( &boutput, &binput, pars );
      bdts->data[i] = boutput.deltaT;
    }
  }
  return bdts;
}


/**
 * \brief Computes the phase from the glitch model.
 *
 * \param pars [in] A set of pulsar parameters
 * \param datatimes [in] A vector of GPS times
 * \param dts [in] A vector of solar system barycentre time delays
 * \param bdts [in] A vector of binary system barycentre time delays
 * \return A vector of phases in cycles
 */
REAL8Vector *get_glitch_phase( PulsarParameters *pars, LIGOTimeGPSVector *datatimes, REAL8Vector *dts, REAL8Vector *bdts ){
  REAL8Vector *glphase = NULL;

  /* glitch parameters */
  REAL8 *glep = NULL, *glph = NULL, *glf0 = NULL, *glf1 = NULL, *glf2 = NULL, *glf0d = NULL, *gltd = NULL;
  UINT4 glnum = 0;

  UINT4 i = 0, j = 0, length = datatimes->length;

  REAL8 pepoch = PulsarGetREAL8ParamOrZero(pars, "PEPOCH"); /* time of ephem info */
  REAL8 cgw = PulsarGetREAL8ParamOrZero(pars, "CGW");
  REAL8 T0 = pepoch;

  if ( PulsarCheckParam( pars, "GLEP" ) ){ /* see if pulsar has glitch parameters */
    const REAL8Vector *gleppars = PulsarGetREAL8VectorParam( pars, "GLEP" );
    glnum = gleppars->length;

    /* get epochs */
    glep = XLALCalloc(glnum, sizeof(REAL8)); /* initialise to zeros */
    for ( i=0; i<gleppars->length; i++ ){ glep[i] = gleppars->data[i]; }

    /* get phase offsets */
    glph = XLALCalloc(glnum, sizeof(REAL8)); /* initialise to zeros */
    if ( PulsarCheckParam( pars, "GLPH" ) ){
      const REAL8Vector *glpars = PulsarGetREAL8VectorParam( pars, "GLPH" );
      for ( i=0; i<glpars->length; i++ ){ glph[i] = glpars->data[i]; }
    }

    /* get frequencies offsets */
    glf0 = XLALCalloc(glnum, sizeof(REAL8)); /* initialise to zeros */
    if ( PulsarCheckParam( pars, "GLF0" ) ){
      const REAL8Vector *glpars = PulsarGetREAL8VectorParam( pars, "GLF0" );
      for ( i=0; i<glpars->length; i++ ){ glf0[i] = glpars->data[i]; }
    }

    /* get frequency derivative offsets */
    glf1 = XLALCalloc(glnum, sizeof(REAL8)); /* initialise to zeros */
    if ( PulsarCheckParam( pars, "GLF1" ) ){
      const REAL8Vector *glpars = PulsarGetREAL8VectorParam( pars, "GLF1" );
      for ( i=0; i<glpars->length; i++ ){ glf1[i] = glpars->data[i]; }
    }

    /* get second frequency derivative offsets */
    glf2 = XLALCalloc(glnum, sizeof(REAL8)); /* initialise to zeros */
    if ( PulsarCheckParam( pars, "GLF2" ) ){
      const REAL8Vector *glpars = PulsarGetREAL8VectorParam( pars, "GLF2" );
      for ( i=0; i<glpars->length; i++ ){ glf2[i] = glpars->data[i]; }
    }

    /* get decaying frequency component offset derivative */
    glf0d = XLALCalloc(glnum, sizeof(REAL8)); /* initialise to zeros */
    if ( PulsarCheckParam( pars, "GLF0D" ) ){
      const REAL8Vector *glpars = PulsarGetREAL8VectorParam( pars, "GLF0D" );
      for ( i=0; i<glpars->length; i++ ){ glf0d[i] = glpars->data[i]; }
    }

    /* get decaying frequency component decay time constant */
    gltd = XLALCalloc(glnum, sizeof(REAL8)); /* initialise to zeros */
    if ( PulsarCheckParam( pars, "GLTD" ) ){
      const REAL8Vector *glpars = PulsarGetREAL8VectorParam( pars, "GLTD" );
      for ( i=0; i<glpars->length; i++ ){ gltd[i] = glpars->data[i]; }
    }

    glphase = XLALCreateREAL8Vector( length );

    for ( i = 0; i < length; i++ ){
      REAL8 deltaphi = 0., deltat = 0., DT = 0.;
      REAL8 realT = XLALGPSGetREAL8( &datatimes->data[i] ); /* time of data */
      DT = realT - T0; /* time diff between data and start of data */

      /* include solar system barycentring time delays */
      deltat = DT + dts->data[i];

      /* include binary system barycentring time delays */
      if ( bdts != NULL ){
        deltat += bdts->data[i];
      }

      /* correct for speed of GW compared to speed of light */
      if ( cgw > 0.0 && cgw < 1. ) {
        deltat /= cgw;
      }

      /* get glitch phase - based on equations in formResiduals.C of TEMPO2 from Eqn 1 of Yu et al (2013) http://ukads.nottingham.ac.uk/abs/2013MNRAS.429..688Y */
      for ( j=0; j<glnum; j++ ){
        if ( deltat >= (glep[j]-T0) ){
          REAL8 dtg = 0, expd = 1.;
          dtg = deltat - (glep[j]-T0); /* time since glitch */
          if ( gltd[j] != 0. ) { expd = exp(-dtg/gltd[j]); } /* decaying part of glitch */
          deltaphi += glph[j] + glf0[j]*dtg + 0.5*glf1[j]*dtg*dtg + (1./6.)*glf2[j]*dtg*dtg*dtg + glf0d[j]*gltd[j]*(1.-expd);
        }
      }

      glphase->data[i] = deltaphi;
    }
  }

  return glphase;
}


/**
 * \brief The amplitude model of a complex heterodyned signal from the \f$l=2, m=1,2\f$ harmonics of a rotating neutron
 * star.
 *
 * This function calculates the complex heterodyned time series model for a rotating neutron star. It will currently
 * calculate the model for emission from the \f$l=m=2\f$ harmonic (which gives emission at twice the rotation frequency)
 * and/or the \f$l=2\f$ and \f$m=1\f$ harmonic (which gives emission at the rotation frequency). See LIGO T1200265-v3.
 * Further harmonics can be added and are defined by the \c freqFactor value, which is the multiple of the
 * spin-frequency at which emission is produced.
 *
 * The antenna pattern functions are contained in a 1D lookup table, so within this function the correct value for the
 * given time is interpolated from this lookup table using linear interpolation..
 *
 * \param pars [in] A set of pulsar parameters
 * \param ifo  [in] The ifo model containing detector-specific parameters
 *
 */
void get_amplitude_model( PulsarParameters *pars, LALInferenceIFOModel *ifo ){
  UINT4 i = 0, j = 0, length;

  REAL8 T, twopsi;
  REAL8 cosiota = PulsarGetREAL8ParamOrZero( pars, "COSIOTA" );
  REAL8 siniota = sin(acos(cosiota));
  REAL8 s2psi = 0., c2psi = 0., spsi = 0., cpsi = 0.;
  UINT4 nonGR = 0;

  REAL8Vector *freqFactors = NULL;
  INT4 varyphase = 0, roq = 0;

  freqFactors = *(REAL8Vector**)LALInferenceGetVariable( ifo->params, "freqfactors" );

  if( LALInferenceCheckVariable( ifo->params, "varyphase" ) ){ varyphase = 1; }
  if( LALInferenceCheckVariable( ifo->params, "roq" ) ){ roq = 1; }

  twopsi = 2.*PulsarGetREAL8ParamOrZero( pars, "PSI" );
  s2psi = sin(twopsi);
  c2psi = cos(twopsi);

  /* check for non-GR model */
  if ( LALInferenceCheckVariable( ifo->params, "nonGR" ) ){
    nonGR = *(UINT4*)LALInferenceGetVariable( ifo->params, "nonGR" );
  }

  if ( nonGR == 1 ){
    spsi = sin(PulsarGetREAL8ParamOrZero( pars, "PSI" ));
    cpsi = cos(PulsarGetREAL8ParamOrZero( pars, "PSI" ));
  }

  /* loop over all detectors */
  while( ifo ){
    /* loop over components in data as given by the frequency factors */
    for( j = 0; j < freqFactors->length; j++ ){
      COMPLEX16 expPhi;
      COMPLEX16 Cplus = 0., Ccross = 0., Cx = 0., Cy = 0., Cl = 0., Cb = 0.;

      if ( !ifo ){
        XLAL_ERROR_VOID( XLAL_EINVAL, "Error... ifo model not defined." );
      }

      /* get the amplitude and phase factors */
      if( freqFactors->data[j] == 1. ){
        /* the l=2, m=1 harmonic at the rotation frequency */
        if ( nonGR ){ /* amplitude if nonGR is specified */
          COMPLEX16 expPhiTensor, expPsiTensor, expPhiScalar, expPsiScalar, expPhiVector, expPsiVector;

          expPhiTensor = cexp( I * PulsarGetREAL8ParamOrZero( pars, "PHI0TENSOR_F" ) );
          expPsiTensor = cexp( I * PulsarGetREAL8ParamOrZero( pars, "PSITENSOR_F" ) );
          expPhiScalar = cexp( I * PulsarGetREAL8ParamOrZero( pars, "PHI0SCALAR_F" ) );
          expPsiScalar = cexp( I * PulsarGetREAL8ParamOrZero( pars, "PSISCALAR_F" ) );
          expPhiVector = cexp( I * PulsarGetREAL8ParamOrZero( pars, "PHI0VECTOR_F" ) );
          expPsiVector = cexp( I * PulsarGetREAL8ParamOrZero( pars, "PSIVECTOR_F" ) );

          Cplus = 0.5 * expPhiTensor * PulsarGetREAL8ParamOrZero( pars, "HPLUS_F" );
          Ccross = 0.5 * expPhiTensor * PulsarGetREAL8ParamOrZero( pars, "HCROSS_F" ) * expPsiTensor;
          Cx = 0.5 * expPhiVector * PulsarGetREAL8ParamOrZero( pars, "HVECTORX_F" );
          Cy = 0.5 * expPhiVector * PulsarGetREAL8ParamOrZero( pars, "HVECTORY_F" ) * expPsiVector;
          Cb = 0.5 * expPhiScalar * PulsarGetREAL8ParamOrZero( pars, "HSCALARB_F" );
          Cl = 0.5 * expPhiScalar * PulsarGetREAL8ParamOrZero( pars, "HSCALARL_F" ) * expPsiScalar;
        }
        else{
          expPhi = cexp( I * PulsarGetREAL8ParamOrZero( pars, "PHI21" ));
          Cplus = -0.25 * PulsarGetREAL8ParamOrZero( pars, "C21" ) * siniota * cosiota * expPhi;
          Ccross = 0.25 * I * PulsarGetREAL8ParamOrZero( pars, "C21" ) * siniota * expPhi;
        }
      }
      else if( freqFactors->data[j] == 2. ){
        /* the l=2, m=2 harmonic at twice the rotation frequency */
        if ( nonGR ){ /* amplitude if nonGR is specified */
          COMPLEX16 expPhiTensor, expPsiTensor, expPhiScalar, expPsiScalar, expPhiVector, expPsiVector;

          expPhiTensor = cexp( I * PulsarGetREAL8ParamOrZero( pars, "PHI0TENSOR" ) );
          expPsiTensor = cexp( I * PulsarGetREAL8ParamOrZero( pars, "PSITENSOR" ) );
          expPhiScalar = cexp( I * PulsarGetREAL8ParamOrZero( pars, "PHI0SCALAR" ) );
          expPsiScalar = cexp( I * PulsarGetREAL8ParamOrZero( pars, "PSISCALAR" ) );
          expPhiVector = cexp( I * PulsarGetREAL8ParamOrZero( pars, "PHI0VECTOR" ) );
          expPsiVector = cexp( I * PulsarGetREAL8ParamOrZero( pars, "PSIVECTOR" ) );

          Cplus = 0.5 * expPhiTensor * PulsarGetREAL8ParamOrZero( pars, "HPLUS" );
          Ccross = 0.5 * expPhiTensor * PulsarGetREAL8ParamOrZero( pars, "HCROSS" ) * expPsiTensor;
          Cx = 0.5 * expPhiVector * PulsarGetREAL8ParamOrZero( pars, "HVECTORX" );
          Cy = 0.5 * expPhiVector * PulsarGetREAL8ParamOrZero( pars, "HVECTORY" ) * expPsiVector;
          Cb = 0.5 * expPhiScalar * PulsarGetREAL8ParamOrZero( pars, "HSCALARB" );
          Cl = 0.5 * expPhiScalar * PulsarGetREAL8ParamOrZero( pars, "HSCALARL" ) * expPsiScalar;
        }
        else{ /* just GR tensor mode amplitudes */
          expPhi = cexp( I * PulsarGetREAL8ParamOrZero( pars, "PHI22" ) );
          Cplus = -0.5 * PulsarGetREAL8ParamOrZero( pars, "C22" ) * ( 1. + cosiota * cosiota ) * expPhi;
          Ccross = I * PulsarGetREAL8ParamOrZero( pars, "C22" ) * cosiota * expPhi;
        }
      }
      else{
        XLAL_ERROR_VOID( XLAL_EINVAL, "Error... currently unknown frequency factor (%.2lf) for models.", freqFactors->data[j] );
      }

      if ( varyphase || roq ){ /* have to compute the full time domain signal */
        REAL8Vector *sidDayFrac = NULL;
        REAL8 tsv, tsteps;

        REAL8Vector *LUfplus = NULL, *LUfcross = NULL, *LUfx = NULL, *LUfy = NULL, *LUfb = NULL, *LUfl = NULL;

        /* set lookup table parameters */
        tsteps = (REAL8)(*(INT4*)LALInferenceGetVariable( ifo->params, "timeSteps" ));
        tsv = LAL_DAYSID_SI / tsteps;

        LUfplus = *(REAL8Vector **)LALInferenceGetVariable( ifo->params, "a_response_tensor" );
        LUfcross = *(REAL8Vector **)LALInferenceGetVariable( ifo->params, "b_response_tensor" );

        if ( nonGR ){
          LUfx = *(REAL8Vector **)LALInferenceGetVariable( ifo->params, "a_response_vector" );
          LUfy = *(REAL8Vector **)LALInferenceGetVariable( ifo->params, "b_response_vector" );
          LUfb = *(REAL8Vector **)LALInferenceGetVariable( ifo->params, "a_response_scalar" );
          LUfl = *(REAL8Vector **)LALInferenceGetVariable( ifo->params, "b_response_scalar" );
        }

        /* get the sidereal time since the initial data point % sidereal day */
        sidDayFrac = *(REAL8Vector**)LALInferenceGetVariable( ifo->params, "siderealDay" );

        length = ifo->times->length;

        for( i=0; i<length; i++ ){
          REAL8 plus00, plus01, cross00, cross01, plus = 0., cross = 0.;
          REAL8 x00, x01, y00, y01, b00, b01, l00, l01;
          REAL8 timeScaled, timeMin, timeMax;
          REAL8 plusT = 0., crossT = 0., x = 0., y = 0., xT = 0., yT = 0., b = 0., l = 0.;
          INT4 timebinMin, timebinMax;

          /* set the time bin for the lookup table */
          /* sidereal day in secs*/
          T = sidDayFrac->data[i];
          timebinMin = (INT4)fmod( floor(T / tsv), tsteps );
          timeMin = timebinMin*tsv;
          timebinMax = (INT4)fmod( timebinMin + 1, tsteps );
          timeMax = timeMin + tsv;

          /* get values of matrix for linear interpolation */
          plus00 = LUfplus->data[timebinMin];
          plus01 = LUfplus->data[timebinMax];

          cross00 = LUfcross->data[timebinMin];
          cross01 = LUfcross->data[timebinMax];

          /* rescale time for linear interpolation on a unit square */
          timeScaled = (T - timeMin)/(timeMax - timeMin);

          plus = plus00 + (plus01-plus00)*timeScaled;
          cross = cross00 + (cross01-cross00)*timeScaled;

          plusT = plus*c2psi + cross*s2psi;
          crossT = cross*c2psi - plus*s2psi;

          if ( nonGR ){
            x00 = LUfx->data[timebinMin];
            x01 = LUfx->data[timebinMax];
            y00 = LUfy->data[timebinMin];
            y01 = LUfy->data[timebinMax];
            b00 = LUfb->data[timebinMin];
            b01 = LUfb->data[timebinMax];
            l00 = LUfl->data[timebinMin];
            l01 = LUfl->data[timebinMax];

            x = x00 + (x01-x00)*timeScaled;
            y = y00 + (y01-y00)*timeScaled;
            b = b00 + (b01-b00)*timeScaled;
            l = l00 + (l01-l00)*timeScaled;

            xT = x*cpsi + y*spsi;
            yT = y*cpsi - x*spsi;
          }

          /* create the complex signal amplitude model appropriate for the harmonic */
          ifo->compTimeSignal->data->data[i] = ( Cplus * plusT ) + ( Ccross * crossT );

          /* add non-GR components if required */
          if ( nonGR ){ ifo->compTimeSignal->data->data[i] += ( Cx*xT ) + ( Cy*yT ) + Cb*b + Cl*l; }
        }
      }
      else{ /* just have to calculate the values to multiply the pre-summed data */
        /* for tensor-only models (e.g. the default of GR) calculate the two components of
         * the single model value - things multiplied by a(t) and things multiplied by b(t)
         * (both these will have real and imaginary components). NOTE: the values input into
         * ifo->compTimeSignal->data->data are not supposed to be identical to the above
         * relationships between the amplitudes and polarisation angles, as these are the
         * multiplicative coefficients of the a(t) and b(t) summations.
         */

        /* put multiples of a(t) in first value and b(t) in second */
        if ( !nonGR ){
          /* first check that compTimeSignal has been reduced in size to just hold these two values */
          if ( ifo->compTimeSignal->data->length != 2 ){ /* otherwise resize it */
            ifo->compTimeSignal = XLALResizeCOMPLEX16TimeSeries( ifo->compTimeSignal, 0, 2 );
          }

          ifo->compTimeSignal->data->data[0] = (Cplus*c2psi - Ccross*s2psi);
          ifo->compTimeSignal->data->data[1] = (Cplus*s2psi + Ccross*c2psi);
        }
        else{
          /* first check that compTimeSignal has been reduced in size to just hold these size values */
          if ( ifo->compTimeSignal->data->length != 6 ){ /* otherwise resize it */
            ifo->compTimeSignal = XLALResizeCOMPLEX16TimeSeries( ifo->compTimeSignal, 0, 6 );
          }

          ifo->compTimeSignal->data->data[0] = (Cplus*c2psi - Ccross*s2psi);
          ifo->compTimeSignal->data->data[1] = (Cplus*s2psi + Ccross*c2psi);
          ifo->compTimeSignal->data->data[2] = (Cx*cpsi - Cy*spsi);
          ifo->compTimeSignal->data->data[3] = (Cx*spsi + Cy*cpsi);
          ifo->compTimeSignal->data->data[4] = Cb;
          ifo->compTimeSignal->data->data[5] = Cl;
        }
      }

      ifo = ifo->next;
    }
  }
}


/**
 * \brief Calculate the phase mismatch between two vectors of phases
 *
 * The function will calculate phase mismatch between two vectors of phases (with phases given in cycles rather than
 * radians).
 *
 * The mismatch is calculated as:
 * \f[
 * M = 1-\frac{1}{T}\int_0^T \cos{2\pi(\phi_1 - \phi_2)} dt.
 * \f]
 * In the function the integral is performed using the trapezium rule.
 *
 * PARAM phi1 [in] First phase vector
 * PARAM phi2 [in] Second phase vector
 * PARAM t [in] The time stamps of the phase points
 *
 * \return The mismatch
 */
REAL8 get_phase_mismatch( REAL8Vector *phi1, REAL8Vector *phi2, LIGOTimeGPSVector *t ){
  REAL8 mismatch = 0., dp1 = 0., dp2 = 0.;
  REAL4 sp, cp1, cp2;
  UINT4 i = 0;

  REAL8 T = 0., dt = 0.;

  /* data time span */
  T = XLALGPSGetREAL8(&t->data[t->length-1]) - XLALGPSGetREAL8(&t->data[0]);

  if ( phi1->length != phi2->length ){
    XLAL_ERROR_REAL8( XLAL_EBADLEN, "Phase lengths should be equal!" );
  }

  /* calculate mismatch - integrate with trapezium rule */
  for( i = 0; i < phi1->length-1; i++ ){
    if ( i == 0 ){
      dp1 = fmod( phi1->data[i] - phi2->data[i], 1. );
      XLAL_CHECK_REAL8( XLALSinCos2PiLUT( &sp, &cp1, dp1 ) == XLAL_SUCCESS, XLAL_EFUNC );
    }
    else{
      dp1 = dp2;
      cp1 = cp2;
    }

    dp2 = fmod( phi1->data[i+1] - phi2->data[i+1], 1. );

    dt = XLALGPSGetREAL8(&t->data[i+1]) - XLALGPSGetREAL8(&t->data[i]);

    XLAL_CHECK_REAL8( XLALSinCos2PiLUT( &sp, &cp2, dp2 ) == XLAL_SUCCESS, XLAL_EFUNC );

    mismatch += (cp1 + cp2) * dt;
  }

  return (1. - fabs(mismatch)/(2.*T));
}


/**
 * \brief Get the position and velocity of the Earth at a given time
 *
 * This function will get the position and velocity of the Earth from the ephemeris data at the time t. It will be
 * returned in an EarthState structure. This is based on the start of the XLALBarycenterEarth function.
 */
void get_earth_pos_vel( EarthState *earth, EphemerisData *edat, LIGOTimeGPS *tGPS){
  REAL8 tgps[2];

  REAL8 t0e;        /* time since first entry in Earth ephem. table */
  INT4 ientryE;     /* entry in look-up table closest to current time, tGPS */

  REAL8 tinitE;     /* time (GPS) of first entry in Earth ephem table */
  REAL8 tdiffE;     /* current time tGPS minus time of nearest entry in Earth ephem look-up table */
  REAL8 tdiff2E;    /* tdiff2 = tdiffE * tdiffE */

  INT4 j;

  /* check input */
  if ( !earth || !tGPS || !edat || !edat->ephemE || !edat->ephemS ) {
    XLAL_ERROR_VOID( XLAL_EINVAL, "Invalid NULL input 'earth', 'tGPS', 'edat','edat->ephemE' or 'edat->ephemS'" );
  }

  tgps[0] = (REAL8)tGPS->gpsSeconds; /* convert from INT4 to REAL8 */
  tgps[1] = (REAL8)tGPS->gpsNanoSeconds;

  tinitE = edat->ephemE[0].gps;

  t0e = tgps[0] - tinitE;
  ientryE = ROUND(t0e/edat->dtEtable);  /* finding Earth table entry */

  if ( ( ientryE < 0 ) || ( ientryE >=  edat->nentriesE )) {
    XLAL_ERROR_VOID( XLAL_EDOM, "Input GPS time %f outside of Earth ephem range [%f, %f]\n", tgps[0], tinitE, tinitE +
edat->nentriesE * edat->dtEtable );
  }

  /* tdiff is arrival time minus closest Earth table entry; tdiff can be pos. or neg. */
  tdiffE = t0e -edat->dtEtable*ientryE + tgps[1]*1.e-9;
  tdiff2E = tdiffE*tdiffE;

  REAL8* pos = edat->ephemE[ientryE].pos;
  REAL8* vel = edat->ephemE[ientryE].vel;
  REAL8* acc = edat->ephemE[ientryE].acc;

  for (j=0;j<3;j++){
    earth->posNow[j]=pos[j] + vel[j]*tdiffE + 0.5*acc[j]*tdiff2E;
    earth->velNow[j]=vel[j] + acc[j]*tdiffE;
  }
}


/**
 * \brief Creates a lookup table of the detector antenna pattern
 *
 * This function creates a lookup table of the tensor, vector and scalar antenna patterns for a given
 * detector orientation and source sky position. For the tensor modes these are the functions given by
 * equations 10-13 in \cite JKS98 , whilst for the vector and scalar modes they are the \f$\psi\f$
 * independent parts of e.g. equations 5-8 of \cite Nishizawa2009 . We remove the \f$\psi\f$ dependent
 * by setting \f$\psi=0\f$.
 *
 * If \c avedt is a value over 60 seconds then the antenna pattern will actually be the mean value from
 * 60 second intervals within that timespan. This accounts for the fact that each data point is actually an
 * averaged value over the given timespan.
 *
 * \param t0 [in] initial GPS time of the data
 * \param detNSource [in] structure containing the detector and source orientations and locations
 * \param timeSteps [in] the number of grid bins to use in time
 * \param avedt [in] average the antenna pattern over this timespan
 * \param aT [in] a vector into which the a(t) Fplus tensor antenna pattern lookup table will be output
 * \param bT [in] a vector into which the b(t) Fcross tensor antenna pattern lookup table will be output
 * \param aV [in] a vector into which the a(t) Fx vector antenna pattern lookup table will be output
 * \param bV [in] a vector into which the b(t) Fy vector antenna pattern lookup table will be output
 * \param aS [in] a vector into which the a(t) Fb scalar antenna pattern lookup table will be output
 * \param bS [in] a vector into which the b(t) Fl scalar antenna pattern lookup table will be output
 */
void response_lookup_table( REAL8 t0, LALDetAndSource detNSource, INT4 timeSteps, REAL8 avedt, REAL8Vector *aT,
                            REAL8Vector *bT, REAL8Vector *aV, REAL8Vector *bV, REAL8Vector *aS,
                            REAL8Vector *bS ){
  LIGOTimeGPS gps;
  REAL8 T = 0, Tstart = 0., Tav = 0;

  REAL8 fplus = 0., fcross = 0., fx = 0., fy = 0., fb = 0., fl = 0.;
  REAL8 tsteps = (REAL8)timeSteps;

  INT4 j = 0, k = 0, nav = 0;

  /* number of points to average */
  if ( avedt == 60. ) { nav = 1; }
  else{ nav = floor(avedt/60.) + 1; }

  /* set the polarisation angle to zero to get the a(t) and b(t) antenna pattern functions */
  detNSource.pSource->orientation = 0.0;

  for( j = 0 ; j < timeSteps ; j++ ){
    aT->data[j] = 0.;
    bT->data[j] = 0.;
    aV->data[j] = 0.;
    bV->data[j] = 0.;
    aS->data[j] = 0.;
    bS->data[j] = 0.;

    /* central time of lookup table point */
    T = t0 + (REAL8)j*LAL_DAYSID_SI / tsteps;

    if ( nav % 2 ){ /* is odd */
      Tstart = T - 0.5*((REAL8)nav-1.)*60.;
    }
    else{ /* is even */
      Tstart = T - (0.5*(REAL8)nav - 1.)*60. - 30.;
    }

    for ( k = 0; k < nav; k++ ){
      Tav = Tstart + 60.*(REAL8)k;

      XLALGPSSetREAL8(&gps, Tav);

      XLALComputeDetAMResponseExtraModes( &fplus, &fcross, &fb, &fl, &fx, &fy, detNSource.pDetector->response,
                                          detNSource.pSource->equatorialCoords.longitude,
                                          detNSource.pSource->equatorialCoords.latitude,
                                          detNSource.pSource->orientation, XLALGreenwichMeanSiderealTime( &gps ) );

      aT->data[j] += fplus;
      bT->data[j] += fcross;
      aV->data[j] += fx;
      bV->data[j] += fy;
      aS->data[j] += fb;
      bS->data[j] += fl;
    }

    aT->data[j] /= (REAL8)nav;
    bT->data[j] /= (REAL8)nav;
    aV->data[j] /= (REAL8)nav;
    bV->data[j] /= (REAL8)nav;
    aS->data[j] /= (REAL8)nav;
    bS->data[j] /= (REAL8)nav;
  }
}


/*------------------------ END OF MODEL FUNCTIONS ----------------------------*/


/*----------------- FUNCTIONS TO CONVERT BETWEEN PARAMETERS ------------------*/

/**
 * \brief Convert sources parameters into amplitude and phase notation parameters
 *
 * Convert the physical source parameters into the amplitude and phase notation given in Eqns
 * 62-65 of \cite Jones:2015 .
 *
 * Note that \c phi0 is essentially the rotational phase of the pulsar. Also, note that if using \f$h_0\f$,
 * and therefore the convention for a signal as defined in \cite JKS98 , the sign of the waveform model is
 * the opposite of that in \cite Jones:2015 , and therefore a sign flip is required in the amplitudes.
 */
void invert_source_params( PulsarParameters *params ){
  REAL8 sinlambda, coslambda, sinlambda2, coslambda2, sin2lambda;
  REAL8 theta, sintheta, costheta2, sintheta2, sin2theta;
  REAL8 phi0 = PulsarGetREAL8ParamOrZero( params, "PHI0" );
  REAL8 h0 = PulsarGetREAL8ParamOrZero( params, "H0" );
  REAL8 I21 = PulsarGetREAL8ParamOrZero( params, "I21" );
  REAL8 I31 = PulsarGetREAL8ParamOrZero( params, "I31" );
  REAL8 C21 = PulsarGetREAL8ParamOrZero( params, "C21" );
  REAL8 C22 = PulsarGetREAL8ParamOrZero( params, "C22" );
  REAL8 phi21 = PulsarGetREAL8ParamOrZero( params, "PHI21" );
  REAL8 phi22 = PulsarGetREAL8ParamOrZero( params, "PHI22" );
  REAL8 lambda = PulsarGetREAL8ParamOrZero( params, "LAMBDA" );
  REAL8 costheta = PulsarGetREAL8ParamOrZero( params, "COSTHETA" );

  if ( h0 != 0.){
    phi22 = 2.*phi0;
    phi22 = phi22 - LAL_TWOPI*floor(phi22/LAL_TWOPI);
    PulsarAddREAL8Param( params, "PHI22", phi22 );

    C22 = -0.5*h0; /* note the change in sign so that the triaxial model conforms to the convertion in JKS98 */
    PulsarAddREAL8Param( params, "C22", C22 );
  }
  else if ( ( I21 != 0. || I31 != 0. ) && ( C22 == 0. && C21 == 0. ) ) {
    sinlambda = sin( lambda );
    coslambda = cos( lambda );
    sin2lambda = sin( 2. * lambda );
    sinlambda2 = SQUARE( sinlambda );
    coslambda2 = SQUARE( coslambda );

    theta = acos( costheta );
    sintheta = sin( theta );
    sin2theta = sin( 2. * theta );
    sintheta2 = SQUARE( sintheta );
    costheta2 = SQUARE( costheta );

    REAL8 A22 = I21 * ( sinlambda2 - coslambda2 * costheta2 ) - I31 * sintheta2;
    REAL8 B22 = I21 * sin2lambda * costheta;
    REAL8 A222 = SQUARE( A22 );
    REAL8 B222 = SQUARE( B22 );

    REAL8 A21 = I21 * sin2lambda * sintheta;
    REAL8 B21 = sin2theta * ( I21 * coslambda2 - I31 );
    REAL8 A212 = SQUARE( A21 );
    REAL8 B212 = SQUARE( B21 );

    C22 = 2.*sqrt( A222 + B222 );
    C21 = 2.*sqrt( A212 + B212 );

    PulsarAddREAL8Param( params, "C22", C22 );
    PulsarAddREAL8Param( params, "C21", C21 );

    phi22 = fmod( 2.*phi0 - atan2( B22, A22 ), LAL_TWOPI );
    phi21 = fmod( phi0 - atan2( B21, A21 ), LAL_TWOPI );

    PulsarAddREAL8Param( params, "PHI22", phi22 );
    PulsarAddREAL8Param( params, "PHI21", phi21 );
  }
}<|MERGE_RESOLUTION|>--- conflicted
+++ resolved
@@ -609,10 +609,7 @@
   /* free memory */
   if ( dts != NULL ){ XLALDestroyREAL8Vector( dts ); }
   if ( bdts != NULL ){ XLALDestroyREAL8Vector( bdts ); }
-<<<<<<< HEAD
-=======
   if ( glitchphase != NULL ){ XLALDestroyREAL8Vector( glitchphase ); }
->>>>>>> 74741fd6
 
   return phis;
 }
