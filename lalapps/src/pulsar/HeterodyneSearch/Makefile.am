--- conflicted
+++ resolved
@@ -11,21 +11,12 @@
 	lalapps_SplInter \
 	$(END_OF_LINE)
 
-<<<<<<< HEAD
-=======
-if FRAMEL
 if LALFRAME
->>>>>>> 9a6fe14d
 bin_PROGRAMS += \
 	lalapps_heterodyne_pulsar \
+	lalapps_create_pulsar_signal_frame \
 	$(END_OF_LINE)
 endif
-endif
-
-if LALFRAME
-bin_PROGRAMS += \
-	lalapps_create_pulsar_signal_frame \
-	$(END_OF_LINE)
 
 if LALINFERENCE
 bin_PROGRAMS += \
@@ -102,11 +93,6 @@
 # Add any extra files required by tests (e.g. helper scripts) to this variable
 test_extra_files += make_frame_cache.py
 
-# These tests require FrameL
-if !FRAMEL
-skip_tests += test_heterodyne_pulsar.sh
-endif
-
 # These tests require LALFrame
 if !LALFRAME
 skip_tests += test_heterodyne_pulsar.sh
