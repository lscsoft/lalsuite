/*
 *  Copyright (C) 2011-2013 Karl Wette.
 *  Copyright (C) 2009-2010 Holger Pletsch.
 *
 *  Based on HierarchicalSearch.c by
 *  Copyright (C) 2005-2008 Badri Krishnan, Alicia Sintes, Bernd Machenschalk.
 *
 *  This program is free software; you can redistribute it and/or modify
 *  it under the terms of the GNU General Public License as published by
 *  the Free Software Foundation; either version 2 of the License, or
 *  (at your option) any later version.
 *
 *  This program is distributed in the hope that it will be useful,
 *  but WITHOUT ANY WARRANTY; without even the implied warranty of
 *  MERCHANTABILITY or FITNESS FOR A PARTICULAR PURPOSE.  See the
 *  GNU General Public License for more details.
 *
 *  You should have received a copy of the GNU General Public License
 *  along with with program; see the file COPYING. If not, write to the
 *  Free Software Foundation, Inc., 59 Temple Place, Suite 330, Boston,
 *  MA  02111-1307  USA
 *
 */

/*********************************************************************************/
/**
 * \defgroup lalapps_pulsar_GCT GCT Search Application
 * \ingroup lalapps_pulsar_Apps
 */

/**
 * \author Holger Pletsch
 * \file
 * \ingroup lalapps_pulsar_GCT
 * \brief Hierarchical semicoherent CW search code based on F-Statistic,
 * exploiting global-correlation coordinates (Phys.Rev.Lett. 103, 181102, 2009)
 *
 */

/* ---------- Includes -------------------- */
#include <lal/Segments.h>
#include <lal/LALString.h>
#include <lal/LineRobustStats.h>
#include <RecalcToplistStats.h>

#include "HierarchSearchGCT.h"

#ifdef GC_SSE2_OPT
#include <gc_hotloop_sse2.h>
#else
#define ALRealloc LALRealloc
#define ALFree LALFree
#endif

/* ---------- Defines -------------------- */
/* #define DIAGNOSISMODE 1 */
#define NUDGE	10*LAL_REAL8_EPS

#define TRUE (1==1)
#define FALSE (1==0)

#ifdef __GNUC__
#define UNUSED __attribute__ ((unused))
#else
#define UNUSED
#endif

/* Hooks for Einstein@Home / BOINC
   These are defined to do nothing special in the standalone case
   and will be set in boinc_extras.h if EAH_BOINC is set
*/
#ifdef EAH_BOINC
#include "hs_boinc_extras.h"
// reserves 1% of progress for the last (toplist recaclculation) step
#define SHOW_PROGRESS_RESERVE(rac,dec,count,total,freq,fband)\
        SHOW_PROGRESS(rac, dec, (count) - 0.01 * (total), total, freq, fband)
#else
#define GET_GCT_CHECKPOINT read_gct_checkpoint // (cptname, semiCohToplist, NULL, &count)
#define SET_GCT_CHECKPOINT write_gct_checkpoint
#define SHOW_PROGRESS(rac,dec,skyGridCounter,tpl_total,freq,fband)
#define SHOW_PROGRESS_RESERVE(rac,dec,count,total,freq,fband)
#define MAIN  main
char**global_argv;
int global_argc;
#endif /* EAH_BOINC */

#define BLOCKSRNGMED    101     /**< Default running median window size */
#define FSTART          100.0	/**< Default Start search frequency */
#define FBAND           0.0  /**< Default search band */
#define FDOT            0.0       /**< Default value of first spindown */
#define DFDOT           0.0       /**< Default range of first spindown parameter */
#define F2DOT           0.0       /**< Default value of second spindown */
#define F3DOT           0.0       /**< Default value of third spindown */
#define DF2DOT          0.0       /**< Default range of second spindown parameter */
#define DF3DOT          0.0       /**< Default range of third spindown parameter */
#define SKYREGION       "allsky" /**< default sky region to search over -- just a single point*/
#define DTERMS          8    /**< Default number of dirichlet kernel terms for calculating Fstat */

/**< Default number of dirichlet kernel terms for calculating Fstat */
#define MISMATCH        0.3       /**< Default for metric grid maximal mismatch value */
#define DALPHA          0.001   /**< Default resolution for isotropic or flat grids */
#define DDELTA          0.001   /**< Default resolution for isotropic or flat grids */
#define FSTATTHRESHOLD  2.6	/**< Default threshold on Fstatistic for peak selection */
#define NCAND1          10      /**< Default number of candidates to be followed up from first stage */
#define FNAMEOUT        "./HS_GCT.out"  /**< Default output file basename */
#ifndef LAL_INT4_MAX
#define LAL_INT4_MAX    2147483647
#endif

#define BLOCKSIZE_REALLOC 50

#define Vorb_GCT   = 2.9785e04;
#define Vspin_GCT  = 465.10;
#define REARTH_GCT = 6.378140e06;
#define C_GCT      = 299792458;

/* ---------- Macros -------------------- */
#define HSMAX(x,y) ( (x) > (y) ? (x) : (y) )
#define HSMIN(x,y) ( (x) < (y) ? (x) : (y) )

#define GETTIME() (uvar_outputTiming ? XLALGetCPUTime() : 0)
//#define GETTIME() (uvar_outputTiming ? XLALGetTimeOfDay() : 0)

/* ---------- Exported types ---------- */
/** useful variables for each hierarchical stage */
typedef struct {
  CHAR  *sftbasename;    /**< filename pattern for sfts */
  LIGOTimeGPS tStartGPS; /**< start and end time of stack */
  REAL8 tObs;            /**< tEndGPS - tStartGPS */
  REAL8 refTime;         /**< reference time for pulsar params */
  PulsarSpinRange spinRange_startTime; /**< freq and fdot range at start-time of observation */
  PulsarSpinRange spinRange_endTime;   /**< freq and fdot range at end-time of observation */
  PulsarSpinRange spinRange_refTime;   /**< freq and fdot range at the reference time */
  PulsarSpinRange spinRange_midTime;   /**< freq and fdot range at mid-time of observation */
  EphemerisData *edat;             /**< ephemeris data for XLALBarycenter */
  LIGOTimeGPSVector *midTstack;    /**< timestamps vector for mid time of each stack */
  LIGOTimeGPSVector *startTstack;  /**< timestamps vector for start time of each stack */
  LIGOTimeGPSVector *endTstack;    /**< timestamps vector for end time of each stack */
  LIGOTimeGPS minStartTimeGPS;     /**< all sft data must be after this time */
  LIGOTimeGPS maxStartTimeGPS;       /**< all sft timestamps must be before this GPS time */
  UINT4 blocksRngMed;              /**< blocksize for running median noise floor estimation */
  UINT4 Dterms;                    /**< size of Dirichlet kernel for Fstat calculation */
  UINT4 DtermsRecalc;              /**< Recalc: size of Dirichlet kernel for Fstat calculation */
  LALStringVector* assumeSqrtSX;   /**< Assume stationary Gaussian noise with detector noise-floors sqrt{SX}" */
  BOOLEAN SignalOnly;              /**< DEPRECATED: ALTERNATIVE switch to assume Sh=1 instead of estimating noise-floors from SFTs */
  /* parameters describing the coherent data-segments */
  REAL8 tStack;                    /**< duration of stacks */
  UINT4 nStacks;                   /**< number of stacks */
  LALSegList *segmentList;         /**< parsed segment list read from user-specified input file --segmentList */
  BSGLSetup *BSGLsetup;           /**< pre-computed setup for line-robust statistic BSGL */
  REAL8 dFreqStack;                /**< frequency resolution of Fstat calculation */
  REAL8 df1dot;                    /**< coarse grid resolution in spindown */
  REAL8 df2dot;                    /**< coarse grid resolution in 2nd spindown */
  REAL8 df3dot;                    /**< coarse grid resolution in 3rd spindown */
  UINT4 extraBinsFstat;            /**< Extra Fstat frequency bins required to cover residual spindowns */
  UINT4 binsFstatSearch;	   /**< nominal number of Fstat frequency bins in search band */
  UINT4 nf1dot;			/**< number of 1st spindown Fstat bins */
  UINT4 nf2dot;			/**< number of 2nd spindown Fstat bins */
  UINT4 nf3dot;			/**< number of 3rd spindown Fstat bins */
  int SSBprec;                     /**< SSB transform precision */
  FstatMethodType Fmethod;         //!< which Fstat-method/algorithm to use
  BOOLEAN recalcToplistStats;	   //!< do additional analysis for all toplist candidates, output F, FXvector for postprocessing */
  FstatMethodType FmethodRecalc;   //!< which Fstat-method/algorithm to use for the recalc step
  REAL8 mismatch1;                 /**< 'mismatch1' user-input needed here internally ... */
  UINT4 nSFTs;                     /**< total number of SFTs */
  LALStringVector *detectorIDs;    /**< vector of detector IDs */
  REAL4 NSegmentsInvX[PULSAR_MAX_DETECTORS]; /**< effective inverse number of segments per detector (needed for correct averaging in single-IFO F calculation) */
  FstatInputVector* Fstat_in_vec;	/**< Original wide-parameter search: vector of Fstat input data structures for XLALComputeFstat(), one per stack */
  FstatInputVector* Fstat_in_vec_recalc; /**< Recalculate the toplist: Vector of Fstat input data structures for XLALComputeFstat(), one per stack */
  FILE *timingDetailsFP;	// file pointer to write detailed coherent-timing info into
  PulsarParamsVector *injectionSources; ///< Source parameters to inject: comma-separated list of file-patterns and/or direct config-strings ('{...}')
} UsefulStageVariables;


/**
 * Struct holding various timing measurements and relevant search parameters.
 * This is used to fit timing-models with measured times to predict search run-times
 */
typedef struct
{
  UINT4 Nseg;			///< number of semi-coherent segments
  UINT4 Ndet;			///< number of detectors
  UINT4 Tcoh;			///< length of coherent segments in seconds
  UINT4 Nsft;			///< total number of SFTs
  UINT4 Ncand;			///< length of toplists

  UINT4 NFreqCo;		///< total number of frequency bins computed in coarse grid (including sidebands!)
  REAL8 Ncoh;			///< number of coarse-grid Fstat templates ('coherent')
  REAL8 Ninc;			///< number of fine-grid templates ('incoherent')

  const char* FstatMethodStr;	///< Fstat-method used
  const char* RecalcMethodStr;	///< Fstat-method used

  // ----------
  // extended timing model:
  // runtime = Nseg * Ndet * Ncoh * tauF + Nseg * Ninc * tauSumFine + Ninc * tauExtraStats + Ntop * tauRecalc + time_Other
  REAL8 tau_Fstat;		//< time to compute F-stat for one coarse-grid template, one detector, one segment
  REAL8 tau_SumF;		//< time to sum F-stat values of one segment for one fine-grid point
  REAL8 tau_Bayes;		//< time to compute final Bayes-factor statistics for one fine-grid point
  REAL8 tau_Recalc;		//< time to recalc one toplist-entry
  REAL8 time_Other;		//< all non-scaling leftovers in overall timeing
  // ----------

} timingInfo_t;


/* ------------------------ Functions -------------------------------- */
void SetUpSFTs( LALStatus *status, UsefulStageVariables *in );
void PrintFstatVec( LALStatus *status, FstatResults *in, FILE *fp, PulsarDopplerParams *thisPoint,
                    LIGOTimeGPS refTime, INT4 stackIndex);
void PrintCatalogInfo( LALStatus *status, const SFTCatalog *catalog, FILE *fp );
void PrintStackInfo( LALStatus *status, const SFTCatalogSequence *catalogSeq, FILE *fp );
void UpdateSemiCohToplists ( LALStatus *status, toplist_t *list1, toplist_t *list2, toplist_t *list3, FineGrid *in, REAL8 f1dot_fg, REAL8 f2dot_fg, REAL8 f3dot_fg, UsefulStageVariables *usefulparams, REAL4 NSegmentsInv, REAL4 *NSegmentsInvX, BOOLEAN have_f3dot );

void UpdateSemiCohToplistsOptimTriple ( LALStatus *status,
                             toplist_t *list1,
                             toplist_t *list2,
                             toplist_t *list3,
                             FineGrid *in,
                             REAL8 f1dot_fg,
                             REAL8 f2dot_fg,
                             REAL8 f3dot_fg,
                             UsefulStageVariables *usefulparams,
                             REAL4 NSegmentsInv,
                             REAL4 *NSegmentsInvX,
                             BOOLEAN have_f3dot
                             );

void GetSegsPosVelAccEarthOrb( LALStatus *status, REAL8VectorSequence **posSeg,
                               REAL8VectorSequence **velSeg, REAL8VectorSequence **accSeg,
                               UsefulStageVariables *usefulparams );
static inline INT4 ComputeU1idx( REAL8 freq_event, REAL8 f1dot_event, REAL8 A1, REAL8 B1, REAL8 U1start, REAL8 U1winInv );
void ComputeU2idx( REAL8 freq_event, REAL8 f1dot_event, REAL8 A2, REAL8 B2, REAL8 U2start, REAL8 U2winInv,
                   INT4 *U2idx);
int compareCoarseGridUindex( const void *a, const void *b );
int compareFineGridNC( const void *a,const void *b );
int compareFineGridsumTwoF( const void *a,const void *b );

SFTCatalogSequence *XLALSetUpStacksFromSegmentList ( const SFTCatalog *catalog, const LALSegList *segList );

int XLALExtrapolateToplistPulsarSpins ( toplist_t *list,
					const LIGOTimeGPS usefulParamsRefTime,
					const LIGOTimeGPS finegridRefTime);

static int write_TimingInfo ( const CHAR *fname, const timingInfo_t *ti );
static inline REAL4 findLoudestTwoF ( const FstatResults *in );

/* ---------- Global variables -------------------- */
LALStatus *global_status; /* a global pointer to MAIN()s head of the LALStatus structure */
char *global_column_headings_stringp;

/* ###################################  MAIN  ################################### */

int MAIN( int argc, char *argv[]) {
  LALStatus status = blank_status;

  /* temp loop variables: generally k loops over segments and j over SFTs in a stack */
  UINT4 k;
  UINT4 skyGridCounter; /* coarse sky position counter */
  UINT4 f1dotGridCounter; /* coarse f1dot position counter */

  /* GPS timestamp vectors */
  LIGOTimeGPSVector *midTstack = NULL;
  LIGOTimeGPSVector *startTstack = NULL;
  LIGOTimeGPSVector *endTstack = NULL;

  /* General GPS times */
  LIGOTimeGPS XLAL_INIT_DECL(refTimeGPS);
  LIGOTimeGPS XLAL_INIT_DECL(tMidGPS);

  /* GPS time used for each segment's midpoint */
  LIGOTimeGPS XLAL_INIT_DECL(midTstackGPS);
  REAL8 timeDiffSeg; /* Difference to tMidGPS (midpoint) of Tobs */

  /* pos, vel, acc at midpoint of segments */
  REAL8VectorSequence *posStack = NULL;
  REAL8VectorSequence *velStack = NULL;
  REAL8VectorSequence *accStack = NULL;

  /* duration of each segment */
  REAL8 tStack;

  /* number of segments */
  UINT4 nStacks;

  /* Total observation time */
  REAL8 tObs;

  /* SFT related stuff */
  static LIGOTimeGPS minStartTimeGPS, maxStartTimeGPS;

  /* some useful variables for each stage */
  UsefulStageVariables XLAL_INIT_DECL(usefulParams);

  /* F-statistic computation related stuff */
  FstatResults* Fstat_res = NULL;			// Pointer to Fstat results structure, will be allocated by XLALComputeFstat()
  FstatQuantities Fstat_what = FSTATQ_2F;		// Quantities to be computed by XLALComputeFstat()
  UINT4 binsFstat1;

  /* Semicoherent variables */
  static SemiCoherentParams semiCohPar;

  /* coarse grid */
  CoarseGrid XLAL_INIT_DECL(coarsegrid);
  REAL8 dFreqStack; /* frequency resolution of Fstat calculation */
  REAL8 df1dot;  /* coarse grid resolution in spindown */
  UINT4 ifdot;  /* counter for coarse-grid spindown values */
  REAL8 df2dot;  /* coarse grid resolution in 2nd spindown */
  UINT4 if2dot;  /* counter for coarse-grid 2nd spindown values */
  REAL8 df3dot;  /* coarse grid resolution in 3rd spindown */
  UINT4 if3dot;  /* counter for coarse-grid 3rd spindown values */

  /* fine grid */
  FineGrid finegrid;
  UINT4 nf1dots_fg = 1; /* number of frequency and spindown values */
  REAL8 gammaRefine, sigmasq;  /* refinement factor and variance */
  UINT4 nf2dots_fg=1;          /* number of second spindown values */
  REAL8 gamma2Refine, sigma4;  /* 2nd spindown refinement factor and 4th moment */
  UINT4 nf3dots_fg=1;          /* number of third spindown values */
  REAL8 gamma3Refine=1;  /* 3rd spindown refinement */
  
  /* GCT helper variables */
  UINT4 if1dot_fg, if2dot_fg, if3dot_fg;
  UINT4 ifreq;
  INT4  U1idx;
  REAL8 myf0, freq_event, f1dot_event;
  REAL8 dfreq_fg, df1dot_fg, freqmin_fg, f1dotmin_fg, freqband_fg;
  REAL8 df2dot_fg, f2dotmin_fg;
  REAL8 df3dot_fg, f3dotmin_fg;
  REAL8 u1start, u1win, u1winInv;
  REAL8 freq_fg, f1dot_fg, f2dot_fg, f3dot_fg, f1dot_event_fg;
  REAL8 A1, B1;
  // currently unused: REAL8 A2;
  REAL8 B2; /* GCT helper variables for faster calculation of u1 or u2 */
  REAL8 pos[3];
  REAL8 vel[3];
  // currently unused: REAL8 acc[3];
  REAL8 cosAlpha, sinAlpha, cosDelta, sinDelta;
  REAL8 nvec[3]; /* unit vector pointing to sky position */

  /* These vars are currently not used, but eventually in the future.
     INT4  U2idx, NumU2idx;
     REAL8 myf0max, u2start, u2end;
     REAL8 u2win, u2winInv;
  */

  /* fstat candidate structure for candidate toplist*/
  toplist_t *semiCohToplist=NULL;
  toplist_t *semiCohToplist2=NULL;	// only used for SORTBY_DUAL_F_BSGL or SORTBY_TRIPLE_BStSGLtL
  toplist_t *semiCohToplist3=NULL;	// only used for SORTBY_TRIPLE_BStSGLtL

  /* template and grid variables */
  static DopplerSkyScanInit scanInit;   /* init-structure for DopperScanner */
  DopplerSkyScanState XLAL_INIT_DECL(thisScan); /* current state of the Doppler-scan */
  static PulsarDopplerParams dopplerpos;               /* current search-parameters */
  static PulsarDopplerParams thisPoint;
  UINT4 oldcg=0, oldfg=0;

  /* temporary storage for spinrange vector */
  static PulsarSpinRange spinRange_Temp;

  /* variables for logging */
  CHAR *fnamelog=NULL;
  FILE *fpLog=NULL;
  CHAR *logstr=NULL;

  /* output candidate files and file pointers */
  CHAR *fnameSemiCohCand=NULL;
  CHAR *fnameFstatVec1=NULL;
  FILE *fpFstat1=NULL;

  /* checkpoint filename */
  CHAR *uvar_fnameChkPoint = NULL;

  /* user variables */
  BOOLEAN uvar_log = FALSE;     /* logging done if true */

  BOOLEAN uvar_printCand1 = FALSE;      /* if 1st stage candidates are to be printed */
  BOOLEAN uvar_printFstat1 = FALSE;
  BOOLEAN uvar_loudestTwoFPerSeg = FALSE;	// output loudest per-segment Fstat candidates
  BOOLEAN uvar_semiCohToplist = TRUE; /* if overall first stage candidates are to be output */

  LALStringVector* uvar_assumeSqrtSX = NULL;    /* Assume stationary Gaussian noise with detector noise-floors sqrt{SX}" */
  BOOLEAN uvar_SignalOnly = FALSE;              /* DEPRECATED: ALTERNATIVE switch to assume Sh=1 instead of estimating noise-floors from SFTs */

  BOOLEAN uvar_recalcToplistStats = FALSE; 	/* Do additional analysis for all toplist candidates, output F, FXvector for postprocessing */
  BOOLEAN uvar_loudestSegOutput = FALSE; 	/* output extra info about loudest segment; requires recalcToplistStats */

  // ----- Line robust stats parameters ----------
  BOOLEAN uvar_computeBSGL = FALSE;          	/* In Fstat loop, compute line-robust statistic (BSGL=log10BSGL) using single-IFO F-stats */
  BOOLEAN uvar_BSGLlogcorr = FALSE;		/* compute log-correction in line-robust statistic BSGL (slower) or not (faster) */
  REAL8   uvar_Fstar0sc = 0.0;			/* (semi-coherent) BSGL transition-scale parameter 'Fstar0sc=Nseg*Fstar0coh', see documentation for XLALCreateBSGLSetup() for details */
  LALStringVector *uvar_oLGX = NULL;       	/* prior per-detector line-vs-Gauss odds ratios 'oLGX', see XLALCreateBSGLSetup() for details */
  BOOLEAN uvar_getMaxFperSeg = FALSE;          	/* In Fstat loop, compute maximum F and FX over segments */
  // --------------------------------------------

  REAL8 uvar_dAlpha = DALPHA;   /* resolution for flat or isotropic grids -- coarse grid*/
  REAL8 uvar_dDelta = DDELTA;
  REAL8 uvar_f1dot = FDOT;      /* first spindown value */
  REAL8 uvar_f1dotBand = DFDOT; /* range of first spindown parameter */
  REAL8 uvar_f2dot = F2DOT;     /* second spindown value */
  REAL8 uvar_f2dotBand = DF2DOT; /* range of second spindown parameter */
  REAL8 uvar_f3dot = F3DOT;     /* second spindown value */
  REAL8 uvar_f3dotBand = DF3DOT; /* range of second spindown parameter */
  REAL8 uvar_Freq = FSTART;
  REAL8 uvar_FreqBand = FBAND;

  REAL8 uvar_dFreq = 0;
  REAL8 uvar_df1dot = 0; /* coarse grid frequency and spindown resolution */
  REAL8 uvar_df2dot = 0; /* coarse grid second spindown resolution */
  REAL8 uvar_df3dot = 0; /* coarse grid third spindown resolution */

  REAL8 uvar_ThrF = FSTATTHRESHOLD; /* threshold of Fstat to select peaks */
  REAL8 uvar_mismatch1 = MISMATCH; /* metric mismatch for first stage coarse grid */

  REAL8 uvar_minStartTime1 = 0;
  REAL8 uvar_maxStartTime1 = LAL_INT4_MAX;

  REAL8 uvar_refTime = 0;
  INT4 uvar_nCand1 = NCAND1; /* number of candidates to be followed up from first stage */

  INT4 uvar_blocksRngMed = BLOCKSRNGMED;

  REAL8 uvar_tStack = 0;
  INT4  uvar_nStacksMax = 1;
  CHAR *uvar_segmentList = NULL;	/**< ALTERNATIVE: file containing a pre-computed segment list of tuples (startGPS endGPS duration[h] NumSFTs) */

  INT4 uvar_Dterms = DTERMS;
  INT4 uvar_DtermsRecalc = DTERMS;
  INT4 uvar_SSBprecision = SSBPREC_RELATIVISTIC;
  INT4 uvar_gammaRefine = 1;
  INT4 uvar_gamma2Refine = 1;
  INT4 uvar_metricType1 = LAL_PMETRIC_COH_PTOLE_ANALYTIC;
  INT4 uvar_gridType1 = GRID_METRIC;
  INT4 uvar_skyPointIndex = -1;

  CHAR *uvar_ephemEarth;	/**< Earth ephemeris file to use */
  CHAR *uvar_ephemSun;		/**< Sun ephemeris file to use */

  CHAR *uvar_skyRegion = NULL;
  CHAR *uvar_fnameout = NULL;
  CHAR *uvar_DataFiles1 = NULL;
  CHAR *uvar_skyGridFile=NULL;
  INT4 uvar_numSkyPartitions = 0;
  INT4 uvar_partitionIndex = 0;
  INT4 uvar_SortToplist = 0;

  CHAR *uvar_outputTiming = NULL;
  CHAR *uvar_outputTimingDetails = NULL;

  int uvar_FstatMethod = FMETHOD_DEMOD_BEST;
  int uvar_FstatMethodRecalc = FMETHOD_DEMOD_BEST;

  timingInfo_t XLAL_INIT_DECL(timing);

  LALStringVector *uvar_injectionSources = NULL;

  // timing values
  REAL8 tic_RecalcToplist, time_RecalcToplist = 0;
  REAL8 tic_Fstat, time_Fstat = 0;
  REAL8 tic_SumFine, time_SumFine = 0;
  REAL8 tic_ExtraStats, time_ExtraStats = 0;
  REAL8 tic_Start, time_Total = 0;

  global_status = &status;

#ifndef EAH_BOINC
  global_argv = argv;
  global_argc = argc;
#endif

#ifdef EAH_LALDEBUGLEVEL
#endif

  uvar_ephemEarth = XLALStringDuplicate("earth00-19-DE405.dat.gz");
  uvar_ephemSun = XLALStringDuplicate("sun00-19-DE405.dat.gz");

  uvar_skyRegion = LALCalloc( strlen(SKYREGION) + 1, sizeof(CHAR) );
  strcpy(uvar_skyRegion, SKYREGION);

  uvar_fnameout = LALCalloc( strlen(FNAMEOUT) + 1, sizeof(CHAR) );
  strcpy(uvar_fnameout, FNAMEOUT);

  /* set LAL error-handler */
#ifdef EAH_BOINC
  lal_errhandler = BOINC_LAL_ErrHand;
#else
  lal_errhandler = LAL_ERR_EXIT;
#endif

  /* register user input variables */
  XLAL_CHECK_MAIN( XLALRegisterNamedUvar( &uvar_log,                 "log",                 BOOLEAN,      0,   OPTIONAL,   "Write log file") == XLAL_SUCCESS, XLAL_EFUNC);
  XLAL_CHECK_MAIN( XLALRegisterNamedUvar( &uvar_semiCohToplist,      "semiCohToplist",      BOOLEAN,      0,   OPTIONAL,   "Print toplist of semicoherent candidates" ) == XLAL_SUCCESS, XLAL_EFUNC);
  XLAL_CHECK_MAIN( XLALRegisterNamedUvar( &uvar_DataFiles1,          "DataFiles1",          STRING,       0,   REQUIRED,   "1st SFT file pattern") == XLAL_SUCCESS, XLAL_EFUNC);
  XLAL_CHECK_MAIN( XLALRegisterNamedUvar( &uvar_skyRegion,           "skyRegion",           STRING,       0,   OPTIONAL,   "sky-region polygon (or 'allsky')") == XLAL_SUCCESS, XLAL_EFUNC);
  XLAL_CHECK_MAIN( XLALRegisterNamedUvar( &uvar_numSkyPartitions,    "numSkyPartitions",    INT4,         0,   OPTIONAL,   "No. of (equi-)partitions to split skygrid into") == XLAL_SUCCESS, XLAL_EFUNC);
  XLAL_CHECK_MAIN( XLALRegisterNamedUvar( &uvar_partitionIndex,      "partitionIndex",      INT4,         0,   OPTIONAL,   "Index [0,numSkyPartitions-1] of sky-partition to generate") == XLAL_SUCCESS, XLAL_EFUNC);
  XLAL_CHECK_MAIN( XLALRegisterNamedUvar( &uvar_skyGridFile,         "skyGridFile",         STRING,       0,   OPTIONAL,   "sky-grid file") == XLAL_SUCCESS, XLAL_EFUNC);
  XLAL_CHECK_MAIN( XLALRegisterNamedUvar( &uvar_dAlpha,              "dAlpha",              REAL8,        0,   OPTIONAL,   "Resolution for flat or isotropic coarse grid") == XLAL_SUCCESS, XLAL_EFUNC);
  XLAL_CHECK_MAIN( XLALRegisterNamedUvar( &uvar_dDelta,              "dDelta",              REAL8,        0,   OPTIONAL,   "Resolution for flat or isotropic coarse grid") == XLAL_SUCCESS, XLAL_EFUNC);
  XLAL_CHECK_MAIN( XLALRegisterNamedUvar( &uvar_Freq,                "Freq",                REAL8,        'f', OPTIONAL,   "Start search frequency") == XLAL_SUCCESS, XLAL_EFUNC);
  XLAL_CHECK_MAIN( XLALRegisterNamedUvar( &uvar_dFreq,               "dFreq",               REAL8,        0,   OPTIONAL,   "Frequency resolution (required if nonzero FreqBand)") == XLAL_SUCCESS, XLAL_EFUNC);
  XLAL_CHECK_MAIN( XLALRegisterNamedUvar( &uvar_FreqBand,            "FreqBand",            REAL8,        'b', OPTIONAL,   "Search frequency band") == XLAL_SUCCESS, XLAL_EFUNC);
  XLAL_CHECK_MAIN( XLALRegisterNamedUvar( &uvar_f1dot,               "f1dot",               REAL8,        0,   OPTIONAL,   "Spindown parameter") == XLAL_SUCCESS, XLAL_EFUNC);
  XLAL_CHECK_MAIN( XLALRegisterNamedUvar( &uvar_df1dot,              "df1dot",              REAL8,        0,   OPTIONAL,   "Spindown resolution (required if nonzero f1dotBand)") == XLAL_SUCCESS, XLAL_EFUNC);
  XLAL_CHECK_MAIN( XLALRegisterNamedUvar( &uvar_f1dotBand,           "f1dotBand",           REAL8,        0,   OPTIONAL,   "Spindown Range") == XLAL_SUCCESS, XLAL_EFUNC);
  XLAL_CHECK_MAIN( XLALRegisterNamedUvar( &uvar_f2dot,               "f2dot",               REAL8,        0,   OPTIONAL,   "2nd spindown parameter") == XLAL_SUCCESS, XLAL_EFUNC);
  XLAL_CHECK_MAIN( XLALRegisterNamedUvar( &uvar_df2dot,              "df2dot",              REAL8,        0,   OPTIONAL,   "2nd spindown resolution (required if nonzero f2dotBand)") == XLAL_SUCCESS, XLAL_EFUNC);
  XLAL_CHECK_MAIN( XLALRegisterNamedUvar( &uvar_f2dotBand,           "f2dotBand",           REAL8,        0,   OPTIONAL,   "2nd spindown Range") == XLAL_SUCCESS, XLAL_EFUNC);
  XLAL_CHECK_MAIN( XLALRegisterNamedUvar( &uvar_f3dot,               "f3dot",               REAL8,        0,   OPTIONAL,   "3rd spindown parameter") == XLAL_SUCCESS, XLAL_EFUNC);
  XLAL_CHECK_MAIN( XLALRegisterNamedUvar( &uvar_df3dot,              "df3dot",              REAL8,        0,   OPTIONAL,   "3rd spindown resolution (required if nonzero f3dotBand)") == XLAL_SUCCESS, XLAL_EFUNC);
  XLAL_CHECK_MAIN( XLALRegisterNamedUvar( &uvar_f3dotBand,           "f3dotBand",           REAL8,        0,   OPTIONAL,   "3rd spindown Range") == XLAL_SUCCESS, XLAL_EFUNC);
  XLAL_CHECK_MAIN( XLALRegisterNamedUvar( &uvar_ThrF,                "peakThrF",            REAL8,        0,   OPTIONAL,   "Fstat Threshold") == XLAL_SUCCESS, XLAL_EFUNC);
  XLAL_CHECK_MAIN( XLALRegisterNamedUvar( &uvar_mismatch1,           "mismatch1",           REAL8,        'm', OPTIONAL,   "1st stage mismatch") == XLAL_SUCCESS, XLAL_EFUNC);
  XLAL_CHECK_MAIN( XLALRegisterNamedUvar( &uvar_gridType1,           "gridType1",           INT4,         0,   OPTIONAL,   "0=flat, 1=isotropic, 2=metric, 3=file") == XLAL_SUCCESS, XLAL_EFUNC);
  XLAL_CHECK_MAIN( XLALRegisterNamedUvar( &uvar_metricType1,         "metricType1",         INT4,         0,   OPTIONAL,   "0=none, 1=Ptole-analytic, 2=Ptole-numeric, 3=exact") == XLAL_SUCCESS, XLAL_EFUNC);
  XLAL_CHECK_MAIN( XLALRegisterNamedUvar( &uvar_gammaRefine,         "gammaRefine",         INT4,         'g', OPTIONAL,   "Refinement of fine grid (default: use segment times)") == XLAL_SUCCESS, XLAL_EFUNC);
  XLAL_CHECK_MAIN( XLALRegisterNamedUvar( &uvar_gamma2Refine,        "gamma2Refine",        INT4,         'G', OPTIONAL,   "Refinement of f2dot fine grid (default: use segment times, -1=use gammaRefine)") == XLAL_SUCCESS, XLAL_EFUNC);
  XLAL_CHECK_MAIN( XLALRegisterNamedUvar( &uvar_fnameout,            "fnameout",            STRING,       'o', OPTIONAL,   "Output filename") == XLAL_SUCCESS, XLAL_EFUNC);
  XLAL_CHECK_MAIN( XLALRegisterNamedUvar( &uvar_fnameChkPoint,       "fnameChkPoint",       STRING,       0,   OPTIONAL,   "Checkpoint filename") == XLAL_SUCCESS, XLAL_EFUNC);
  XLAL_CHECK_MAIN( XLALRegisterNamedUvar( &uvar_nCand1,              "nCand1",              INT4,         'n', OPTIONAL,   "No. of candidates to output") == XLAL_SUCCESS, XLAL_EFUNC);
  XLAL_CHECK_MAIN( XLALRegisterNamedUvar( &uvar_printCand1,          "printCand1",          BOOLEAN,      0,   OPTIONAL,   "Print 1st stage candidates") == XLAL_SUCCESS, XLAL_EFUNC);
  XLAL_CHECK_MAIN( XLALRegisterNamedUvar( &uvar_refTime,             "refTime",             REAL8,        0,   OPTIONAL,   "Ref. time for pulsar pars [Default: mid-time]") == XLAL_SUCCESS, XLAL_EFUNC);
  XLAL_CHECK_MAIN( XLALRegisterNamedUvar( &uvar_ephemEarth,          "ephemEarth",          STRING,       0,   OPTIONAL,   "Location of Earth ephemeris file") == XLAL_SUCCESS, XLAL_EFUNC);
  XLAL_CHECK_MAIN( XLALRegisterNamedUvar( &uvar_ephemSun,            "ephemSun",            STRING,       0,   OPTIONAL,   "Location of Sun ephemeris file") == XLAL_SUCCESS, XLAL_EFUNC);
  XLAL_CHECK_MAIN( XLALRegisterNamedUvar( &uvar_minStartTime1,       "minStartTime1",       REAL8,        0,   OPTIONAL,   "1st stage: Only use SFTs with timestamps starting from (including) this GPS time") == XLAL_SUCCESS, XLAL_EFUNC);
  XLAL_CHECK_MAIN( XLALRegisterNamedUvar( &uvar_maxStartTime1,       "maxStartTime1",       REAL8,        0,   OPTIONAL,   "1st stage: Only use SFTs with timestamps up to (excluding) this GPS time") == XLAL_SUCCESS, XLAL_EFUNC);
  XLAL_CHECK_MAIN( XLALRegisterNamedUvar( &uvar_printFstat1,         "printFstat1",         BOOLEAN,      0,   OPTIONAL,   "Print 1st stage Fstat vectors") == XLAL_SUCCESS, XLAL_EFUNC);

  XLAL_CHECK_MAIN( XLALRegisterNamedUvar( &uvar_assumeSqrtSX,        "assumeSqrtSX",        STRINGVector, 0,   OPTIONAL,   "Don't estimate noise-floors but assume (stationary) per-IFO sqrt{SX} (if single value: use for all IFOs)") == XLAL_SUCCESS, XLAL_EFUNC);
  XLAL_CHECK_MAIN( XLALRegisterNamedUvar( &uvar_SignalOnly,          "SignalOnly",          BOOLEAN,      'S', DEPRECATED, "DEPRECATED ALTERNATIVE: Don't estimate noise-floors but assume sqrtSX=1 instead") == XLAL_SUCCESS, XLAL_EFUNC);

  XLAL_CHECK_MAIN( XLALRegisterNamedUvar( &uvar_nStacksMax,          "nStacksMax",          INT4,         0,   OPTIONAL,   "Maximum No. of segments" ) == XLAL_SUCCESS, XLAL_EFUNC);
  XLAL_CHECK_MAIN( XLALRegisterNamedUvar( &uvar_tStack,              "tStack",              REAL8,        'T', OPTIONAL,   "Duration of segments (sec)" ) == XLAL_SUCCESS, XLAL_EFUNC);
  XLAL_CHECK_MAIN( XLALRegisterNamedUvar( &uvar_segmentList,         "segmentList",         STRING,       0,   OPTIONAL,   "ALTERNATIVE: file containing a segment list: lines of form <startGPS endGPS duration[h] NumSFTs>") == XLAL_SUCCESS, XLAL_EFUNC);
  XLAL_CHECK_MAIN( XLALRegisterNamedUvar( &uvar_recalcToplistStats,  "recalcToplistStats",  BOOLEAN,      0,   OPTIONAL,   "Additional analysis for toplist candidates, recalculate 2F, 2FX at finegrid") == XLAL_SUCCESS, XLAL_EFUNC);
  XLAL_CHECK_MAIN( XLALRegisterNamedUvar( &uvar_loudestSegOutput,    "loudestSegOutput",    BOOLEAN,      0,   OPTIONAL,   "Output extra info about loudest segment; (requires --recalcToplistStats)") == XLAL_SUCCESS, XLAL_EFUNC);

  // ----- Line robust stats parameters ----------
  XLAL_CHECK_MAIN( XLALRegisterNamedUvar( &uvar_computeBSGL,         "computeBSGL",         BOOLEAN,      0,   OPTIONAL,   "Compute and output line-robust statistic (BSGL)") == XLAL_SUCCESS, XLAL_EFUNC);
  XLAL_CHECK_MAIN( XLALRegisterNamedUvar( &uvar_Fstar0sc,            "Fstar0sc",            REAL8,        0,   OPTIONAL,   "BSGL: semi-coh transition-scale parameter 'Fstar0sc=Nseg*Fstar0coh'" ) == XLAL_SUCCESS, XLAL_EFUNC);
  XLAL_CHECK_MAIN( XLALRegisterNamedUvar( &uvar_oLGX,                "oLGX",                STRINGVector, 0,   OPTIONAL,   "BSGL: prior per-detector line-vs-Gauss odds 'oLGX' (Defaults to oLGX=1/Ndet)") == XLAL_SUCCESS, XLAL_EFUNC);
  XLAL_CHECK_MAIN( XLALRegisterNamedUvar( &uvar_BSGLlogcorr,         "BSGLlogcorr",         BOOLEAN,      0,   DEVELOPER,  "BSGL: include log-correction terms (slower) or not (faster)") == XLAL_SUCCESS, XLAL_EFUNC);
  XLAL_CHECK_MAIN( XLALRegisterNamedUvar( &uvar_getMaxFperSeg,       "getMaxFperSeg",       BOOLEAN,      0,   OPTIONAL,   "Compute and output maximum F and FX over segments") == XLAL_SUCCESS, XLAL_EFUNC);
  XLAL_CHECK_MAIN( XLALRegisterNamedUvar( &uvar_SortToplist,         "SortToplist",         INT4,         0,   OPTIONAL,   "Sort toplist by: 0=Fstat, 1=nc, 2=B_S/GL, 3='Fstat + B_S/GL', 4=B_S/GLtL, 5=B_tS/GLtL, 6='B_S/GL + B_S/GLtL + B_tS/GLtL'") == XLAL_SUCCESS, XLAL_EFUNC);
  // --------------------------------------------

  XLAL_CHECK_MAIN( XLALRegisterNamedUvarAuxData( &uvar_FstatMethod, "FstatMethod", UserEnum, XLALFstatMethodChoices(), 0, OPTIONAL, "F-statistic method to use" ) == XLAL_SUCCESS, XLAL_EFUNC);
  XLAL_CHECK_MAIN( XLALRegisterNamedUvarAuxData( &uvar_FstatMethodRecalc, "FstatMethodRecalc", UserEnum, XLALFstatMethodChoices(), 0, OPTIONAL, "F-statistic method to use for recalc" ) == XLAL_SUCCESS, XLAL_EFUNC);

  /* developer user variables */
  XLAL_CHECK_MAIN( XLALRegisterNamedUvar( &uvar_blocksRngMed,        "blocksRngMed",        INT4,         0,   DEVELOPER,  "RngMed block size") == XLAL_SUCCESS, XLAL_EFUNC);
<<<<<<< HEAD
  XLAL_CHECK_MAIN( XLALRegisterNamedUvarAuxData( &uvar_SSBprecision, "SSBprecision", UserEnum, &SSBprecisionChoices, 0, DEVELOPER, "Precision for SSB transform") == XLAL_SUCCESS, XLAL_EFUNC);
  XLAL_CHECK_MAIN( XLALRegisterNamedUvar( &uvar_Dterms,              "Dterms",              INT4,         0,   DEVELOPER,  "No. of terms to keep in Dirichlet Kernel" ) == XLAL_SUCCESS, XLAL_EFUNC);
=======
  XLAL_CHECK_MAIN( XLALRegisterNamedUvar( &uvar_SSBprecision,        "SSBprecision",        INT4,         0,   DEVELOPER,  "Precision for SSB transform.") == XLAL_SUCCESS, XLAL_EFUNC);
  XLAL_CHECK_MAIN( XLALRegisterNamedUvar( &uvar_Dterms,              "Dterms",              INT4,         0,   DEVELOPER,  "Number of kernel terms (single-sided) to use in\na) Dirichlet kernel if FstatMethod=Demod*\nb) sinc-interpolation kernel if FstatMethod=Resamp*" ) == XLAL_SUCCESS, XLAL_EFUNC);
  XLAL_CHECK_MAIN( XLALRegisterNamedUvar( &uvar_DtermsRecalc,        "DtermsRecalc",        INT4,         0,   DEVELOPER,  "Same as 'Dterms', applies to 'Recalc' step" ) == XLAL_SUCCESS, XLAL_EFUNC);
>>>>>>> 882214fc
  XLAL_CHECK_MAIN( XLALRegisterNamedUvar( &uvar_skyPointIndex,       "skyPointIndex",       INT4,         0,   DEVELOPER,  "Only analyze this skypoint in grid" ) == XLAL_SUCCESS, XLAL_EFUNC);

  XLAL_CHECK_MAIN( XLALRegisterNamedUvar( &uvar_outputTiming,        "outputTiming",        STRING,       0,   DEVELOPER,  "Append timing information into this file") == XLAL_SUCCESS, XLAL_EFUNC);
  XLAL_CHECK_MAIN( XLALRegisterNamedUvar( &uvar_outputTimingDetails, "outputTimingDetails", STRING,       0,   DEVELOPER,  "Append detailed F-stat timing information to this file") == XLAL_SUCCESS, XLAL_EFUNC);

<<<<<<< HEAD
=======
  XLAL_CHECK_MAIN( XLALRegisterNamedUvar( &uvar_loudestTwoFPerSeg,   "loudestTwoFPerSeg",   BOOLEAN,      0, DEVELOPER, "Output loudest per-segment Fstat values into file '_loudestTwoFPerSeg'" ) == XLAL_SUCCESS, XLAL_EFUNC );
  XLAL_CHECK_MAIN( XLALRegisterNamedUvar( &uvar_version,             "version",             BOOLEAN,      'V', SPECIAL,    "Output version information") == XLAL_SUCCESS, XLAL_EFUNC);
>>>>>>> 882214fc

  /* inject signals into the data being analyzed */
  XLAL_CHECK_MAIN( XLALRegisterNamedUvar ( &uvar_injectionSources, "injectionSources",      STRINGVector, 0, DEVELOPER,     "CSV list of files containing signal parameters for injection [see mfdv5]") == XLAL_SUCCESS, XLAL_EFUNC );

  /* read all command line variables */
  BOOLEAN should_exit = 0;
  XLAL_CHECK_MAIN( XLALUserVarReadAllInput(&should_exit, argc, argv, lalAppsVCSInfoList) == XLAL_SUCCESS, XLAL_EFUNC);
  if (should_exit)
    return(1);

  /* assemble version string */
  CHAR *VCSInfoString;
  if ( (VCSInfoString = XLALGetVersionString(0)) == NULL ) {
    XLALPrintError("XLALGetVersionString(0) failed.\n");
    return HIERARCHICALSEARCH_ESUB;
  }

  LogPrintfVerbatim( LOG_DEBUG, "Code-version: %s\n", VCSInfoString );
  // LogPrintfVerbatim( LOG_DEBUG, "CFS Hotloop variant: %s\n", OptimisedHotloopSource );

  /* some basic sanity checks on user vars */
  if ( uvar_nStacksMax < 1) {
    fprintf(stderr, "Invalid number of segments!\n");
    return( HIERARCHICALSEARCH_EBAD );
  }

#ifndef EXP_NO_NUM_COUNT
  /* check that the numbercount can't exceed the data type */
  {
    UINT8 maxseg = 1;
    maxseg = maxseg << (8*sizeof(FINEGRID_NC_T));
    maxseg -= 1;
    if ( (UINT8)uvar_nStacksMax > maxseg) {
      fprintf(stderr,
              "Number of segments exceeds %" LAL_UINT8_FORMAT "!\n"
              "Compile without GC_SSE2_OPT to extend the available segment range\n",
              maxseg);
      return( HIERARCHICALSEARCH_EBAD );
    }
  }
#endif

  if ( uvar_blocksRngMed < 1 ) {
    fprintf(stderr, "Invalid Running Median block size\n");
    return( HIERARCHICALSEARCH_EBAD );
  }

  if ( uvar_ThrF < 0 ) {
    fprintf(stderr, "Invalid value of F-statistic threshold\n");
    return( HIERARCHICALSEARCH_EBAD );
  }

  if ( uvar_f3dotBand != 0 && ( !XLALUserVarWasSet(&uvar_gammaRefine) || !XLALUserVarWasSet(&uvar_gammaRefine) || uvar_gammaRefine != 1 || uvar_gamma2Refine != 1 )){
	fprintf(stderr, "Search over 3rd spindown is available only with gammaRefine AND gamma2Refine manually set to 1!\n");
	return( HIERARCHICALSEARCH_EVAL );
  }

  /* check SignalOnly and assumeSqrtSX */
  XLAL_CHECK_MAIN ( !uvar_SignalOnly || (uvar_assumeSqrtSX == NULL), XLAL_EINVAL, "Cannot pass --SignalOnly AND --assumeSqrtSX at the same time!\n");

  /* 2F threshold for semicoherent stage */
#ifndef EXP_NO_NUM_COUNT
  REAL4 TwoFthreshold = 2.0 * uvar_ThrF;
#endif

  if ( (uvar_SortToplist < 0) || (uvar_SortToplist >= SORTBY_LAST) ) {
    XLALPrintError ( "Invalid value %d specified for toplist sorting, must be within [0, %d]\n", uvar_SortToplist, SORTBY_LAST - 1 );
    return( HIERARCHICALSEARCH_EBAD );
  }
  if ( (uvar_SortToplist == SORTBY_BSGL || uvar_SortToplist == SORTBY_DUAL_F_BSGL ||
        uvar_SortToplist == SORTBY_BSGLtL || uvar_SortToplist == SORTBY_BtSGLtL ||
        uvar_SortToplist == SORTBY_TRIPLE_BStSGLtL ) && !uvar_computeBSGL ) {
    fprintf(stderr, "Toplist sorting by BSGL only possible if --computeBSGL given.\n");
    return( HIERARCHICALSEARCH_EBAD );
  }
  if ( ( uvar_SortToplist == SORTBY_BSGLtL || uvar_SortToplist == SORTBY_BtSGLtL ||
        uvar_SortToplist == SORTBY_TRIPLE_BStSGLtL ) && !uvar_getMaxFperSeg ) {
    fprintf(stderr, "Toplist sorting by B[t]SGLtL only possible if --getMaxFperSeg given.\n");
    return( HIERARCHICALSEARCH_EBAD );
  }

  /* create toplist -- semiCohToplist has the same structure
     as a fstat candidate, so treat it as a fstat candidate */
  if ( uvar_SortToplist == SORTBY_DUAL_F_BSGL )	// special treatement of 'dual' toplists: 1st one sorted by 'F', 2nd one by 'BSGL'
    {
      XLAL_CHECK ( 0 == create_gctFstat_toplist ( &semiCohToplist, uvar_nCand1, SORTBY_F ),
                   XLAL_EFUNC, "create_gctFstat_toplist() failed for nCand=%d and sortBy=%d\n", uvar_nCand1, SORTBY_F );
      XLAL_CHECK ( 0 == create_gctFstat_toplist ( &semiCohToplist2, uvar_nCand1, SORTBY_BSGL ),
                   XLAL_EFUNC, "create_gctFstat_toplist() failed for nCand=%d and sortBy=%d\n", uvar_nCand1, SORTBY_BSGL );
    }
  else if ( uvar_SortToplist == SORTBY_TRIPLE_BStSGLtL )// special treatement of 'triple' toplists: 1st one sorted by 'B_S/GL', 2nd one by 'B_S/GLtL', 3rd by 'B_tS/GLtL'
    {
      XLAL_CHECK ( 0 == create_gctFstat_toplist ( &semiCohToplist, uvar_nCand1, SORTBY_BSGL ),
                   XLAL_EFUNC, "create_gctFstat_toplist() failed for nCand=%d and sortBy=%d\n", uvar_nCand1, SORTBY_BSGL );
      XLAL_CHECK ( 0 == create_gctFstat_toplist ( &semiCohToplist2, uvar_nCand1, SORTBY_BSGLtL ),
                   XLAL_EFUNC, "create_gctFstat_toplist() failed for nCand=%d and sortBy=%d\n", uvar_nCand1, SORTBY_BSGLtL );
      XLAL_CHECK ( 0 == create_gctFstat_toplist ( &semiCohToplist3, uvar_nCand1, SORTBY_BtSGLtL ),
                   XLAL_EFUNC, "create_gctFstat_toplist() failed for nCand=%d and sortBy=%d\n", uvar_nCand1, SORTBY_BtSGLtL );
    }
  else	// 'normal' single-sorting toplist cases (sortby 'F', 'nc' or 'BSGL')
    {
      XLAL_CHECK ( 0 == create_gctFstat_toplist ( &semiCohToplist, uvar_nCand1, uvar_SortToplist),
                   XLAL_EFUNC, "create_gctFstat_toplist() failed for nCand=%d and sortBy=%d\n", uvar_nCand1, uvar_SortToplist );
    }

#ifdef EAH_BOINC
  // BOINC Apps always checkpoint, so set a default filename here
  if (uvar_fnameChkPoint == NULL) {
    CHAR*fname = "checkpoint.cpt";
    uvar_fnameChkPoint = XLALMalloc(strlen(fname)+1);
    if (uvar_fnameChkPoint == NULL) {
      fprintf(stderr, "error allocating memory [HierarchSearchGCT.c %d]\n" , __LINE__);
      return(HIERARCHICALSEARCH_EMEM);
    }
    strcpy(uvar_fnameChkPoint, fname);
  }
#endif

  /* write the log file */
  if ( uvar_log )
    {
      fnamelog = LALCalloc( strlen(uvar_fnameout) + 1 + 4, sizeof(CHAR) );
      strcpy(fnamelog, uvar_fnameout);
      strcat(fnamelog, ".log");
      /* open the log file for writing */
      if ((fpLog = fopen(fnamelog, "wb")) == NULL) {
        fprintf(stderr, "Unable to open file %s for writing\n", fnamelog);
        LALFree(fnamelog);
        /*exit*/
        return(HIERARCHICALSEARCH_EFILE);
      }

      /* get the log string */
      XLAL_CHECK_MAIN( ( logstr = XLALUserVarGetLog(UVAR_LOGFMT_CFGFILE) ) != NULL, XLAL_EFUNC);

      fprintf( fpLog, "# Log file for HierarchSearchGCT.c\n\n");
      fprintf( fpLog, "# User Input:\n");
      fprintf( fpLog, "#-------------------------------------------\n");
      fprintf( fpLog, "# cmdline: %s\n", logstr );
      LALFree(logstr);

      /* add code version ID (only useful for git-derived versions) */
      fprintf ( fpLog, "# version: %s\n", VCSInfoString );

      fclose (fpLog);
      LALFree(fnamelog);

    } /* end of logging */

  tic_Start = GETTIME();
  BOOLEAN printHeader = 0;
  if ( uvar_outputTimingDetails != NULL ) {
    FILE *tmp;
    if ( (tmp = fopen ( uvar_outputTimingDetails, "r" )) == NULL ) {
      printHeader = 1;
    } else {
      fclose (tmp );
    }
    XLAL_CHECK ( (usefulParams.timingDetailsFP = fopen ( uvar_outputTimingDetails, "wb" )) != NULL, XLAL_ESYS, "Failed to open '%s' for writing\n", uvar_outputTimingDetails );
  } // if uvar_outputTimingDetails

  /* initializations of coarse and fine grids */
  coarsegrid.TwoF=NULL;
  coarsegrid.TwoFX=NULL;
  coarsegrid.Uindex=NULL;
  finegrid.nc= NULL;
  finegrid.sumTwoF=NULL;
  finegrid.sumTwoFX=NULL;
  finegrid.maxTwoFl=NULL;
  finegrid.maxTwoFXl=NULL;
  finegrid.maxTwoFlIdx=NULL;
  finegrid.maxTwoFXlIdx=NULL;

  /* initialize ephemeris info */
  EphemerisData *edat;
  XLAL_CHECK ( (edat = XLALInitBarycenter ( uvar_ephemEarth, uvar_ephemSun )) != NULL, XLAL_EFUNC );

  XLALGPSSetREAL8(&minStartTimeGPS, uvar_minStartTime1);
  XLALGPSSetREAL8(&maxStartTimeGPS, uvar_maxStartTime1);

  /* create output files for writing if requested by user */
  if ( uvar_printCand1 )
    {
      fnameSemiCohCand = LALCalloc( strlen(uvar_fnameout) + 1, sizeof(CHAR) );
      if ( fnameSemiCohCand == NULL) {
        fprintf(stderr, "error allocating memory [HierarchSearchGCT.c %d]\n" , __LINE__);
        return(HIERARCHICALSEARCH_EMEM);
      }
      strcpy(fnameSemiCohCand, uvar_fnameout);
    }

  if ( uvar_printFstat1 )
    {
      const CHAR *append = "_fstatVec1.dat";
      fnameFstatVec1 = LALCalloc( strlen(uvar_fnameout) + strlen(append) + 1, sizeof(CHAR) );
      strcpy(fnameFstatVec1, uvar_fnameout);
      strcat(fnameFstatVec1, append);
      if ( !(fpFstat1 = fopen( fnameFstatVec1, "wb")))  {
        fprintf ( stderr, "Unable to open Fstat file fstatvec1.out for writing.\n");
        return (HIERARCHICALSEARCH_EFILE);
      }
    }

  /*------------ Set up stacks, detector states etc. */
  /* initialize spin range vectors */
  XLAL_INIT_MEM( spinRange_Temp );

  /* some useful first stage params */
  usefulParams.sftbasename = uvar_DataFiles1;

  /* ----- prepare generation of coherent segment list */
  if ( XLALUserVarWasSet ( &uvar_segmentList ) )
    {
      if ( XLALUserVarWasSet ( &uvar_nStacksMax ) || XLALUserVarWasSet ( &uvar_tStack ) ) {
        XLALPrintError ( "Use EITHER (--nStacksMax and --tStack) OR --segmentList to define the coherent segments!\n\n" );
        return HIERARCHICALSEARCH_EBAD;
      }
      if ( (usefulParams.segmentList = XLALReadSegmentsFromFile ( uvar_segmentList )) == NULL ) {
        XLALPrintError ("Failed to parse segment-list file '%s'. xlalErrno = %d\n", uvar_segmentList, xlalErrno );
        return HIERARCHICALSEARCH_ESUB;
      }
    }
  else /* set up maximally nStacksMax fixed-size segments of length tStack */
    {
      if ( !XLALUserVarWasSet ( &uvar_tStack ) ) {
        XLALPrintError ( "Need to set --tStack or --segmentList to define the coherent segments!\n\n" );
        return HIERARCHICALSEARCH_EBAD;
      }

      usefulParams.nStacks = uvar_nStacksMax;
      usefulParams.tStack = uvar_tStack;
      usefulParams.segmentList = NULL;
    }
  /* ----- */


  XLAL_INIT_MEM ( usefulParams.spinRange_startTime );
  XLAL_INIT_MEM ( usefulParams.spinRange_endTime );
  XLAL_INIT_MEM ( usefulParams.spinRange_refTime );
  XLAL_INIT_MEM ( usefulParams.spinRange_midTime );

  /* copy user specified spin variables at reftime  */
  /* the reference time value in spinRange_refTime will be set in SetUpSFTs() */
  usefulParams.spinRange_refTime.fkdot[0] = uvar_Freq; /* frequency */
  usefulParams.spinRange_refTime.fkdot[1] = uvar_f1dot;  /* 1st spindown */
  usefulParams.spinRange_refTime.fkdot[2] = uvar_f2dot;  /* 2nd spindown */
  usefulParams.spinRange_refTime.fkdot[3] = uvar_f3dot;  /* 3rd spindown */  
  usefulParams.spinRange_refTime.fkdotBand[0] = uvar_FreqBand; /* frequency range */
  usefulParams.spinRange_refTime.fkdotBand[1] = uvar_f1dotBand; /* spindown range */
  usefulParams.spinRange_refTime.fkdotBand[2] = uvar_f2dotBand; /* spindown range */
  usefulParams.spinRange_refTime.fkdotBand[3] = uvar_f3dotBand; /* spindown range */

  usefulParams.edat = edat;
  usefulParams.minStartTimeGPS = minStartTimeGPS;
  usefulParams.maxStartTimeGPS = maxStartTimeGPS;
  usefulParams.blocksRngMed = uvar_blocksRngMed;
  usefulParams.Dterms = uvar_Dterms;
  usefulParams.DtermsRecalc = uvar_DtermsRecalc;
  usefulParams.assumeSqrtSX = uvar_assumeSqrtSX;
  usefulParams.SignalOnly = uvar_SignalOnly;
  usefulParams.SSBprec = uvar_SSBprecision;
  usefulParams.Fmethod = uvar_FstatMethod;
  usefulParams.FmethodRecalc = uvar_FstatMethodRecalc;
  usefulParams.recalcToplistStats = uvar_recalcToplistStats;

  usefulParams.mismatch1 = uvar_mismatch1;

  /* set reference time for pulsar parameters */
  if ( XLALUserVarWasSet(&uvar_refTime))
    usefulParams.refTime = uvar_refTime;
  else {
    XLALPrintWarning("Reference time will be set to mid-time of observation time\n");
    usefulParams.refTime = -1;
  }

  /* set Fstat calculation frequency resolution (coarse grid) */
  if ( XLALUserVarWasSet(&uvar_FreqBand) ) {
    if ( XLALUserVarWasSet(&uvar_dFreq) ) {
      usefulParams.dFreqStack = uvar_dFreq;
    } else {
      XLALPrintError("--dFreq is required if --FreqBand is given\n");
      return( HIERARCHICALSEARCH_EBAD );
    }
  } else {
    usefulParams.dFreqStack = 0;
  }

  /* set Fstat spindown resolution (coarse grid) */
  if ( XLALUserVarWasSet(&uvar_f1dotBand) ) {
    if ( XLALUserVarWasSet(&uvar_df1dot) ) {
      usefulParams.df1dot = uvar_df1dot;
    } else {
      XLALPrintError("--df1dot is required if --f1dotBand is given\n");
      return( HIERARCHICALSEARCH_EBAD );
    }
  } else {
    usefulParams.df1dot = 0;
  }

  /* set Fstat 2nd spindown resolution (coarse grid) */
  if ( XLALUserVarWasSet(&uvar_f2dotBand) ) {
    if ( XLALUserVarWasSet(&uvar_df2dot) ) {
      usefulParams.df2dot = uvar_df2dot;
    }
    else {
      XLALPrintError("--df2dot is required if --f2dotBand is given\n");
      return( HIERARCHICALSEARCH_EBAD );
    }
  }
  else {
    usefulParams.df2dot = 0;
  }
  
  /* set Fstat 3rd spindown resolution (coarse grid) */
  if ( XLALUserVarWasSet(&uvar_f3dotBand) ) {
    if ( XLALUserVarWasSet(&uvar_df3dot) ) {
      usefulParams.df3dot = uvar_df3dot;
    }
    else {
      XLALPrintError("--df3dot is required if --f3dotBand is given\n");
      return( HIERARCHICALSEARCH_EBAD );
    }
  }
  else {
    usefulParams.df3dot = 0;
  }

  // read signal parameters to be injected, if requested by the user

  if ( uvar_injectionSources != NULL ) {
    XLAL_CHECK_MAIN ( (usefulParams.injectionSources = XLALPulsarParamsFromUserInput ( uvar_injectionSources, NULL ) ) != NULL, XLAL_EFUNC );
  }

  /* for 1st stage: read sfts, calculate detector states */
  LogPrintf( LOG_NORMAL,"Reading input data ... ");
  LAL_CALL( SetUpSFTs( &status, &usefulParams ), &status);
  LogPrintfVerbatim ( LOG_NORMAL, " done.\n");

  /* some useful params computed by SetUpSFTs */
  tStack = usefulParams.tStack;
  tObs = usefulParams.tObs;
  nStacks = usefulParams.nStacks;
  midTstack = usefulParams.midTstack;
  startTstack = usefulParams.startTstack;
  endTstack = usefulParams.endTstack;
  tMidGPS = usefulParams.spinRange_midTime.refTime;
  refTimeGPS = usefulParams.spinRange_refTime.refTime;
  fprintf(stderr, "%% --- GPS reference time = %.4f ,  GPS data mid time = %.4f\n",
          XLALGPSGetREAL8(&refTimeGPS), XLALGPSGetREAL8(&tMidGPS) );

  REAL4 *loudestTwoFPerSeg = NULL;
  if ( uvar_loudestTwoFPerSeg )
    {
      loudestTwoFPerSeg = XLALCalloc ( nStacks, sizeof(REAL4) );
    } // if loudestTwoFPerSeg

  /* free segment list */
  if ( usefulParams.segmentList )
    if ( XLALSegListClear( usefulParams.segmentList ) != XLAL_SUCCESS )
      XLAL_ERROR ( XLAL_EFUNC );
  XLALFree ( usefulParams.segmentList );
  usefulParams.segmentList = NULL;

  /*------- set frequency and spindown resolutions and ranges for Fstat and semicoherent steps -----*/

  dFreqStack = usefulParams.dFreqStack;
  df1dot = usefulParams.df1dot;
  df2dot = usefulParams.df2dot;
  df3dot = usefulParams.df3dot;
  LogPrintf(LOG_NORMAL, "dFreqStack = %e, df1dot = %e, df2dot = %e, df3dot = %e\n", dFreqStack, df1dot, df2dot, df3dot);

  /* set number of fine-grid spindowns */
  if ( XLALUserVarWasSet(&uvar_gammaRefine) ) {
    gammaRefine = uvar_gammaRefine;
  }
  else {
    sigmasq = 0.0; /* second moment of segments' midpoints */
    for (k = 0; k < nStacks; k++) {
      midTstackGPS = midTstack->data[k];
      timeDiffSeg = XLALGPSDiff( &midTstackGPS, &tMidGPS );
      sigmasq = sigmasq + (timeDiffSeg * timeDiffSeg);
    }
    sigmasq = sigmasq / (nStacks * tStack * tStack);
    /* Refinement factor (approximate) */
    gammaRefine = sqrt(1.0 + 60 * sigmasq);   /* Eq. from PRL, page 3 */
  }

  /* set number of fine-grid 2nd spindowns */
  if ( XLALUserVarWasSet(&uvar_gamma2Refine) ) {
    /* use 1st spindown refinement if user value < 0 */
    if ( uvar_gamma2Refine < 0 ) {
      gamma2Refine = gammaRefine;
    }
    else {
      gamma2Refine = uvar_gamma2Refine;
    }
  }
  else {
    sigmasq = sigma4 = 0.0; /* second and 4th moment of segments' midpoints */
    for (k = 0; k < nStacks; k++) {
      midTstackGPS = midTstack->data[k];
      timeDiffSeg = XLALGPSDiff( &midTstackGPS, &tMidGPS );
      sigmasq = sigmasq + (timeDiffSeg * timeDiffSeg);
      sigma4  = sigma4  + (timeDiffSeg * timeDiffSeg * timeDiffSeg * timeDiffSeg);
    }
    sigmasq = sigmasq / (nStacks * tStack * tStack);
    sigma4  = sigma4  / (nStacks * tStack * tStack * tStack * tStack);
    /* 2nd spindown refinement factor gamma2/gamma1 (approximate)
       see Pletsch, PRD 82 042002, 2010 */
    gamma2Refine = sqrt( 2100.0 * (sigma4 - sigmasq*sigmasq) );
  }

  /**** debugging information ******/
  /* print some debug info about spinrange */
  LogPrintf(LOG_DETAIL, "Frequency and spindown range at refTime (%d): [%f,%f], [%e,%e], [%e,%e], [%e,%e]\n",
            usefulParams.spinRange_refTime.refTime.gpsSeconds,
            usefulParams.spinRange_refTime.fkdot[0],
            usefulParams.spinRange_refTime.fkdot[0] + usefulParams.spinRange_refTime.fkdotBand[0],
            usefulParams.spinRange_refTime.fkdot[1],
            usefulParams.spinRange_refTime.fkdot[1] + usefulParams.spinRange_refTime.fkdotBand[1],
            usefulParams.spinRange_refTime.fkdot[2],
            usefulParams.spinRange_refTime.fkdot[2] + usefulParams.spinRange_refTime.fkdotBand[2],
			usefulParams.spinRange_refTime.fkdot[3],
            usefulParams.spinRange_refTime.fkdot[3] + usefulParams.spinRange_refTime.fkdotBand[3]);
  
  LogPrintf(LOG_DETAIL, "Frequency and spindown range at startTime (%d): [%f,%f], [%e,%e], [%e,%e], [%e,%e]\n",
            usefulParams.spinRange_startTime.refTime.gpsSeconds,
            usefulParams.spinRange_startTime.fkdot[0],
            usefulParams.spinRange_startTime.fkdot[0] + usefulParams.spinRange_startTime.fkdotBand[0],
            usefulParams.spinRange_startTime.fkdot[1],
            usefulParams.spinRange_startTime.fkdot[1] + usefulParams.spinRange_startTime.fkdotBand[1],
            usefulParams.spinRange_startTime.fkdot[2],
            usefulParams.spinRange_startTime.fkdot[2] + usefulParams.spinRange_startTime.fkdotBand[2],
            usefulParams.spinRange_startTime.fkdot[3],
            usefulParams.spinRange_startTime.fkdot[3] + usefulParams.spinRange_startTime.fkdotBand[3]);
  

  LogPrintf(LOG_DETAIL, "Frequency and spindown range at midTime (%d): [%f,%f], [%e,%e], [%e,%e], [%e,%e]\n",
            usefulParams.spinRange_midTime.refTime.gpsSeconds,
            usefulParams.spinRange_midTime.fkdot[0],
            usefulParams.spinRange_midTime.fkdot[0] + usefulParams.spinRange_midTime.fkdotBand[0],
            usefulParams.spinRange_midTime.fkdot[1],
            usefulParams.spinRange_midTime.fkdot[1] + usefulParams.spinRange_midTime.fkdotBand[1],
            usefulParams.spinRange_midTime.fkdot[2],
            usefulParams.spinRange_midTime.fkdot[2] + usefulParams.spinRange_midTime.fkdotBand[2],
			usefulParams.spinRange_midTime.fkdot[3],
            usefulParams.spinRange_midTime.fkdot[3] + usefulParams.spinRange_midTime.fkdotBand[3]);

  LogPrintf(LOG_DETAIL, "Frequency and spindown range at endTime (%d): [%f,%f], [%e,%e], [%e,%e], [%e,%e]\n",
            usefulParams.spinRange_endTime.refTime.gpsSeconds,
            usefulParams.spinRange_endTime.fkdot[0],
            usefulParams.spinRange_endTime.fkdot[0] + usefulParams.spinRange_endTime.fkdotBand[0],
            usefulParams.spinRange_endTime.fkdot[1],
            usefulParams.spinRange_endTime.fkdot[1] + usefulParams.spinRange_endTime.fkdotBand[1],
            usefulParams.spinRange_endTime.fkdot[2],
            usefulParams.spinRange_endTime.fkdot[2] + usefulParams.spinRange_endTime.fkdotBand[2],
            usefulParams.spinRange_endTime.fkdot[3],
            usefulParams.spinRange_endTime.fkdot[3] + usefulParams.spinRange_endTime.fkdotBand[3]);

  /* print debug info about stacks */
  fprintf(stderr, "%% --- Setup, N = %d, T = %.0f s, Tobs = %.0f s, gammaRefine = %.0f, gamma2Refine = %.0f, gamma3Refine = %.0f\n",
          nStacks, tStack, tObs, gammaRefine, gamma2Refine, gamma3Refine);


  /*---------- set up F-statistic calculation stuff ---------*/
  /* set reference time for calculating Fstatistic */
  thisPoint.refTime = tMidGPS; /* midpoint of data spanned */

  /* binary orbit and higher spindowns not considered */
  thisPoint.asini = 0 /* isolated pulsar */;
  XLAL_INIT_MEM ( thisPoint.fkdot );

  /*---------- set up stuff for semi-coherent part ---------*/
  /* set up some semiCoherent parameters */
  semiCohPar.tsMid = midTstack;
  semiCohPar.refTime = tMidGPS;	// unused??

  /* reference time for finegrid is midtime */
  finegrid.refTime = tMidGPS;

  /* allocate memory for pos vel acc vectors */
  posStack = XLALCreateREAL8VectorSequence( nStacks, 3 );
  velStack = XLALCreateREAL8VectorSequence( nStacks, 3 );
  accStack = XLALCreateREAL8VectorSequence( nStacks, 3 );

  /* calculate Earth orbital positions, velocities and accelerations */
  LAL_CALL( GetSegsPosVelAccEarthOrb( &status, &posStack, &velStack, &accStack, &usefulParams), &status);

  /* semicoherent configuration parameters */
  semiCohPar.pos = posStack;
  semiCohPar.vel = velStack;
  semiCohPar.acc = accStack;
  semiCohPar.outBaseName = uvar_fnameout;

  /* get number of detectors and detector name vector */
  LALStringVector *detectorIDs = usefulParams.detectorIDs;
  const UINT4 numDetectors = detectorIDs->length;

  // compute single-IFO F-statistics for line-robust stats
  if ( uvar_computeBSGL )
    {
      Fstat_what |= FSTATQ_2F_PER_DET;

      /* take BSGL user vars and pre-compute the corresponding BSGLsetup */
      REAL4 *oLGX_p = NULL;
      REAL4 oLGX[PULSAR_MAX_DETECTORS];
      if ( uvar_oLGX != NULL )
        {
          if ( uvar_oLGX->length != numDetectors ) {
            fprintf ( stderr, "Invalid input: length(oLGX) = %d differs from number of detectors (%d)'\n", uvar_oLGX->length, numDetectors );
            return( HIERARCHICALSEARCH_EBAD );
          }
          if ( XLALParseLinePriors ( &oLGX[0], uvar_oLGX ) != XLAL_SUCCESS ) {
            fprintf(stderr, "Invalid input oLGX'\n" );
            return( HIERARCHICALSEARCH_EBAD );
          }
          oLGX_p = &oLGX[0];
        } // if uvar_oLGX != NULL

      usefulParams.BSGLsetup = XLALCreateBSGLSetup ( numDetectors, uvar_Fstar0sc, oLGX_p, uvar_BSGLlogcorr, nStacks );
      if ( usefulParams.BSGLsetup == NULL ) {
        fprintf(stderr, "XLALCreateBSGLSetup() failed\n");
        return( HIERARCHICALSEARCH_EBAD );
      }
    } // if uvar_computeBSGL

  /* assemble column headings string for output file */
  CHAR column_headings_string_base[256];
  if (XLALUserVarWasSet(&uvar_f3dot)) {
		sprintf(column_headings_string_base,"freq alpha delta f1dot f2dot f3dot nc <2F>");
  }
  else {
		sprintf(column_headings_string_base,"freq alpha delta f1dot f2dot nc <2F>");
  }

  UINT4 column_headings_string_length = sizeof(column_headings_string_base);
  if ( uvar_computeBSGL ) {
    column_headings_string_length += 10 + numDetectors*8; /* 10 for " log10BSGL" and 8 per detector for " <2F_XY>" */
  }
  if ( uvar_getMaxFperSeg ) {
    column_headings_string_length += 12 + 13; /* 12 for " log10BSGLtL" and 13 for " log10BtSGLtL" */
    column_headings_string_length += 6 +9 + numDetectors*(9+12); /* 6 for " max2F", 9 for " max2Fseg" and 9+12 per detector for " max2F_XY" and " max2F_XYseg"*/
  }
  if ( uvar_recalcToplistStats ) {
    column_headings_string_length += 6 + 11 + numDetectors*9; /* 6 for " <2Fr>" and 9 per detector for " <2Fr_XY>" */
    if ( uvar_computeBSGL) {
      column_headings_string_length += 11; /* for " log10BSGLr" */
      if ( uvar_getMaxFperSeg ) {
        column_headings_string_length += 13; /* for " log10BSGLtLr" */
      }
    }
    if (XLALUserVarWasSet(&uvar_f3dot)) {
      column_headings_string_length += 1;
    }
    if ( uvar_loudestSegOutput ) {
      column_headings_string_length += 9 + numDetectors*7; /* for " lseg 2Fl" and 7 per detector for " 2Fl_XY" */
    }
  }
  char column_headings_string[column_headings_string_length];
  XLAL_INIT_MEM( column_headings_string );
  strcat ( column_headings_string, column_headings_string_base );
  if ( uvar_computeBSGL ) {
    strcat ( column_headings_string, " log10BSGL" );
    for ( UINT4 X = 0; X < numDetectors ; X ++ ) {
      char headingX[9];
      snprintf ( headingX, sizeof(headingX), " <2F_%s>", detectorIDs->data[X] );
      strcat ( column_headings_string, headingX );
    } /* for X < numDet */
  }
  if ( uvar_getMaxFperSeg ) {
    strcat ( column_headings_string, " log10BSGLtL log10BtSGLtL" );
    strcat ( column_headings_string, " max2F" );
    strcat ( column_headings_string, " max2Fseg" );
    for ( UINT4 X = 0; X < numDetectors ; X ++ ) {
      char headingX[16];
      snprintf ( headingX, sizeof(headingX), " max2F_%s", detectorIDs->data[X] );
      strcat ( column_headings_string, headingX );
    }
    for ( UINT4 X = 0; X < numDetectors ; X ++ ) {
      char headingX[16];
      snprintf ( headingX, sizeof(headingX), " max2F_%sseg", detectorIDs->data[X] );
      strcat ( column_headings_string, headingX );
    } /* for X < numDet */
  }
  if ( uvar_recalcToplistStats ) {
    strcat ( column_headings_string, " <2Fr>" );
    if ( uvar_computeBSGL) {
      strcat ( column_headings_string, " log10BSGLr" );
    }
    for ( UINT4 X = 0; X < numDetectors ; X ++ ) {
      char headingX[10];
      snprintf ( headingX, sizeof(headingX), " <2Fr_%s>", detectorIDs->data[X] );
      strcat ( column_headings_string, headingX );
    } /* for X < numDet */
    if ( uvar_loudestSegOutput ) {
      strcat ( column_headings_string, " lseg 2Fl" );
      for ( UINT4 X = 0; X < numDetectors ; X ++ ) {
        char headingX[10];
        snprintf ( headingX, sizeof(headingX), " 2Fl_%s", detectorIDs->data[X] );
        strcat ( column_headings_string, headingX );
      }
    }
    if ( uvar_computeBSGL && uvar_getMaxFperSeg ) {
      strcat ( column_headings_string, " log10BSGLtLr" );
    }
  }
  global_column_headings_stringp = column_headings_string;

  /* get effective inverse number of segments per detector (needed for correct averaging in single-IFO F calculation) */
  REAL4 NSegmentsInv = 1.0 / nStacks; /* also need this for multi-detector F-stat averaging later on */

  /*-----------Create template grid for first stage ---------------*/
  /* prepare initialization of DopplerSkyScanner to step through paramter space */
  scanInit.dAlpha = uvar_dAlpha;
  scanInit.dDelta = uvar_dDelta;
  scanInit.gridType = uvar_gridType1;
  scanInit.metricType = uvar_metricType1;
  scanInit.metricMismatch = uvar_mismatch1;
  scanInit.projectMetric = TRUE;
  scanInit.obsDuration = tStack;
  scanInit.obsBegin = tMidGPS;
  scanInit.ephemeris = edat;
  scanInit.skyGridFile = uvar_skyGridFile;
  scanInit.skyRegionString = (CHAR*)LALCalloc(1, strlen(uvar_skyRegion)+1);
  if ( scanInit.skyRegionString == NULL) {
    fprintf(stderr, "error allocating memory [HierarchSearchGCT.c.c %d]\n" , __LINE__);
    return(HIERARCHICALSEARCH_EMEM);
  }
  strcpy (scanInit.skyRegionString, uvar_skyRegion);

  // just use first SFTs' IFO for metric (should be irrelevant)
  LALDetector* firstDetector = XLALGetSiteInfo( detectorIDs->data[0] );
  if ( firstDetector == NULL ) {
    LogPrintf ( LOG_CRITICAL, "\nXLALGetSiteInfo() failed for detector '%s'\n", detectorIDs->data[0] );
    return HIERARCHICALSEARCH_EXLAL;
  }
  scanInit.Detector = firstDetector;

  scanInit.numSkyPartitions = uvar_numSkyPartitions;
  scanInit.partitionIndex = uvar_partitionIndex;

  scanInit.Freq = usefulParams.spinRange_midTime.fkdot[0] + usefulParams.spinRange_midTime.fkdotBand[0]; /* Only used if metric is employed */

  /* initialize skygrid  */
  LogPrintf(LOG_DETAIL, "Setting up coarse sky grid... \n");
  LAL_CALL ( InitDopplerSkyScan ( &status, &thisScan, &scanInit), &status);


  /* ----- start main calculations by going over coarse grid points --------*/
  skyGridCounter = 0;
  f1dotGridCounter = 0;

  XLALNextDopplerSkyPos(&dopplerpos, &thisScan);

  /* "spool forward" if we found a checkpoint */
  {
    UINT4 count = 0; /* The first checkpoint should have value 1 */
    UINT4 skycount = 0;

    if( 0 > GET_GCT_CHECKPOINT (uvar_fnameChkPoint, semiCohToplist, semiCohToplist2, semiCohToplist3, &count)) {
      XLALPrintError ("%s : '%s' \n", HIERARCHICALSEARCH_MSGECHECKPT,uvar_fnameChkPoint);
      return (HIERARCHICALSEARCH_ECHECKPT); 
    }

    if (count) {
      f1dotGridCounter = (UINT4) (count % usefulParams.nf1dot);  /* Checkpointing counter = i_sky * nf1dot + i_f1dot */
      skycount = (UINT4) ((count - f1dotGridCounter) / usefulParams.nf1dot);
    }
   fprintf (stderr, "%% --- Cpt:%d,  total:%d,  sky:%d/%d,  f1dot:%d/%d\n",
             count, thisScan.numSkyGridPoints*usefulParams.nf1dot, skycount+1, thisScan.numSkyGridPoints, f1dotGridCounter+1, usefulParams.nf1dot);

    for(skyGridCounter = 0; skyGridCounter < skycount; skyGridCounter++)
      XLALNextDopplerSkyPos(&dopplerpos, &thisScan);

    if ( count == thisScan.numSkyGridPoints * usefulParams.nf1dot )
      thisScan.state = STATE_FINISHED;

  }

  /* spool forward if uvar_skyPointIndex is set
     ---This probably doesn't make sense when checkpointing is turned on */
  if ( XLALUserVarWasSet(&uvar_skyPointIndex)) {
    UINT4 count = uvar_skyPointIndex;
    for(skyGridCounter = 0; (skyGridCounter < count)&&(thisScan.state != STATE_FINISHED) ; skyGridCounter++)
      XLALNextDopplerSkyPos(&dopplerpos, &thisScan);
  }

  /* ################## loop over SKY coarse-grid points ################## */
  while(thisScan.state != STATE_FINISHED)
    {
#ifdef EAH_BOINC
      SHOW_PROGRESS_RESERVE(dopplerpos.Alpha, dopplerpos.Delta,
                    skyGridCounter * usefulParams.nf1dot + f1dotGridCounter,
                    thisScan.numSkyGridPoints * usefulParams.nf1dot, uvar_Freq, uvar_FreqBand);

      fprintf(stderr, "\n%d", skyGridCounter);
#endif
      /*------------- calculate F-Statistic for each segment --------------*/

      /* normalize skyposition: correctly map into [0,2pi]x[-pi/2,pi/2] */
      thisPoint.Alpha = dopplerpos.Alpha;
      thisPoint.Delta = dopplerpos.Delta;

      /* Calculate unit vector n */
      cosAlpha = cos(thisPoint.Alpha);
      sinAlpha = sin(thisPoint.Alpha);
      cosDelta = cos(thisPoint.Delta);
      sinDelta = sin(thisPoint.Delta);
      nvec[0] = cosAlpha * cosDelta;
      nvec[1] = sinAlpha * cosDelta;
      nvec[2] = sinDelta;

        /* calculate number of bins for Fstat overhead due to residual spin-down */
        semiCohPar.extraBinsFstat = usefulParams.extraBinsFstat;
        binsFstat1 = usefulParams.binsFstatSearch + 2 * semiCohPar.extraBinsFstat;

      /* ################## loop over coarse-grid F1DOT values ################## */
      ifdot = 0;

      while ( ifdot < usefulParams.nf1dot ) {

        /* if checkpoint read, spool forward */
        if (f1dotGridCounter > 0) {
          ifdot = f1dotGridCounter;
          f1dotGridCounter = 0;
        }

        /* ################## loop over coarse-grid F2DOT values ################## */
        if2dot = 0;

        while ( if2dot < usefulParams.nf2dot ) {

        /* ################## loop over coarse-grid F3DOT values ################## */
        if3dot = 0;

        while ( if3dot < usefulParams.nf3dot ) {

          /* show progress */
#ifndef EAH_BOINC
          LogPrintf( LOG_NORMAL, "Coarse grid sky:%d/%d f1dot:%d/%d f2dot:%d/%d f3dot:%d/%d\n",
                     skyGridCounter+1, thisScan.numSkyGridPoints, ifdot+1, usefulParams.nf1dot, if2dot+1, usefulParams.nf2dot, if3dot+1, usefulParams.nf3dot );
#else
	  fprintf(stderr, ".");
#endif

          /* ------------- Set up coarse grid --------------------------------------*/
          coarsegrid.freqlength = (UINT4) (binsFstat1);
          coarsegrid.nStacks = nStacks;
          coarsegrid.length = coarsegrid.freqlength * coarsegrid.nStacks;
          coarsegrid.numDetectors = numDetectors;

          /* allocate memory for coarsegrid */
          coarsegrid.TwoF = (REAL4 *)LALRealloc( coarsegrid.TwoF, coarsegrid.length * sizeof(REAL4));
	  if ( uvar_computeBSGL ) {
            coarsegrid.TwoFX = (REAL4 *)LALRealloc( coarsegrid.TwoFX, coarsegrid.numDetectors * coarsegrid.length * sizeof(REAL4));
          }
          coarsegrid.Uindex = (UINT4 *)LALRealloc( coarsegrid.Uindex, coarsegrid.length * sizeof(UINT4));

          if ( coarsegrid.TwoF == NULL || coarsegrid.Uindex == NULL) {
            fprintf(stderr, "ERROR: Memory allocation  [HierarchSearchGCT.c %d]\n" , __LINE__);
            return(HIERARCHICALSEARCH_EMEM);
          }

          /* ------------- Set up fine grid --------------------------------------*/

          /* frequency fine-grid borders */
          freqmin_fg = usefulParams.spinRange_midTime.fkdot[0];
          freqband_fg = usefulParams.spinRange_midTime.fkdotBand[0];

          /* fine-grid frequency resolution */
          dfreq_fg = dFreqStack;
          UINT4 nfreqs_fg = ceil(freqband_fg / dfreq_fg);  /* number of points in frequency */
          if (nfreqs_fg == 0) {
            nfreqs_fg++;
          }

          /* copy frequency setup parameters to fine-grid struct */
          finegrid.freqmin_fg = freqmin_fg;
          finegrid.dfreq_fg = dfreq_fg;
          finegrid.freqlength = nfreqs_fg ;
#define ALIGN_REAL4 4  /* 16 bytes / sizeof(REAL4) = 4 */
          finegrid.freqlengthAL = ALIGN_REAL4 * ((UINT4)ceil ( 1.0 * finegrid.freqlength / ALIGN_REAL4 ));

          /* fine-grid f1dot resolution */
          if (usefulParams.nf1dot == 1) {
            nf1dots_fg = 1;
          }
          else {
            nf1dots_fg = ceil(gammaRefine);        /* number of spindown fine-grid points */
            if ( (nf1dots_fg % 2) == 0 ) {    /* if even, add one (to refine symmetrically) */
              nf1dots_fg++;
            }
          }
          df1dot_fg = df1dot / nf1dots_fg;  /* spindown fine-grid  stepsize */

          /* adjust f1dotmin_fg, so that f1dot finegrid is centered around coarse-grid f1dot point */
          f1dotmin_fg = (usefulParams.spinRange_midTime.fkdot[1] + ifdot * df1dot) - df1dot_fg * floor(nf1dots_fg / 2.0);

          /* fine-grid f2dot resolution */
          if ( uvar_f2dotBand == 0 ) {
            nf2dots_fg = 1;
          }
          else {
            nf2dots_fg = ceil(gamma2Refine);        /* number of 2nd spindown fine-grid points */
            if ( (nf2dots_fg % 2) == 0 ) {    /* if even, add one (to refine symmetrically) */
              nf2dots_fg++;
            }
          }
          df2dot_fg = df2dot / nf2dots_fg;  /* 2nd spindown fine-grid  stepsize */

          /* adjust f2dotmin_fg, so that f2dot finegrid is centered around coarse-grid f2dot point */
          f2dotmin_fg = (usefulParams.spinRange_midTime.fkdot[2] + if2dot * df2dot) - df2dot_fg * floor(nf2dots_fg / 2.0);

          /* fine-grid f3dot resolution */
          nf3dots_fg = 1;
          df3dot_fg = 1;  /* 3rd spindown fine-grid  stepsize */

          /* adjust f3dotmin_fg, so that f3dot finegrid is centered around coarse-grid f3dot point */
          f3dotmin_fg = (usefulParams.spinRange_midTime.fkdot[3] + if3dot * df3dot) - df3dot_fg * floor(nf3dots_fg / 2.0);

          /* total number of fine-grid points */
          finegrid.length = finegrid.freqlength;

          if(!oldcg) {
            oldcg = coarsegrid.length;
            LogPrintfVerbatim(LOG_NORMAL, "%% --- CG:%d ",coarsegrid.length);
          }
          if(!oldfg) {
            oldfg = finegrid.length;
            LogPrintfVerbatim(LOG_NORMAL, "FG:%d  f1dotmin_fg:%.13g df1dot_fg:%.13g f2dotmin_fg:%.13g df2dot_fg:%.13g f3dotmin_fg:%.13g df3dot_fg:%.13g\n",
                              finegrid.length,f1dotmin_fg,df1dot_fg,f2dotmin_fg,df2dot_fg,f3dotmin_fg,df3dot_fg);
          }
          if((coarsegrid.length != oldcg) || (finegrid.length != oldfg)) {
            LogPrintfVerbatim(LOG_CRITICAL, "ERROR: Grid-sizes disagree!\nPrevious CG:%d FG:%d, currently CG:%d FG:%d\n",
                              oldcg,oldfg,coarsegrid.length,finegrid.length);
            return(HIERARCHICALSEARCH_EVAL);
          }

          /* number of detectors, needed for sumTwoFX array */
          finegrid.numDetectors = coarsegrid.numDetectors;

          /* allocate memory for finegrid points */
          /* FIXME: The SSE2 optimized code relies on an identical alignment modulo 16 bytes of the
             arrays finegrid.nc and finegrid.sumTwoF !!
             MacOS enforces 16 byte alignment of memory blocks with size >= 16 bytes allocated
             with malloc and realloc, but e.g. for 32 bit Linux this will NOT hold.
             Alternatives might be using (posix_)memalign under Linux.
             Windows ==>???
          */

          finegrid.nc = (FINEGRID_NC_T *)ALRealloc( finegrid.nc, finegrid.length * sizeof(FINEGRID_NC_T));
          finegrid.sumTwoF = (REAL4 *)ALRealloc( finegrid.sumTwoF, finegrid.length * sizeof(REAL4));
          if ( uvar_getMaxFperSeg ) {
            finegrid.maxTwoFl = (REAL4 *)ALRealloc( finegrid.maxTwoFl, finegrid.length * sizeof(REAL4));
            finegrid.maxTwoFlIdx = (UINT4 *)ALRealloc( finegrid.maxTwoFlIdx, finegrid.length * sizeof(UINT4));

          }
          if ( uvar_computeBSGL ) {
            finegrid.sumTwoFX = (REAL4 *)ALRealloc( finegrid.sumTwoFX, finegrid.numDetectors * finegrid.freqlengthAL * sizeof(REAL4));
            if ( uvar_getMaxFperSeg ) {
              finegrid.maxTwoFXl = (REAL4 *)ALRealloc( finegrid.maxTwoFXl, finegrid.numDetectors * finegrid.freqlengthAL * sizeof(REAL4));
              finegrid.maxTwoFXlIdx = (UINT4 *)ALRealloc( finegrid.maxTwoFXlIdx, finegrid.numDetectors * finegrid.freqlengthAL * sizeof(UINT4));
            }
          }

          if ( finegrid.nc == NULL || finegrid.sumTwoF == NULL) {
            fprintf(stderr, "ERROR: Memory allocation [HierarchSearchGCT.c %d]\n" , __LINE__);
            return(HIERARCHICALSEARCH_EMEM);
          }

          /* copy sky coarse-grid point to finegrid, because sky is not refined */
          finegrid.alpha = thisPoint.Alpha;
          finegrid.delta = thisPoint.Delta;

          /* ---------- Walk through fine grid f1dot --------------- */
          for( if1dot_fg = 0; if1dot_fg < nf1dots_fg; if1dot_fg++ ) {

            /* get the 1st spindown of this fine-grid point */
            f1dot_fg = f1dotmin_fg + if1dot_fg * df1dot_fg;

            /* ---------- Walk through fine grid f2dot --------------- */
            for( if2dot_fg = 0; if2dot_fg < nf2dots_fg; if2dot_fg++ ) {

              /* get the 2nd spindown of this fine-grid point */
              f2dot_fg = f2dotmin_fg + if2dot_fg * df2dot_fg;

            /* ---------- Walk through fine grid f3dot --------------- */
            for( if3dot_fg = 0; if3dot_fg < nf3dots_fg; if3dot_fg++ ) {

              /* get the 3rd spindown of this fine-grid point */
              f3dot_fg = f3dotmin_fg + if3dot_fg * df3dot_fg;

              /* initialize the entire finegrid ( 2F-sum and number count set to 0 ) */
              memset( finegrid.nc, 0, finegrid.length * sizeof(FINEGRID_NC_T) );
              memset( finegrid.sumTwoF, 0, finegrid.length * sizeof(REAL4) );
              if ( uvar_getMaxFperSeg ) {
                memset( finegrid.maxTwoFl, 0, finegrid.length * sizeof(REAL4) );
		memset( finegrid.maxTwoFlIdx,0,finegrid.length * sizeof(UINT4) );
              }
              if ( uvar_computeBSGL ) {
                memset( finegrid.sumTwoFX, 0, finegrid.numDetectors * finegrid.freqlengthAL * sizeof(REAL4) );
                if ( uvar_getMaxFperSeg ) {
                  memset( finegrid.maxTwoFXl, 0, finegrid.numDetectors * finegrid.freqlengthAL * sizeof(REAL4) );
                  memset( finegrid.maxTwoFXlIdx, 0, finegrid.numDetectors * finegrid.freqlengthAL * sizeof(UINT4) );
                }
              }

              /* compute F-statistic values for coarse grid the first time through fine grid fdots loop */
              const BOOLEAN doComputeFstats = ( (if1dot_fg == 0) && (if2dot_fg == 0) && (if3dot_fg == 0));

              /* #########################################################################*/
              /* ------------- MAIN LOOP over Segments for F-statistic -------------------*/

              for (k = 0; k < nStacks; k++) {

                /* Get pos vel acc for this segment */
                pos[0] = semiCohPar.pos->data[3*k];
                pos[1] = semiCohPar.pos->data[3*k + 1];
                pos[2] = semiCohPar.pos->data[3*k + 2];

                vel[0] = semiCohPar.vel->data[3*k];
                vel[1] = semiCohPar.vel->data[3*k + 1];
                vel[2] = semiCohPar.vel->data[3*k + 2];

                /* currently unused:
                REAL8 acc[3];
                acc[0] = semiCohPar.acc->data[3*k];
                acc[1] = semiCohPar.acc->data[3*k + 1];
                acc[2] = semiCohPar.acc->data[3*k + 2];
                */

                /* Midpoint in time of current segment */
                midTstackGPS = midTstack->data[k];

                /* Difference in time between this segment's midpoint and Fstat reftime */
                timeDiffSeg = XLALGPSDiff( &midTstackGPS, &thisPoint.refTime );

                /* ---------------------------------------------------------------------------------------- */

                /* Compute sky position associated dot products
                   (for global-correlation coordinates, from Eq. (1) in PRL) */

                B1 = ( pos[0] * nvec[0] \
                       + pos[1] * nvec[1] \
                       + pos[2] * nvec[2] ); /* This is \vec r \dot \vec n */

                /* current unused:
                   REAL8 A2 = ( acc[0] * nvec[0]        \
                       + acc[1] * nvec[1] \
                       + acc[2] * nvec[2] ); // This is \vec a \dot \vec n
                */

                B2 = ( vel[0] * nvec[0] \
                       + vel[1] * nvec[1] \
                       + vel[2] * nvec[2] ); // This is \vec v \dot \vec n

                A1 = 1.0 + B2;

                /* Setup of the cell size (windows) in u1 */
                u1win = dFreqStack * A1;
                u1winInv = 1.0/u1win; /* Precomputing */

                /* Setup of the cell size (windows) in u2 */
                /* --- currently only u1 is needed.
                   u2win = df1dot;
                   u2winInv = 1.0/u2win; */

                /* Set starting frequency for Fstat calculation */
                thisPoint.fkdot[0] = usefulParams.spinRange_midTime.fkdot[0] - semiCohPar.extraBinsFstat * dFreqStack;

                /* Set spindown value for Fstat calculation */
                thisPoint.fkdot[1] = usefulParams.spinRange_midTime.fkdot[1] + ifdot * df1dot;

                /* Set spindown value for Fstat calculation */
                thisPoint.fkdot[2] = usefulParams.spinRange_midTime.fkdot[2] + if2dot * df2dot;

                /* Set spindown value for Fstat calculation */
                thisPoint.fkdot[3] = usefulParams.spinRange_midTime.fkdot[3] + if3dot * df3dot;

                /* Frequency at the segment's midpoint for later use */
                f1dot_event = thisPoint.fkdot[1] + thisPoint.fkdot[2] * timeDiffSeg;
                myf0 = thisPoint.fkdot[0] + thisPoint.fkdot[1] * timeDiffSeg +
                  + 0.5 * thisPoint.fkdot[2] * timeDiffSeg * timeDiffSeg;

                /* Smallest values of u1 and u2 (to be subtracted) */
                u1start = myf0 * A1 + f1dot_event * B1; /* Eq. (1a) */
                U1idx = 0;

                /* Holger: current code structure of loops (processing f1dot by f1dot) needs only U1 calculation.
                   u2start = f1dot_event + myf0 * A2 + 2.0 * f1dot_event * B2;
                   myf0max = myf0 + (Fstat_res->numFreqBins - 1) * dFreqStack;
                   u2end = f1dot_event + myf0max * A2 + 2.0 * f1dot_event * B2;
                   NumU2idx = ceil(fabs(u2start - u2end) * u2winInv);
                   U2idx = 0;
                */

                /* ----------------------------------------------------------------- */
                /************************ Compute F-Statistic ************************/
                if (doComputeFstats) { /* if first time through fine grid fdots loop */

                  tic_Fstat = GETTIME();
                  const int retn = XLALComputeFstat(&Fstat_res, usefulParams.Fstat_in_vec->data[k], &thisPoint, binsFstat1, Fstat_what);
                  if ( retn != XLAL_SUCCESS ) {
                    XLALPrintError ("%s: XLALComputeFstat() failed with errno=%d\n", __func__, xlalErrno );
                    return xlalErrno;
                  }
                  if ( usefulParams.timingDetailsFP != NULL ) {
                    XLAL_CHECK ( AppendFstatTimingInfo2File ( usefulParams.Fstat_in_vec->data[k], usefulParams.timingDetailsFP, printHeader ) == XLAL_SUCCESS, XLAL_EFUNC );
                  }
                  /* if single-only flag is given, add +4 to F-statistic */
                  if ( uvar_SignalOnly ) {
                    if (XLALAdd4ToFstatResults(Fstat_res) != XLAL_SUCCESS) {
                      XLALPrintError ("%s: XLALAdd4ToFstatResults() failed with errno=%d\n", __func__, xlalErrno );
                      return xlalErrno;
                    }
                  }

                  /* Loop over coarse-grid frequency bins */
                  for (ifreq = 0; ifreq < Fstat_res->numFreqBins; ifreq++) {

                    /* go to next frequency coarse-grid point */
                    freq_event = myf0 + ifreq * dFreqStack;

                    /* compute the global-correlation coordinate indices */
                    U1idx = ComputeU1idx ( freq_event, f1dot_event, A1, B1, u1start, u1winInv );

                    /* Holger: current code structure of loops (processing f1dot by f1dot) needs only U1 calculation.
                       ComputeU2idx ( freq_event, f1dot_event, A2, B2, u2start, u2winInv, &U2idx);
                    */

                    /* Check U1 index value */
                    if ( (INT4)ifreq != U1idx ) {
                      fprintf(stderr, "ERROR:  Incorrect Frequency-Index!\n ----> Seg: %03d  ifreq: %d   cg U1: %d \n",
                              k, ifreq, U1idx);
                      return(HIERARCHICALSEARCH_ECG);
                    }
                    else {
                      /* Holger: current code structure of loops (processing f1dot by f1dot) needs only U1 calculation.
                         coarsegrid.Uindex = U1idx * NumU2idx + U2idx; */
                      coarsegrid.Uindex[CG_INDEX(coarsegrid, k, ifreq)] = U1idx;
                    }

                    /* ============ Copy the *2F* value ============ */
                    coarsegrid.TwoF[CG_INDEX(coarsegrid, k, ifreq)] = Fstat_res->twoF[ifreq];
                    if ( uvar_computeBSGL ) {
                      for (UINT4 X = 0; X < coarsegrid.numDetectors; X++) {
                        INT4 detid = -1;
                        for (UINT4 Y = 0; Y < Fstat_res->numDetectors; Y++) { /* look for matching detector ID in this segment */
                          if ( strcmp( Fstat_res->detectorNames[Y], detectorIDs->data[X] ) == 0 ) {
                            detid = Y;
                          }
                        }
                        if ( detid == -1 ) { /* if no match found, detector X was not present in this segment, so use 2FX=0.0 */
                          coarsegrid.TwoFX[CG_FX_INDEX(coarsegrid, X, k, ifreq)] = 0.0;
                        } else { /* if a match was found, get the corresponding 2F value */
                          coarsegrid.TwoFX[CG_FX_INDEX(coarsegrid, X, k, ifreq)] = Fstat_res->twoFPerDet[detid][ifreq];
                        }
                      } /* for X < numDetectors */
                    } /* if ( uvar_computeBSGL ) */

                  } /* END: Loop over coarse-grid frequency bins (ifreq) */

                  /* print fstat vector if required -- mostly for debugging */
                  if ( uvar_printFstat1 )
                    {
                      LAL_CALL( PrintFstatVec ( &status, Fstat_res, fpFstat1, &thisPoint, refTimeGPS, k+1), &status);
                    }

                  // if requested, keep track of loudest candidate from each segment
                  if ( loudestTwoFPerSeg )
                    {
                      REAL4 loudestFstat_k = findLoudestTwoF ( Fstat_res );
                      loudestTwoFPerSeg[k] = fmaxf ( loudestTwoFPerSeg[k], loudestFstat_k );
                    }
                  /* --- Holger: This is not needed in U1-only case. Sort the coarse grid in Uindex --- */
                  /* qsort(coarsegrid.list, (size_t)coarsegrid.length, sizeof(CoarseGridPoint), compareCoarseGridUindex); */

                  time_Fstat += (GETTIME() - tic_Fstat);

                } // if (doComputeFstats)
                /* -------------------- END Compute F-Statistic -------------------- */

                /* -------------------- Map fine grid to coarse grid -------------------- */
                tic_SumFine = GETTIME();

                /* get the frequency of this fine-grid point at mid point of segment */
                /* OLD: ifreq_fg = 0; freq_tmp = finegrid.freqmin_fg + ifreq_fg * finegrid.dfreq_fg + f1dot_tmp * timeDiffSeg; */
                f1dot_event_fg = f1dot_fg + f2dot_fg * timeDiffSeg;
                freq_fg = finegrid.freqmin_fg + f1dot_fg * timeDiffSeg +
                  0.5 * f2dot_fg * timeDiffSeg * timeDiffSeg; /* first fine-grid frequency */

                /* compute the global-correlation coordinate indices */
                U1idx = ComputeU1idx ( freq_fg, f1dot_event_fg, A1, B1, u1start, u1winInv );

                if (U1idx < 0) {
                  fprintf(stderr,"ERROR: Stepped outside the coarse grid (%d)! \n", U1idx);
                  return(HIERARCHICALSEARCH_ECG);
                }

                if (U1idx + finegrid.freqlength - 1 >= Fstat_res->numFreqBins) {
                  fprintf(stderr,"ERROR: Stepped outside the coarse grid (%d:%d:%d:%d)! \n",
                          U1idx, finegrid.freqlength, U1idx + finegrid.freqlength - 1, Fstat_res->numFreqBins);
                  return(HIERARCHICALSEARCH_ECG);
                }

                /* coarse grid over frequency for this stack */
                REAL4 * cgrid2F = coarsegrid.TwoF + CG_INDEX(coarsegrid, k, U1idx);

                /* fine grid over frequency */
                REAL4 * fgrid2F = finegrid.sumTwoF + FG_INDEX(finegrid, 0);
#ifndef EXP_NO_NUM_COUNT
                FINEGRID_NC_T * fgridnc = finegrid.nc + FG_INDEX(finegrid, 0);
#endif

#ifdef GC_SSE2_OPT
                if ( uvar_getMaxFperSeg ) {
                  /* disables number count keeping */
                  REAL4 * fgrid2Fmax = finegrid.maxTwoFl + FG_INDEX(finegrid, 0);
                  UINT4 * fgrid2FmaxIdx = finegrid.maxTwoFlIdx + FG_INDEX(finegrid, 0);

                  gc_hotloop_2Fmax_tracking (fgrid2F, fgrid2Fmax, fgrid2FmaxIdx, cgrid2F, k, finegrid.freqlength);
                } else {
#ifndef EXP_NO_NUM_COUNT
                  gc_hotloop( fgrid2F, cgrid2F, fgridnc, TwoFthreshold, finegrid.freqlength );
#else
                  gc_hotloop_no_nc ( fgrid2F, cgrid2F, finegrid.freqlength );
#endif
		}
                if ( uvar_computeBSGL ) {
                  for (UINT4 X = 0; X < finegrid.numDetectors; X++) {
                    REAL4 * cgrid2FX = coarsegrid.TwoFX + CG_FX_INDEX(coarsegrid, X, k, U1idx);
                    REAL4 * fgrid2FX = finegrid.sumTwoFX + FG_FX_INDEX(finegrid, X, 0);

                    if ( uvar_getMaxFperSeg ) {
                      REAL4 * fgrid2FXmax = finegrid.maxTwoFXl + FG_FX_INDEX(finegrid,X, 0);
                      UINT4 * fgrid2FXmaxIdx = finegrid.maxTwoFXlIdx + FG_FX_INDEX(finegrid,X, 0);

                      gc_hotloop_2Fmax_tracking (fgrid2FX, fgrid2FXmax, fgrid2FXmaxIdx, cgrid2FX, k, finegrid.freqlength  );
                    } else {
                      gc_hotloop_no_nc( fgrid2FX, cgrid2FX, finegrid.freqlength );
                    }
                  } /* for  X  */
                }
#else // GC_SSE2_OPT
                for(UINT4 ifreq_fg=0; ifreq_fg < finegrid.freqlength; ifreq_fg++) {
                  fgrid2F[0] += cgrid2F[0];
#ifndef EXP_NO_NUM_COUNT
                  fgridnc[0] += (TwoFthreshold < cgrid2F[0]);
                  fgridnc++;
#endif // EXP_NO_NUM_COUNT
                  fgrid2F++;
                  cgrid2F++;
                }
                if ( uvar_computeBSGL ) {
                  for (UINT4 X = 0; X < finegrid.numDetectors; X++) {
                    REAL4 * cgrid2FX = coarsegrid.TwoFX + CG_FX_INDEX(coarsegrid, X, k, U1idx);
                    REAL4 * fgrid2FX = finegrid.sumTwoFX + FG_FX_INDEX(finegrid, X, 0);
                    for(UINT4 ifreq_fg=0; ifreq_fg < finegrid.freqlength; ifreq_fg++) {
                      fgrid2FX[0] += cgrid2FX[0];
                      fgrid2FX++;
                      cgrid2FX++;
                    }
                  }
                }


                if ( uvar_getMaxFperSeg ) {
                  cgrid2F = coarsegrid.TwoF + CG_INDEX(coarsegrid, k, U1idx);
                  REAL4 * fgridMax2Fl = finegrid.maxTwoFl + FG_INDEX(finegrid, 0);
                  UINT4 * fgrid2FmaxIdx = finegrid.maxTwoFlIdx + FG_INDEX(finegrid, 0);
                  int isLouder;
                  for (UINT4 ifreq_fg=0; ifreq_fg < finegrid.freqlength; ifreq_fg++) {
                    isLouder=(fgridMax2Fl[0] <= cgrid2F[0]);
                    fgridMax2Fl[0] = fmaxf ( fgridMax2Fl[0], cgrid2F[0] );
                    fgrid2FmaxIdx[0]= isLouder*k + (1-isLouder)*fgrid2FmaxIdx[0];
                    fgridMax2Fl++;
                    fgrid2FmaxIdx++;
                    cgrid2F++;
                  }
                  for (UINT4 X = 0; X < finegrid.numDetectors; X++) {
                    REAL4 * cgrid2FX = coarsegrid.TwoFX + CG_FX_INDEX(coarsegrid, X, k, U1idx);
                    REAL4 * fgridMax2FXl = finegrid.maxTwoFXl + FG_FX_INDEX(finegrid, X, 0);
                    UINT4 * fgrid2FXmaxIdx = finegrid.maxTwoFXlIdx + FG_FX_INDEX(finegrid,X, 0);

                    for(UINT4 ifreq_fg=0; ifreq_fg < finegrid.freqlength; ifreq_fg++) {
                      isLouder=(fgridMax2FXl[0] <= cgrid2FX[0]);
                      fgridMax2FXl[0] = fmaxf ( fgridMax2FXl[0], cgrid2FX[0] );
                      fgrid2FXmaxIdx[0] = isLouder*k + (1-isLouder)*fgrid2FXmaxIdx[0];
                      fgrid2FXmaxIdx++;
                      fgridMax2FXl++;
                      cgrid2FX++;
                    }
                  }
                }
#endif // GC_SSE2_OPT
                time_SumFine += ( GETTIME() - tic_SumFine );

              } /* end: ------------- MAIN LOOP over Segments --------------------*/

              /* ############################################################### */

              tic_ExtraStats = GETTIME();

              if( uvar_semiCohToplist ) {
                /* this is necessary here, because UpdateSemiCohToplists() might set
                   a checkpoint that needs some information from here */

                if(uvar_SortToplist == SORTBY_TRIPLE_BStSGLtL && finegrid.sumTwoFX && finegrid.maxTwoFXl ) {
                  LAL_CALL( UpdateSemiCohToplistsOptimTriple (&status, semiCohToplist, semiCohToplist2, semiCohToplist3, &finegrid, f1dot_fg, f2dot_fg, f3dot_fg, &usefulParams, NSegmentsInv, usefulParams.NSegmentsInvX, XLALUserVarWasSet(&uvar_f3dot) ), &status);
                } else {
                  LAL_CALL( UpdateSemiCohToplists (&status, semiCohToplist, semiCohToplist2, semiCohToplist3, &finegrid, f1dot_fg, f2dot_fg, f3dot_fg, &usefulParams, NSegmentsInv, usefulParams.NSegmentsInvX, XLALUserVarWasSet(&uvar_f3dot) ), &status);
                }
              } // if semiCohToplist
              time_ExtraStats += ( GETTIME() - tic_ExtraStats );

            } /* for( if1dot_fg = 0; if1dot_fg < nf1dots_fg; if1dot_fg++ ) */
            } /* for( if2dot_fg = 0; if2dot_fg < nf2dots_fg; if2dot_fg++ ) */
          } /* for( if3dot_fg = 0; if3dot_fg < nf3dots_fg; if3dot_fg++ ) */
          /* ---------- END walk through fine grid fdots --------------- */
          if3dot++;  /* Increment if3dot counter */

        } /* ########## End of loop over coarse-grid f3dot values (if3dot) ########## */
          if2dot++;  /* Increment if2dot counter */

        } /* ########## End of loop over coarse-grid f2dot values (if2dot) ########## */
        ifdot++;  /* Increment ifdot counter BEFORE SET_GCT_CHECKPOINT */

#ifdef EAH_BOINC
        SHOW_PROGRESS_RESERVE(dopplerpos.Alpha, dopplerpos.Delta,
                      skyGridCounter * usefulParams.nf1dot + ifdot,
                      thisScan.numSkyGridPoints * usefulParams.nf1dot, uvar_Freq, uvar_FreqBand);
#endif

        if ( !uvar_outputTiming ) {
          SET_GCT_CHECKPOINT (uvar_fnameChkPoint, semiCohToplist, semiCohToplist2, semiCohToplist3,skyGridCounter*usefulParams.nf1dot+ifdot, TRUE);
        }

      } /* ########## End of loop over coarse-grid f1dot values (ifdot) ########## */

      /* continue forward till the end if uvar_skyPointIndex is set
         ---This probably doesn't make sense when checkpointing is turned on */
      if ( XLALUserVarWasSet(&uvar_skyPointIndex) ) {
        while(thisScan.state != STATE_FINISHED) {
          skyGridCounter++;
          XLALNextDopplerSkyPos(&dopplerpos, &thisScan);
        }
      }
      else {
        skyGridCounter++;

        XLALNextDopplerSkyPos( &dopplerpos, &thisScan );
      }

    } /* ######## End of while loop over 1st stage SKY coarse-grid points ############ */
#ifdef EAH_BOINC
  fprintf(stderr, "\n");
#endif
  /*---------------------------------------------------------------------------------*/

  /* now that we have the final toplist, translate all pulsar parameters to correct reftime */
  xlalErrno = 0;
  XLALExtrapolateToplistPulsarSpins ( semiCohToplist, usefulParams.spinRange_refTime.refTime, finegrid.refTime );
  if ( semiCohToplist2 ) {	// handle (optional) second toplist
    XLALExtrapolateToplistPulsarSpins ( semiCohToplist2, usefulParams.spinRange_refTime.refTime, finegrid.refTime );
  }
  if ( semiCohToplist3 ) {	// handle (optional) second toplist
    XLALExtrapolateToplistPulsarSpins ( semiCohToplist3, usefulParams.spinRange_refTime.refTime, finegrid.refTime );
  }
  if ( xlalErrno != 0 ) {
    XLALPrintError ("%s line %d : XLALExtrapolateToplistPulsarSpins() failed with xlalErrno = %d.\n\n", __func__, __LINE__, xlalErrno );
    return(HIERARCHICALSEARCH_EXLAL);
  }
  LogPrintf( LOG_NORMAL, "Finished main analysis.\n");

  /* Also compute F, FX (for line-robust statistics) for all candidates in final toplist */
  tic_RecalcToplist = GETTIME();
  if ( uvar_recalcToplistStats ) {

    LogPrintf( LOG_NORMAL, "Recalculating statistics for the final toplist...\n");
    RecalcStatsParams XLAL_INIT_DECL(recalcParams);
    recalcParams.listEntryTypeName = "GCTtop";
    if ( usefulParams.Fstat_in_vec_recalc != NULL ) {
      recalcParams.Fstat_in_vec		= usefulParams.Fstat_in_vec_recalc;
    } else {
      recalcParams.Fstat_in_vec		= usefulParams.Fstat_in_vec;
    }
    timing.RecalcMethodStr = XLALGetFstatInputMethodName ( recalcParams.Fstat_in_vec->data[0] );
    recalcParams.detectorIDs		= usefulParams.detectorIDs;
    recalcParams.startTstack		= usefulParams.startTstack;
    recalcParams.refTimeGPS         = refTimeGPS;
    recalcParams.BSGLsetup		    = usefulParams.BSGLsetup;
    recalcParams.loudestSegOutput	= uvar_loudestSegOutput;
    recalcParams.computeBSGLtL		= uvar_getMaxFperSeg;
    XLAL_CHECK ( XLAL_SUCCESS == XLALComputeExtraStatsForToplist ( semiCohToplist, &recalcParams ),
                 HIERARCHICALSEARCH_EXLAL, "XLALComputeExtraStatsForToplist() failed with xlalErrno = %d.\n\n", xlalErrno
                 );
    // also recalc optional 2nd toplist if present
    if ( semiCohToplist2 ) {
      XLAL_CHECK ( XLAL_SUCCESS == XLALComputeExtraStatsForToplist ( semiCohToplist2, &recalcParams ),
                   HIERARCHICALSEARCH_EXLAL, "XLALComputeExtraStatsForToplist() failed for 2nd toplist with xlalErrno = %d.\n\n", xlalErrno
                   );
    }
    // also recalc optional 3rd toplist if present
    if ( semiCohToplist3 ) {
      XLAL_CHECK ( XLAL_SUCCESS == XLALComputeExtraStatsForToplist ( semiCohToplist3, &recalcParams ),
                   HIERARCHICALSEARCH_EXLAL, "XLALComputeExtraStatsForToplist() failed for 3rd toplist with xlalErrno = %d.\n\n", xlalErrno
                   );
    }

    LogPrintf( LOG_NORMAL, "Finished recalculating toplist statistics.\n");
  } // if recalcToplist
  time_RecalcToplist = GETTIME() - tic_RecalcToplist;

  if ( uvar_outputTiming )
    {
      timing.FstatMethodStr  = XLALGetFstatInputMethodName ( usefulParams.Fstat_in_vec->data[0] );
      timing.RecalcMethodStr = (timing.RecalcMethodStr == NULL) ? "NONE" : timing.RecalcMethodStr;
      timing.Nseg = coarsegrid.nStacks;
      timing.Ndet = coarsegrid.numDetectors;
      timing.Tcoh = usefulParams.tStack;
      timing.Nsft = usefulParams.nSFTs;
      timing.Ncand = uvar_nCand1;

      timing.NFreqCo = coarsegrid.freqlength;		// includes Fstat sideband bins
      timing.Ncoh    = thisScan.numSkyGridPoints * timing.NFreqCo * usefulParams.nf1dot * usefulParams.nf2dot;

      REAL8 nf1dot_fine = usefulParams.nf1dot * nf1dots_fg;	// 'nf1dots_fg' is the number of fine-grid points *per coarse-grid point*!
      REAL8 nf2dot_fine = usefulParams.nf2dot * nf2dots_fg;	// 'nf1dots_fg' is the number of fine-grid points *per coarse-grid point*!
      timing.Ninc = thisScan.numSkyGridPoints * usefulParams.binsFstatSearch * nf1dot_fine * nf2dot_fine;	// excludes F-stat sideband bins

      timing.tau_Fstat 		= time_Fstat / ( timing.Nseg * timing.Ncoh * timing.Ndet );
      timing.tau_SumF	 	= time_SumFine  / ( timing.Nseg * timing.Ninc );
      timing.tau_Bayes	 	= time_ExtraStats / timing.Ninc;
      timing.tau_Recalc     	= time_RecalcToplist / timing.Ncand;
      time_Total = GETTIME() - tic_Start;
      timing.time_Other	= time_Total - (time_Fstat + time_SumFine + time_ExtraStats + time_RecalcToplist);	// what's left

      if ( uvar_outputTiming ) {
        XLAL_CHECK ( write_TimingInfo ( uvar_outputTiming, &timing ) == XLAL_SUCCESS, XLAL_EFUNC );
      }
    } // if uvar_outputTiming

  // output loudest per-segment candidates
  if ( loudestTwoFPerSeg )
    {
      CHAR *fname = XLALStringDuplicate ( uvar_fnameout );
      fname = XLALStringAppend ( fname, "_loudestTwoFPerSeg");
      FILE *fp;
      if ( (fp = fopen ( fname, "wb" )) == NULL ) {
        XLALPrintError ( "Unable to open '%s' for writing\n", fname );
        return(HIERARCHICALSEARCH_EFILE);
      }
      for ( UINT4 l = 0; l < nStacks; l ++ ) {
        fprintf ( fp, "%.6" LAL_REAL4_FORMAT "\n", loudestTwoFPerSeg[l] );
      }
      fclose ( fp );
      XLALFree ( fname );
    } // if loudestTwoFPerSeg

  char t1_suffix[16];
  char t2_suffix[16];
  char t3_suffix[16];

  XLAL_INIT_MEM( t1_suffix );
  XLAL_INIT_MEM( t2_suffix );
  XLAL_INIT_MEM( t3_suffix );

  /* additional toplist(s) suffix selection */

  switch ( uvar_SortToplist ) {
    case SORTBY_DUAL_F_BSGL : {
      strcpy(t1_suffix,"");
      strcpy(t2_suffix,"-BSGL");
      strcpy(t3_suffix,"");
      break;
    };
    case SORTBY_TRIPLE_BStSGLtL : {
      strcpy(t1_suffix,"");
      strcpy(t2_suffix,"-BSGLtL");
      strcpy(t3_suffix,"-BtSGLtL");
      break;
    };
    default : {
      strcpy(t1_suffix,"");
      strcpy(t2_suffix,"");
      strcpy(t3_suffix,"");
    };
  }

  LogPrintf ( LOG_DEBUG, "Writing output ... ");
  {
    UINT4 newlen = strlen(uvar_fnameout) +  strlen(t1_suffix) +1;;
    CHAR *fname1;
    XLAL_CHECK ( (fname1 = XLALCalloc ( 1, newlen )) != NULL, XLAL_ENOMEM, "Failed to XLALCalloc(1, %d)\n\n", newlen );
    sprintf ( fname1, "%s%s", uvar_fnameout,t1_suffix );
    XLAL_CHECK ( write_hfs_oputput ( fname1, semiCohToplist) != -1, XLAL_EFAILED, "write_hfs_oputput('%s', toplist) failed for 1st toplist!\n", fname1 );
    XLALFree ( fname1 );
  }



  /* output optional additional toplists if any */

  if ( semiCohToplist2 ) {

    LogPrintfVerbatim ( LOG_DEBUG, "toplist2 ... ");
    UINT4 newlen = strlen(uvar_fnameout) + strlen(t2_suffix) +1;
    CHAR *fname2;
    XLAL_CHECK ( (fname2 = XLALCalloc ( 1, newlen )) != NULL, XLAL_ENOMEM, "Failed to XLALCalloc(1, %d)\n\n", newlen );
    sprintf ( fname2, "%s%s", uvar_fnameout,t2_suffix );
    XLAL_CHECK ( write_hfs_oputput ( fname2, semiCohToplist2) != -1, XLAL_EFAILED, "write_hfs_oputput('%s', toplist2) failed for 2nd toplist!\n", fname2 );
    XLALFree ( fname2 );

    if ( semiCohToplist3 )
      {
        LogPrintfVerbatim ( LOG_DEBUG, "toplist3 ... ");
        newlen = strlen(uvar_fnameout) +  strlen(t3_suffix) +1;
        CHAR *fname3;
        XLAL_CHECK ( (fname3 = XLALCalloc ( 1, newlen )) != NULL, XLAL_ENOMEM, "Failed to XLALCalloc(1, %d)\n\n", newlen );
        sprintf ( fname3, "%s%s", uvar_fnameout,t3_suffix );
        XLAL_CHECK ( write_hfs_oputput ( fname3, semiCohToplist3) != -1, XLAL_EFAILED, "write_hfs_oputput('%s', toplist3) failed for 3rd toplist!\n", fname3 );
        XLALFree ( fname3 );
      }
  }
  LogPrintfVerbatim ( LOG_DEBUG, "done.\n");

#ifdef EAH_BOINC
  SHOW_PROGRESS(dopplerpos.Alpha, dopplerpos.Delta,
                skyGridCounter * usefulParams.nf1dot,
                skyGridCounter * usefulParams.nf1dot,
                uvar_Freq, uvar_FreqBand);
#endif

  clear_gct_checkpoint (uvar_fnameChkPoint);

  /*------------ free all remaining memory -----------*/

  if ( uvar_printCand1 ) {
    LALFree( fnameSemiCohCand );
  }

  if ( uvar_printFstat1 ) {
    fclose(fpFstat1);
    LALFree( fnameFstatVec1 );
  }

  if ( usefulParams.injectionSources ) {
    XLALDestroyPulsarParamsVector ( usefulParams.injectionSources );
  }

  XLALDestroyFstatInputVector(usefulParams.Fstat_in_vec);
  XLALDestroyFstatInputVector(usefulParams.Fstat_in_vec_recalc);

  XLALDestroyFstatResults(Fstat_res);

  XLALDestroyTimestampVector(startTstack);
  XLALDestroyTimestampVector(midTstack);
  XLALDestroyTimestampVector(endTstack);

  /* free Vel/Pos/Acc vectors and ephemeris */
  XLALDestroyREAL8VectorSequence( posStack );
  XLALDestroyREAL8VectorSequence( velStack );
  XLALDestroyREAL8VectorSequence( accStack );
  XLALDestroyEphemerisData ( edat );

  /* free dopplerscan stuff */
  LAL_CALL ( FreeDopplerSkyScan(&status, &thisScan), &status);
  if ( scanInit.skyRegionString )
    LALFree ( scanInit.skyRegionString );

  XLALDestroyStringVector ( detectorIDs );
  XLALFree ( firstDetector );

  /* free fine grid and coarse grid */
  if (finegrid.nc) {
    ALFree(finegrid.nc);
  }
  if (finegrid.sumTwoF) {
    ALFree(finegrid.sumTwoF);
  }
  if (finegrid.sumTwoFX) {
    ALFree(finegrid.sumTwoFX);
  }
  if (finegrid.maxTwoFl) {
    ALFree(finegrid.maxTwoFl);
  }
  if (finegrid.maxTwoFlIdx) {
    ALFree(finegrid.maxTwoFlIdx);
  }

  if (finegrid.maxTwoFXl) {
    ALFree(finegrid.maxTwoFXl);
  }

  if (finegrid.maxTwoFXlIdx) {
    ALFree(finegrid.maxTwoFXlIdx);
  }

  if (coarsegrid.TwoF) {
    LALFree(coarsegrid.TwoF);
  }
  if (coarsegrid.TwoFX) {
    LALFree(coarsegrid.TwoFX);
  }
  if (coarsegrid.Uindex) {
    LALFree(coarsegrid.Uindex);
  }

  free_gctFstat_toplist ( &semiCohToplist );
  if ( semiCohToplist2 ) {
    free_gctFstat_toplist ( &semiCohToplist2 );
  }
  if ( semiCohToplist3 ) {
    free_gctFstat_toplist ( &semiCohToplist3 );
  }

  XLALDestroyBSGLSetup ( usefulParams.BSGLsetup );

  XLALDestroyUserVars();

  XLALFree ( VCSInfoString );

  if ( usefulParams.timingDetailsFP != NULL ) {
    fclose ( usefulParams.timingDetailsFP );
  }
  XLALFree ( loudestTwoFPerSeg );

  LALCheckMemoryLeaks();

  return HIERARCHICALSEARCH_ENORM;
} /* main */







/**
 * Set up stacks, read SFTs, calculate SFT noise weights and calculate
 * detector-state
 */
void SetUpSFTs( LALStatus *status,			/**< pointer to LALStatus structure */
                UsefulStageVariables *in		/**< input params */
                )
{

  SFTCatalog *catalog = NULL;
  static SFTConstraints constraints;
  REAL8 timebase, tObs, deltaFsft;
  UINT4 k,numSFT;
  LIGOTimeGPS tStartGPS, tEndGPS, refTimeGPS, tMidGPS, midTstackGPS, startTstackGPS, endTstackGPS;
  SFTCatalogSequence catalogSeq;
  REAL8 midTseg,startTseg,endTseg;

  BOOLEAN crc_check;

  INITSTATUS(status);
  ATTATCHSTATUSPTR (status);

  /* get sft catalog */
  constraints.minStartTime = &(in->minStartTimeGPS);
  constraints.maxStartTime = &(in->maxStartTimeGPS);
  XLAL_CHECK_LAL( status, ( catalog = XLALSFTdataFind( in->sftbasename, &constraints) ) != NULL, XLAL_EFUNC);

  /* check CRC sums of SFTs */
  XLAL_CHECK_LAL ( status, XLALCheckCRCSFTCatalog ( &crc_check, catalog ) == XLAL_SUCCESS, XLAL_EFUNC );
  if (!crc_check) {
    LogPrintf(LOG_CRITICAL,"SFT validity check failed\n");
    ABORT ( status, HIERARCHICALSEARCH_ESFT, HIERARCHICALSEARCH_MSGESFT );
  }

  /* set some sft parameters */
  deltaFsft = catalog->data[0].header.deltaF;
  timebase = 1.0/deltaFsft;

  /* get sft catalogs for each stack */
  if ( in->segmentList )	/* if segment list was given by user */
    {
      SFTCatalogSequence *catalogSeq_p;
      if ( (catalogSeq_p = XLALSetUpStacksFromSegmentList ( catalog, in->segmentList )) == NULL ) {
        XLALPrintError ( "%s: XLALSetUpStacksFromSegmentList() failed to set up segments from given list.\n", __func__ );
        ABORT ( status, HIERARCHICALSEARCH_ESUB, HIERARCHICALSEARCH_MSGESUB );
      }
      catalogSeq = (*catalogSeq_p);/* copy top-level struct */
      XLALFree ( catalogSeq_p );   /* free alloc'ed top-level struct after copying (contents survive in catalogSeq!) */

      /* we need to set tStack here:
       * this will be used for setting Freq,f1dot resolution on segments, therefore we use the longest segment duration
       */
      UINT4 iSeg;
      REAL8 maxT = 0;
      for ( iSeg=0; iSeg < in->segmentList->length; iSeg++)
        {
          REAL8 T = XLALGPSDiff ( &(in->segmentList->segs[iSeg].end), &(in->segmentList->segs[iSeg].start) );
          maxT = HSMAX ( maxT, T );
        }
      in->tStack = maxT;
    }
  else	/* set up nStacks segments of fixed span tStack */
    {
      TRY( SetUpStacks( status->statusPtr, &catalogSeq, in->tStack, catalog, in->nStacks), status);
    }

  /* reset number of stacks */
  UINT4 numSegments = catalogSeq.length;
  in->nStacks = numSegments;

  /* calculate start and end times and tobs from segmented catalog*/
  tStartGPS = catalogSeq.data[0].data[0].header.epoch;
  in->tStartGPS = tStartGPS;
  SFTCatalog *LastSegmentCat = &(catalogSeq.data[numSegments - 1]);
  UINT4 numSFTsInLastSeg = LastSegmentCat->length;
  tEndGPS = LastSegmentCat->data[numSFTsInLastSeg-1].header.epoch;
  XLALGPSAdd(&tEndGPS, timebase);
  tObs = XLALGPSDiff(&tEndGPS, &tStartGPS);
  in->tObs = tObs;

  /* get timestamps of start, mid and end times of each stack */
  /* set up vector containing mid times of stacks */
  in->midTstack =  XLALCreateTimestampVector ( in->nStacks );

  /* set up vector containing start times of stacks */
  in->startTstack =  XLALCreateTimestampVector ( in->nStacks );

  /* set up vector containing end times of stacks */
  in->endTstack =  XLALCreateTimestampVector ( in->nStacks );

  /* now loop over stacks and get time stamps */
  for (k = 0; k < in->nStacks; k++) {

    if ( catalogSeq.data[k].length == 0 ) {
      /* something is wrong */
      ABORT ( status, HIERARCHICALSEARCH_EVAL, HIERARCHICALSEARCH_MSGEVAL );
    }

    /* start time of stack = time of first sft in stack */
    in->startTstack->data[k] = catalogSeq.data[k].data[0].header.epoch;

    /* end time of stack = time of last sft in stack */
    numSFT = catalogSeq.data[k].length;
    in->endTstack->data[k] = catalogSeq.data[k].data[numSFT - 1].header.epoch;

    /* reference time for Fstat has to be midpoint of segment */
    startTstackGPS = in->startTstack->data[k];
    endTstackGPS = in->endTstack->data[k];

    startTseg = XLALGPSGetREAL8( &startTstackGPS );
    endTseg = XLALGPSGetREAL8( &endTstackGPS );
    /*
      TRY ( LALGPStoFloat( status->statusPtr, &startTseg, &startTstackGPS ), status);
      TRY ( LALGPStoFloat( status->statusPtr, &endTseg, &endTstackGPS ), status);
    */
    midTseg = startTseg + ((endTseg - startTseg + timebase)*0.5);

    XLALGPSSetREAL8( &midTstackGPS, midTseg );
    /*
      TRY ( LALFloatToGPS( status->statusPtr, &midTstackGPS, &midTseg), status);
    */
    in->midTstack->data[k] = midTstackGPS;

  } /* loop over k */


  /* set reference time for pulsar parameters */
  /* first calculate the mid time of observation time span*/
  {
    REAL8 tStart8, tEnd8, tMid8;

    tStart8 = XLALGPSGetREAL8( &tStartGPS );
    tEnd8   = XLALGPSGetREAL8( &tEndGPS );
    tMid8 = 0.5 * (tStart8 + tEnd8);
    XLALGPSSetREAL8( &tMidGPS, tMid8 );
  }

  if ( in->refTime > 0 )  {
    REAL8 refTime = in->refTime;
    XLALGPSSetREAL8(&refTimeGPS, refTime);
  }
  else {  /* set refTime to exact midtime of the total observation-time spanned */
    refTimeGPS = tMidGPS;
  }

  /* get frequency and fdot bands at start time of sfts by extrapolating from reftime */
  in->spinRange_refTime.refTime = refTimeGPS;
  XLAL_CHECK_LAL( status, XLALExtrapolatePulsarSpinRange( &in->spinRange_startTime, &in->spinRange_refTime, XLALGPSDiff( &tStartGPS, &(&in->spinRange_refTime)->refTime ) ) == XLAL_SUCCESS, XLAL_EFUNC);
  XLAL_CHECK_LAL( status, XLALExtrapolatePulsarSpinRange( &in->spinRange_endTime, &in->spinRange_refTime, XLALGPSDiff( &tEndGPS, &(&in->spinRange_refTime)->refTime ) ) == XLAL_SUCCESS, XLAL_EFUNC);
  XLAL_CHECK_LAL( status, XLALExtrapolatePulsarSpinRange( &in->spinRange_midTime, &in->spinRange_refTime, XLALGPSDiff( &tMidGPS, &(&in->spinRange_refTime)->refTime ) ) == XLAL_SUCCESS, XLAL_EFUNC);

  /* set Fstat spindown resolution (coarse grid) */
  in->df1dot = HSMIN(in->df1dot, in->spinRange_midTime.fkdotBand[1]);

  /* calculate number of bins for Fstat overhead due to residual spin-down */
  in->extraBinsFstat = (UINT4)( 0.25*(in->tObs*in->df1dot + in->tObs*in->tObs*in->df2dot)/in->dFreqStack + 1e-6) + 1;

  /* calculate total number of bins for Fstat */
  if ( in->dFreqStack == 0 ) {
    in->binsFstatSearch = 1;
  } else {
    in->binsFstatSearch = (UINT4)(in->spinRange_midTime.fkdotBand[0]/in->dFreqStack + 1e-6) + 1;
  }
  /* number of coarse grid spindown values */
  if ( in->df1dot == 0 ) {
    in->nf1dot = 1;
  } else {
    in->nf1dot = (UINT4) ceil( in->spinRange_midTime.fkdotBand[1] / in->df1dot) + 1;
  }
  /* number of coarse grid 2nd spindown values */
  if ( in->df2dot == 0 ) {
    in->nf2dot = 1;
  } else {
    in->nf2dot = (UINT4) floor( in->spinRange_midTime.fkdotBand[2] / in->df2dot + NUDGE) + 1;
  }
    /* number of coarse grid 3rd spindown values */
  if ( in->df3dot == 0 ) {
    in->nf3dot = 1;
  } else {
    in->nf3dot = (UINT4) floor( in->spinRange_midTime.fkdotBand[3] / in->df3dot + NUDGE) + 1;
  }

  /* set wings of sfts to be read */
  REAL8 minCoverFreq, maxCoverFreq;
  REAL8 asiniMax = 0, PeriodMin = 0, maxEcc = 0;
  // NOTE: *must* use spin-range at *mid-time* (not reftime), which is where the GCT code sets up its
  // template bank. This is potentially 'wider' than the physically-requested template bank, and
  // can therefore also require more SFT frequency bins!
  // NOTE2: a second trap here is that the GCT code does not strictly respect the given bands, but can exceed them on the upside
  // due to 'conversative' discretization on bins, seen above. (binsFstatSearch,nf1dot,nf2dot,nf3dot)
  // therefore we use this 'effective' spinrange in order to be able to estimate the required number of SFT bins correctly:
  PulsarSpinRange spinRangeEff = in->spinRange_midTime;
  spinRangeEff.fkdotBand[0] = (in->binsFstatSearch-1) * in->dFreqStack;
  spinRangeEff.fkdotBand[1] = (in->nf1dot-1) * in->df1dot;
  spinRangeEff.fkdotBand[2] = (in->nf2dot-1) * in->df2dot;
  spinRangeEff.fkdotBand[3] = (in->nf3dot-1) * in->df3dot;
  XLALCWSignalCoveringBand ( &minCoverFreq, &maxCoverFreq, &tStartGPS, &tEndGPS, &(spinRangeEff), asiniMax, PeriodMin, maxEcc );

  REAL8 freqmin = minCoverFreq - in->extraBinsFstat * in->dFreqStack;
  REAL8 freqmax = maxCoverFreq + in->extraBinsFstat * in->dFreqStack;

  /* fill detector name vector with all detectors present in any data sements */
  if ( ( in->detectorIDs = XLALListIFOsInCatalog( catalog ) ) == NULL ) {
    ABORT ( status, HIERARCHICALSEARCH_ENULL, HIERARCHICALSEARCH_MSGENULL );
  }
  const UINT4 numDetectors = in->detectorIDs->length;

  /* set up vector of Fstat input data structs */
  in->Fstat_in_vec = XLALCreateFstatInputVector( in->nStacks );
  if ( in->Fstat_in_vec == NULL ) {
    ABORT ( status, HIERARCHICALSEARCH_EMEM, HIERARCHICALSEARCH_MSGEMEM );
  }
  // if using different Fstat-method for main search and recalc: set-up separate Fstat input
  if ( in->recalcToplistStats && (in->Fmethod != in->FmethodRecalc) )
    {
      in->Fstat_in_vec_recalc = XLALCreateFstatInputVector( in->nStacks );
      if ( in->Fstat_in_vec == NULL ) {
        ABORT ( status, HIERARCHICALSEARCH_EMEM, HIERARCHICALSEARCH_MSGEMEM );
      }
    }

  in->nSFTs = 0;
  for (UINT4 X = 0; X < numDetectors; X++) {
    in->NSegmentsInvX[X] = 0;
  }

  FstatOptionalArgs optionalArgs = FstatOptionalArgsDefaults;
  optionalArgs.SSBprec = in->SSBprec;
  optionalArgs.Dterms = in->Dterms;
  optionalArgs.runningMedianWindow = in->blocksRngMed;
  optionalArgs.FstatMethod = in->Fmethod;
  optionalArgs.collectTiming = (in->timingDetailsFP != NULL);
  optionalArgs.injectSources = in->injectionSources;

  FstatOptionalArgs XLAL_INIT_DECL(optionalArgsRecalc);

  /* loop over segments and read sfts */
  for (k = 0; k < in->nStacks; k++) {

    /* if single-only flag is given, assume a PSD with sqrt(S) = 1.0 */
    MultiNoiseFloor s_assumeSqrtSX;
    if ( in->SignalOnly ) {
      const SFTCatalog *catalog_k = &(catalogSeq.data[k]);
      s_assumeSqrtSX.length = XLALCountIFOsInCatalog ( catalog_k );
      for (UINT4 X = 0; X < s_assumeSqrtSX.length; ++X) {
        s_assumeSqrtSX.sqrtSn[X] = 1.0;
      }
      optionalArgs.assumeSqrtSX = &s_assumeSqrtSX;
    } else if ( in->assumeSqrtSX != NULL ) {
      const SFTCatalog *catalog_k = &(catalogSeq.data[k]);
      LALStringVector *detectorIDs_k = NULL;
      if ( ( detectorIDs_k = XLALListIFOsInCatalog( catalog_k ) ) == NULL ) {
        ABORT ( status, HIERARCHICALSEARCH_ENULL, HIERARCHICALSEARCH_MSGENULL );
      }
      if ( XLALParseMultiNoiseFloorMapped( &s_assumeSqrtSX, detectorIDs_k, in->assumeSqrtSX, in->detectorIDs ) != XLAL_SUCCESS ) {
        XLALPrintError("%s: XLALParseMultiNoiseFloorMapped() failed with errno=%d", __func__, xlalErrno);
        ABORT ( status, HIERARCHICALSEARCH_EXLAL, HIERARCHICALSEARCH_MSGEXLAL );
      }
      optionalArgs.assumeSqrtSX = &s_assumeSqrtSX;
      XLALDestroyStringVector( detectorIDs_k );
    } else {
      optionalArgs.assumeSqrtSX = NULL;
    }

    /* ----- create Fstat input data struct ----- */
    if ( k == 0 ) {
      optionalArgs.prevInput = NULL;
    } else {
      optionalArgs.prevInput = in->Fstat_in_vec->data[0];     // re-use shared workspace from first segment for all subsequent segments
    }

    in->Fstat_in_vec->data[k] = XLALCreateFstatInput ( &catalogSeq.data[k], freqmin, freqmax, in->dFreqStack, in->edat, &optionalArgs );
    if ( in->Fstat_in_vec->data[k] == NULL ) {
      XLALPrintError("%s: XLALCreateFstatInput() failed with errno=%d", __func__, xlalErrno);
      ABORT ( status, HIERARCHICALSEARCH_EXLAL, HIERARCHICALSEARCH_MSGEXLAL );
    }
    // ----- if recalc uses a different Fstat-method from main search, we'll setup its own Fstat setup struct
    if ( in->recalcToplistStats && (in->Fstat_in_vec_recalc != NULL) )
      {
        optionalArgsRecalc = optionalArgs;
        optionalArgsRecalc.FstatMethod = in->FmethodRecalc;
        optionalArgsRecalc.Dterms = in->DtermsRecalc;
        if ( k == 0 ) {
          optionalArgsRecalc.prevInput = NULL;
        } else {
          optionalArgsRecalc.prevInput = in->Fstat_in_vec_recalc->data[0];     // re-use shared workspace from first segment for all subsequent segments
        }

        in->Fstat_in_vec_recalc->data[k] = XLALCreateFstatInput ( &catalogSeq.data[k], freqmin, freqmax, in->dFreqStack, in->edat, &optionalArgsRecalc );
        if ( in->Fstat_in_vec->data[k] == NULL ) {
          XLALPrintError("%s: XLALCreateFstatInput() failed with errno=%d", __func__, xlalErrno);
          ABORT ( status, HIERARCHICALSEARCH_EXLAL, HIERARCHICALSEARCH_MSGEXLAL );
        }
      } // if Fstat_in_vec_recalc

    if ( k == 0 )
      {
        LogPrintf (LOG_NORMAL, "Search FstatMethod used: '%s'\n", XLALGetFstatInputMethodName( in->Fstat_in_vec->data[0] ) );
        LogPrintf (LOG_NORMAL, "Recalc FstatMethod used: '%s'\n", XLALGetFstatInputMethodName( in->Fstat_in_vec_recalc ? in->Fstat_in_vec_recalc->data[0] : in->Fstat_in_vec->data[0] ) );
      }

    // --------------------------------------------------
    /* get SFT detectors and timestamps */
    const MultiLALDetector *multiIFO = XLALGetFstatInputDetectors( in->Fstat_in_vec->data[k] );
    if ( multiIFO == NULL ) {
      XLALPrintError("%s: XLALGetFstatInputDetectors() failed with errno=%d", __func__, xlalErrno);
      ABORT ( status, HIERARCHICALSEARCH_EXLAL, HIERARCHICALSEARCH_MSGEXLAL );
    }
    const MultiLIGOTimeGPSVector *multiTS = XLALGetFstatInputTimestamps( in->Fstat_in_vec->data[k] );
    if ( multiTS == NULL ) {
      XLALPrintError("%s: XLALGetFstatInputTimestamps() failed with errno=%d", __func__, xlalErrno);
      ABORT ( status, HIERARCHICALSEARCH_EXLAL, HIERARCHICALSEARCH_MSGEXLAL );
    }

    /* ----- get effective inverse number of segments per detector (needed for correct averaging in single-IFO F calculation) ----- */
    for (UINT4 X = 0; X < numDetectors; X++) {
      /* for each detector, check if present in each segment, and save the number of segments where it is */
      for (UINT4 Y = 0; Y < multiTS->length; Y++) {
        if ( strcmp( multiIFO->sites[Y].frDetector.prefix, in->detectorIDs->data[X] ) == 0 )
          in->NSegmentsInvX[X] += 1;
      } /* for Y < numDetectors */
    } /* for X < numDetectors */

    /* ----- print debug info about SFTs in this stack ----- */
    LogPrintf(LOG_DETAIL, "Segment %d ", k+1);
    for ( UINT4 j = 0; j < multiIFO->length; j++) {
      LogPrintfVerbatim(LOG_DETAIL, "%s: %d  ", multiIFO->sites[j].frDetector.prefix, multiTS->data[j]->length);
    }
    LogPrintfVerbatim(LOG_DETAIL, "\n");

    /* ----- count the total and per-segment number of SFTs used ----- */
    UINT4 nSFTsInSeg = 0;
    for ( UINT4 X = 0; X < multiTS->length; ++X ) {
      nSFTsInSeg += multiTS->data[X]->length;
    }
    in->nSFTs += nSFTsInSeg;

    /* ----- if we have a segment-list: double-check number of SFTs ----- */
    if ( in->segmentList ) {
      /* check the number of SFTs we found in this segment against the nominal value, stored in the segment list field 'id' */
      UINT4 nSFTsExpected = in->segmentList->segs[k].id;
      if ( (nSFTsExpected > 0) && (nSFTsInSeg != nSFTsExpected) ) {
        XLALPrintError ("%s: Segment list seems inconsistent with data read: segment %d contains %d SFTs, should hold %d SFTs\n", __func__, k, nSFTsInSeg, nSFTsExpected );
        ABORT ( status, HIERARCHICALSEARCH_EBAD, HIERARCHICALSEARCH_MSGEBAD );
      }
    } /* if have segmentList */

  } /* loop over k */
  for (UINT4 X = 0; X < numDetectors; X++) {
    in->NSegmentsInvX[X] = 1.0 / in->NSegmentsInvX[X]; /* now it is the inverse number */
  }
  LogPrintf( LOG_NORMAL, "Number of segments: %d, total number of SFTs in segments: %d\n", in->nStacks, in->nSFTs );

  /* realloc if nStacks != in->nStacks */
  /*   if ( in->nStacks > nStacks ) { */

  /*     in->midTstack->length = nStacks; */
  /*     in->midTstack->data = (LIGOTimeGPS *)LALRealloc( in->midTstack->data, nStacks * sizeof(LIGOTimeGPS)); */

  /*     in->startTstack->length = nStacks; */
  /*     in->startTstack->data = (LIGOTimeGPS *)LALRealloc( in->startTstack->data, nStacks * sizeof(LIGOTimeGPS)); */

  /*     stackMultiSFT->length = nStacks; */
  /*     stackMultiSFT->data = (MultiSFTVector **)LALRealloc( stackMultiSFT->data, nStacks * sizeof(MultiSFTVector *)); */

  /*   }  */

  /* we don't need the original catalog anymore*/
  XLALDestroySFTCatalog(catalog );

  /* free catalog sequence */
  for (k = 0; k < in->nStacks; k++)
    {
      if ( catalogSeq.data[k].length > 0 ) {
        LALFree(catalogSeq.data[k].data);
      } /* end if */
    } /* loop over stacks */
  LALFree( catalogSeq.data);

  DETATCHSTATUSPTR (status);
  RETURN(status);

} /* SetUpSFTs */






/**
 * \brief Breaks up input sft catalog into specified number of stacks
 * Loops over elements of the catalog, assigns a bin index and
 * allocates memory to the output catalog sequence appropriately.  If
 * there are long gaps in the data, then some of the catalogs in the
 * output catalog sequence may be of zero length.
 */
void SetUpStacks(LALStatus *status,        /**< pointer to LALStatus structure */
                 SFTCatalogSequence  *out, /**< Output catalog of sfts -- one for each stack */
                 REAL8 tStack,             /**< Output duration of each stack */
                 SFTCatalog  *in,          /**< Input sft catalog to be broken up into stacks (ordered in increasing time)*/
                 UINT4 nStacksMax )        /**< User specified number of stacks */
{
  UINT4 j, stackCounter, length;
  REAL8 tStart, thisTime;
  REAL8 Tsft;

  INITSTATUS(status);
  ATTATCHSTATUSPTR (status);

  /* check input parameters */
  ASSERT ( in != NULL, status, HIERARCHICALSEARCH_ENULL, HIERARCHICALSEARCH_MSGENULL );
  ASSERT ( in->length > 0, status, HIERARCHICALSEARCH_EVAL, HIERARCHICALSEARCH_MSGEVAL );
  ASSERT ( nStacksMax > 0, status, HIERARCHICALSEARCH_EVAL, HIERARCHICALSEARCH_MSGEVAL );
  ASSERT ( in != NULL, status, HIERARCHICALSEARCH_ENULL, HIERARCHICALSEARCH_MSGENULL );
  ASSERT ( tStack > 0, status, HIERARCHICALSEARCH_ENULL, HIERARCHICALSEARCH_MSGENULL );
  ASSERT ( out != NULL, status, HIERARCHICALSEARCH_ENULL, HIERARCHICALSEARCH_MSGENULL );

  /* set memory of output catalog sequence to maximum possible length */
  out->length = nStacksMax;
  out->data = (SFTCatalog *)LALCalloc( 1, nStacksMax * sizeof(SFTCatalog));
  if ( out->data == NULL ) {
    ABORT ( status, HIERARCHICALSEARCH_ENULL, HIERARCHICALSEARCH_MSGENULL );
  }


  Tsft = 1.0 / in->data[0].header.deltaF;

  /* get first sft timestamp */
  /* tStart will be start time of a given stack.
     This initializes tStart to the first sft time stamp as this will
     be the start time of the first stack */
  tStart = XLALGPSGetREAL8(&(in->data[0].header.epoch));

  /* loop over the sfts */
  stackCounter = 0;
  for( j = 0; j < in->length; j++)
    {
      /* thisTime is current sft timestamp */
      thisTime = XLALGPSGetREAL8(&(in->data[j].header.epoch));

      /* if sft lies in stack duration then add
         this sft to the stack. Otherwise move
         on to the next stack */
      if ( (thisTime - tStart + Tsft <= tStack) )
        {
          out->data[stackCounter].length += 1;

          length = out->data[stackCounter].length;

          /* realloc to increase length of catalog */
          out->data[stackCounter].data = (SFTDescriptor *)LALRealloc( out->data[stackCounter].data, length * sizeof(SFTDescriptor));
          if ( out->data[stackCounter].data == NULL ) {
            ABORT ( status, HIERARCHICALSEARCH_ENULL, HIERARCHICALSEARCH_MSGENULL );
          }

          out->data[stackCounter].data[length - 1] = in->data[j];
        }
      else /* move onto the next stack */
        {
          if ( stackCounter + 1 == nStacksMax )
            break;

          stackCounter++;

          /* reset start time of stack */
          tStart = XLALGPSGetREAL8(&(in->data[j].header.epoch));

          /* realloc to increase length of catalog and copy data */
          out->data[stackCounter].length = 1;    /* first entry in new stack */
          out->data[stackCounter].data = (SFTDescriptor *)LALRealloc( out->data[stackCounter].data, sizeof(SFTDescriptor));
          if ( out->data[stackCounter].data == NULL ) {
            ABORT ( status, HIERARCHICALSEARCH_ENULL, HIERARCHICALSEARCH_MSGENULL );
          }

          out->data[stackCounter].data[0] = in->data[j];
        } /* if new stack */

    } /* loop over sfts */

  /* realloc catalog sequence length to actual number of stacks */
  out->length = stackCounter + 1;
  out->data = (SFTCatalog *)LALRealloc( out->data, (stackCounter+1) * sizeof(SFTCatalog) );
  if ( out->data == NULL ) {
    ABORT ( status, HIERARCHICALSEARCH_ENULL, HIERARCHICALSEARCH_MSGENULL );
  }

  DETATCHSTATUSPTR (status);
  RETURN(status);

} /* SetUpStacks() */







/** Print some sft catalog info */
void PrintCatalogInfo( LALStatus  *status,
                       const SFTCatalog *catalog,
                       FILE *fp)
{

  INT4 nSFT;
  LIGOTimeGPS start, end;

  INITSTATUS(status);
  ATTATCHSTATUSPTR (status);

  ASSERT ( fp != NULL, status, HIERARCHICALSEARCH_EFILE, HIERARCHICALSEARCH_MSGEFILE );
  ASSERT ( catalog != NULL, status, HIERARCHICALSEARCH_ENULL, HIERARCHICALSEARCH_MSGENULL );

  nSFT = catalog->length;
  start = catalog->data[0].header.epoch;
  end = catalog->data[nSFT-1].header.epoch;

  fprintf(fp, "## Number of SFTs: %d\n", nSFT);
  fprintf(fp, "## First SFT timestamp: %d %d\n", start.gpsSeconds, start.gpsNanoSeconds);
  fprintf(fp, "## Last SFT timestamp: %d %d\n", end.gpsSeconds, end.gpsNanoSeconds);

  DETATCHSTATUSPTR (status);
  RETURN(status);

}






/** Print some stack info from sft catalog sequence*/
void PrintStackInfo( LALStatus  *status,
                     const SFTCatalogSequence *catalogSeq,
                     FILE *fp)
{

  INT4 nStacks, k;

  INITSTATUS(status);
  ATTATCHSTATUSPTR (status);

  ASSERT ( fp != NULL, status, HIERARCHICALSEARCH_EFILE, HIERARCHICALSEARCH_MSGEFILE );
  ASSERT ( catalogSeq != NULL, status, HIERARCHICALSEARCH_ENULL, HIERARCHICALSEARCH_MSGENULL );
  ASSERT ( catalogSeq->length > 0, status, HIERARCHICALSEARCH_EVAL, HIERARCHICALSEARCH_MSGEVAL );
  ASSERT ( catalogSeq->data != NULL, status, HIERARCHICALSEARCH_ENULL, HIERARCHICALSEARCH_MSGENULL );

  nStacks = catalogSeq->length;
  fprintf(fp, "## Number of stacks: %d\n", nStacks);

  for ( k = 0; k < nStacks; k++) {
    fprintf(fp, "## Stack No. %d : \n", k+1);
    TRY ( PrintCatalogInfo( status->statusPtr, catalogSeq->data + k, fp), status);
  }

  fprintf(fp, "\n\n");

  DETATCHSTATUSPTR (status);
  RETURN(status);

}

#ifdef __GNUC__
#define likely(x)      __builtin_expect(!!(x), 1)
#define unlikely(x)    __builtin_expect(!!(x), 0)
#else
#define likely(x)      (x)
#define unlikely(x)    (x)
#endif

/**
 * Get SemiCoh candidates into toplist(s)
 * This function allows for inserting candidates into up to 3 toplists at once, which might be sorted differently!
 */
void UpdateSemiCohToplistsOptimTriple ( LALStatus *status,
                             toplist_t *list1,
                             toplist_t *list2,  //< optional (can be NULL): insert candidate into this 2nd toplist as well
                             toplist_t *list3,  //< optional (can be NULL): insert candidate into this 3rd toplist as well
                             FineGrid *in,
                             REAL8 f1dot_fg,
                             REAL8 f2dot_fg,
                             REAL8 f3dot_fg,
                             UsefulStageVariables *usefulparams,
                             REAL4 NSegmentsInv,
                             REAL4 *NSegmentsInvX,
                             BOOLEAN have_f3dot
                             )
{

  REAL8 freq_fg;
  UINT4 ifreq_fg;
  GCTtopOutputEntry line;

  INITSTATUS(status);
  ATTATCHSTATUSPTR (status);

  ASSERT ( list1 != NULL, status, HIERARCHICALSEARCH_ENULL, HIERARCHICALSEARCH_MSGENULL );
  ASSERT ( in != NULL, status, HIERARCHICALSEARCH_ENULL, HIERARCHICALSEARCH_MSGENULL );
  ASSERT ( usefulparams != NULL, status, HIERARCHICALSEARCH_ENULL, HIERARCHICALSEARCH_MSGENULL );

 /* Optimized version for triple toplist case:

    First compute all three detection metrics by which any of the toplists is sorted.

    Next test if the candidate is loud enough to make it into at least one of the toplists.
    If so, build the candidate structure.
    If not, just try the next fine grid entry.

 */


  /* ---------- Walk through fine-grid and insert candidates into toplist--------------- */
  for( ifreq_fg = 0; ifreq_fg < in->freqlength; ifreq_fg++ ) {

    freq_fg = in->freqmin_fg + ifreq_fg * in->dfreq_fg;


    /* local placeholders for summed 2F value over segments, not averages yet */
    REAL4 sumTwoF = in->sumTwoF[ifreq_fg];
    REAL4 sumTwoFX[PULSAR_MAX_DETECTORS];

    /* compute BSGL */

    line.maxTwoFl = in->maxTwoFl[ifreq_fg];
    for (UINT4 X = 0; X < in->numDetectors; X++) {
      int fg_FX_idx= FG_FX_INDEX(*in, X, ifreq_fg);
      sumTwoFX[X] = in->sumTwoFX[fg_FX_idx]; /* here it's still the summed 2F value over segments, not the average */
      line.maxTwoFXl[X] = in->maxTwoFXl[fg_FX_idx];
    }
    xlalErrno = 0;

    line.log10BSGL = XLALComputeBSGL ( sumTwoF, sumTwoFX, usefulparams->BSGLsetup );
    if ( xlalErrno != 0 ) {
      XLALPrintError ("%s line %d : XLALComputeBSGL() failed with xlalErrno = %d.\n\n", __func__, __LINE__, xlalErrno );
      ABORT ( status, HIERARCHICALSEARCH_EXLAL, HIERARCHICALSEARCH_MSGEXLAL );
    }
    if ( unlikely(line.log10BSGL < -LAL_REAL4_MAX*0.1) ) {
      line.log10BSGL = -LAL_REAL4_MAX*0.1; /* avoid minimum value, needed for output checking in print_gctFstatline_to_str() */
    }

    line.log10BSGLtL  = XLALComputeBSGLtL ( sumTwoF, sumTwoFX, line.maxTwoFXl, usefulparams->BSGLsetup );
    if ( unlikely(xlalErrno != 0) ) {
      XLALPrintError ("%s line %d : XLALComputeBSGLtL() failed with xlalErrno = %d.\n\n", __func__, __LINE__, xlalErrno );
      ABORT ( status, HIERARCHICALSEARCH_EXLAL, HIERARCHICALSEARCH_MSGEXLAL );
    }
    if ( unlikely(line.log10BSGLtL < -LAL_REAL4_MAX*0.1) ) {
      line.log10BSGLtL = -LAL_REAL4_MAX*0.1; /* avoid minimum value, needed for output checking in print_gctFstatline_to_str() */
    }

    line.log10BtSGLtL = XLALComputeBtSGLtL ( line.maxTwoFl, sumTwoFX, line.maxTwoFXl, usefulparams->BSGLsetup );
    if ( unlikely(xlalErrno != 0) ) {
      XLALPrintError ("%s line %d : XLALComputeBSGLtL() failed with xlalErrno = %d.\n\n", __func__, __LINE__, xlalErrno );
      ABORT ( status, HIERARCHICALSEARCH_EXLAL, HIERARCHICALSEARCH_MSGEXLAL );
    }
    if ( unlikely(line.log10BtSGLtL < -LAL_REAL4_MAX*0.1) ) {
      line.log10BtSGLtL = -LAL_REAL4_MAX*0.1; /* avoid minimum value, needed for output checking in print_gctFstatline_to_str() */
    }

    line.Freq = freq_fg; /* NOTE: this is not the final output frequency! For performance reasons, it will only later get correctly extrapolated for the final toplist */
    line.Alpha = in->alpha;
    line.Delta = in->delta;
    line.F1dot = f1dot_fg;
    line.F2dot = f2dot_fg;
    line.F3dot = f3dot_fg;
    line.have_f3dot = have_f3dot;
    line.nc = in->nc[ifreq_fg];

    /* take F-stat averages over segments */
    line.avTwoF = sumTwoF*NSegmentsInv; /* average multi-2F by full number of segments */

/* now test if this candidate makes it into any of the toplists, if not we don't need 
   to do any more copying of data from finegrid to toplist entry structure */


    int isIncludedToplists = TEST_FSTAT_TOPLIST_INCLUSION( list1, &line) ||
                             TEST_FSTAT_TOPLIST_INCLUSION( list2, &line) ||
                             TEST_FSTAT_TOPLIST_INCLUSION( list3, &line);


    if(likely(! isIncludedToplists)) continue;

    line.numDetectors = in->numDetectors;
    line.avTwoFrecalc = -1.0; /* initialise this to -1.0, so that it only gets written out by print_gctFstatline_to_str if later overwritten in recalcToplistStats step */
    line.log10BSGLrecalc = -LAL_REAL4_MAX; /* for now, block field with minimal value, needed for output checking in print_gctFstatline_to_str() */
    line.log10BSGLtLrecalc = -LAL_REAL4_MAX; /* for now, block field with minimal value, needed for output checking in print_gctFstatline_to_str() */
    line.loudestSeg = -1;
    line.twoFloudestSeg = -1.0;
    for (UINT4 X = 0; X < PULSAR_MAX_DETECTORS; X++) { /* initialise single-IFO F-stat arrays to zero */
      line.twoFXloudestSeg[X] = -1.0;
      line.avTwoFXrecalc[X] = 0.0;
    }


    line.maxTwoFlSeg = in->maxTwoFlIdx[ifreq_fg];
    for (UINT4 X = 0; X < in->numDetectors; X++) {
      line.avTwoFX[X] = sumTwoFX[X]*NSegmentsInvX[X]; /* average single-2F by per-IFO number of segments */
      line.maxTwoFXlSeg[X] = in->maxTwoFXlIdx[FG_FX_INDEX(*in, X, ifreq_fg)];
    }

    insert_into_gctFstat_toplist( list1, &line);
    insert_into_gctFstat_toplist( list2, &line);
    insert_into_gctFstat_toplist( list3, &line);

  } // for ifreq_fg

  DETATCHSTATUSPTR (status);
  RETURN(status);

} /* UpdateSemiCohToplistsOptimTriple() */




/**
 * Get SemiCoh candidates into toplist(s)
 * This function allows for inserting candidates into up to 3 toplists at once, which might be sorted differently!
 */
void UpdateSemiCohToplists ( LALStatus *status,
                             toplist_t *list1,
                             toplist_t *list2,	//< optional (can be NULL): insert candidate into this 2nd toplist as well
                             toplist_t *list3,	//< optional (can be NULL): insert candidate into this 3rd toplist as well
                             FineGrid *in,
                             REAL8 f1dot_fg,
                             REAL8 f2dot_fg,
                             REAL8 f3dot_fg,
                             UsefulStageVariables *usefulparams,
                             REAL4 NSegmentsInv,
                             REAL4 *NSegmentsInvX,
                             BOOLEAN have_f3dot
                             )
{

  REAL8 freq_fg;
  UINT4 ifreq_fg;
  GCTtopOutputEntry line;

  INITSTATUS(status);
  ATTATCHSTATUSPTR (status);

  ASSERT ( list1 != NULL, status, HIERARCHICALSEARCH_ENULL, HIERARCHICALSEARCH_MSGENULL );
  ASSERT ( in != NULL, status, HIERARCHICALSEARCH_ENULL, HIERARCHICALSEARCH_MSGENULL );
  ASSERT ( usefulparams != NULL, status, HIERARCHICALSEARCH_ENULL, HIERARCHICALSEARCH_MSGENULL );

  /* ---------- Walk through fine-grid and insert candidates into toplist--------------- */
  for( ifreq_fg = 0; ifreq_fg < in->freqlength; ifreq_fg++ ) {

    freq_fg = in->freqmin_fg + ifreq_fg * in->dfreq_fg;

    line.Freq = freq_fg; /* NOTE: this is not the final output frequency! For performance reasons, it will only later get correctly extrapolated for the final toplist */
    line.Alpha = in->alpha;
    line.Delta = in->delta;
    line.F1dot = f1dot_fg;
    line.F2dot = f2dot_fg;
    line.F3dot = f3dot_fg;
    line.nc = in->nc[ifreq_fg];
    line.avTwoF = 0.0; /* will be set to average over segments later */
    line.maxTwoFl = -1.0; /* initialise this to -1.0, so that it only gets written out by print_gctFstatline_to_str if actually computed */
    line.maxTwoFlSeg = -1;
    line.log10BSGL    = -LAL_REAL4_MAX; /* for now, block field with minimal value, needed for output checking in print_gctFstatline_to_str() */
    line.log10BSGLtL  = -LAL_REAL4_MAX;
    line.log10BtSGLtL = -LAL_REAL4_MAX;

    line.numDetectors = in->numDetectors;
    for (UINT4 X = 0; X < PULSAR_MAX_DETECTORS; X++) { /* initialise single-IFO F-stat arrays to zero */
      line.avTwoFX[X] = 0.0;
      line.maxTwoFXl[X] = 0.0;
      line.maxTwoFXlSeg[X] = -1;
      line.avTwoFXrecalc[X] = 0.0;
    }
    line.avTwoFrecalc = -1.0; /* initialise this to -1.0, so that it only gets written out by print_gctFstatline_to_str if later overwritten in recalcToplistStats step */
    line.log10BSGLrecalc = -LAL_REAL4_MAX; /* for now, block field with minimal value, needed for output checking in print_gctFstatline_to_str() */
    line.log10BSGLtLrecalc = -LAL_REAL4_MAX; /* for now, block field with minimal value, needed for output checking in print_gctFstatline_to_str() */
    line.have_f3dot = have_f3dot;
    line.loudestSeg = -1;
    line.twoFloudestSeg = -1.0;
    for (UINT4 X = 0; X < PULSAR_MAX_DETECTORS; X++) {
      line.twoFXloudestSeg[X] = -1.0;
    }

    /* local placeholders for summed 2F value over segments, not averages yet */
    REAL4 sumTwoF = in->sumTwoF[ifreq_fg];
    REAL4 sumTwoFX[PULSAR_MAX_DETECTORS];
    if ( in->sumTwoFX ) { /* if we already have FX values from the main loop, insert these, and calculate BSGL here */
      for (UINT4 X = 0; X < in->numDetectors; X++) {
        sumTwoFX[X] = in->sumTwoFX[FG_FX_INDEX(*in, X, ifreq_fg)]; /* here it's still the summed 2F value over segments, not the average */
      }
      xlalErrno = 0;

      line.log10BSGL = XLALComputeBSGL ( sumTwoF, sumTwoFX, usefulparams->BSGLsetup );
      if ( xlalErrno != 0 ) {
        XLALPrintError ("%s line %d : XLALComputeBSGL() failed with xlalErrno = %d.\n\n", __func__, __LINE__, xlalErrno );
        ABORT ( status, HIERARCHICALSEARCH_EXLAL, HIERARCHICALSEARCH_MSGEXLAL );
      }
      if ( line.log10BSGL < -LAL_REAL4_MAX*0.1 ) {
        line.log10BSGL = -LAL_REAL4_MAX*0.1; /* avoid minimum value, needed for output checking in print_gctFstatline_to_str() */
      }
    }
    else {
      line.log10BSGL = -LAL_REAL4_MAX; /* in non-BSGL case, block field with minimal value, needed for output checking in print_gctFstatline_to_str() */
    }

    /* take F-stat averages over segments */
    line.avTwoF = sumTwoF*NSegmentsInv; /* average multi-2F by full number of segments */
    if ( in->sumTwoFX ) {
      for (UINT4 X = 0; X < in->numDetectors; X++) {
        line.avTwoFX[X] = sumTwoFX[X]*NSegmentsInvX[X]; /* average single-2F by per-IFO number of segments */
      }
    }

    if ( in->maxTwoFXl ) { /* if we already have max-per-segment values from the main loop, insert these too */
      line.maxTwoFl = in->maxTwoFl[ifreq_fg];
      line.maxTwoFlSeg = in->maxTwoFlIdx[ifreq_fg];
      for (UINT4 X = 0; X < in->numDetectors; X++) {
       line.maxTwoFXl[X] = in->maxTwoFXl[FG_FX_INDEX(*in, X, ifreq_fg)];
       line.maxTwoFXlSeg[X] = in->maxTwoFXlIdx[FG_FX_INDEX(*in, X, ifreq_fg)];
      }

      line.log10BSGLtL  = XLALComputeBSGLtL ( sumTwoF, sumTwoFX, line.maxTwoFXl, usefulparams->BSGLsetup );
      if ( xlalErrno != 0 ) {
        XLALPrintError ("%s line %d : XLALComputeBSGLtL() failed with xlalErrno = %d.\n\n", __func__, __LINE__, xlalErrno );
        ABORT ( status, HIERARCHICALSEARCH_EXLAL, HIERARCHICALSEARCH_MSGEXLAL );
      }
      if ( line.log10BSGLtL < -LAL_REAL4_MAX*0.1 ) {
        line.log10BSGLtL = -LAL_REAL4_MAX*0.1; /* avoid minimum value, needed for output checking in print_gctFstatline_to_str() */
      }

      line.log10BtSGLtL = XLALComputeBtSGLtL ( line.maxTwoFl, sumTwoFX, line.maxTwoFXl, usefulparams->BSGLsetup );
      if ( xlalErrno != 0 ) {
        XLALPrintError ("%s line %d : XLALComputeBtSGLtL() failed with xlalErrno = %d.\n\n", __func__, __LINE__, xlalErrno );
        ABORT ( status, HIERARCHICALSEARCH_EXLAL, HIERARCHICALSEARCH_MSGEXLAL );
      }
      if ( line.log10BtSGLtL < -LAL_REAL4_MAX*0.1 ) {
        line.log10BtSGLtL = -LAL_REAL4_MAX*0.1; /* avoid minimum value, needed for output checking in print_gctFstatline_to_str() */
      }

    }

    insert_into_gctFstat_toplist( list1, &line);
    if ( list2 ){	// also insert candidate into (optional) second toplist
      insert_into_gctFstat_toplist( list2, &line);
    }
    if ( list3 ){	// also insert candidate into (optional) 3rd toplist
      insert_into_gctFstat_toplist( list3, &line);
    }

  } // for ifreq_fg

  DETATCHSTATUSPTR (status);
  RETURN(status);

} /* UpdateSemiCohToplists() */


// simply return maximal (multi-IFO) Fstat-value over frequency-bins in in->twoF
static inline REAL4
findLoudestTwoF ( const FstatResults *in )
{
  REAL4 maxTwoF = 0;
  for ( UINT4 k = 0; k < in->numFreqBins; k ++ )
    {
      maxTwoF = fmaxf ( maxTwoF, in->twoF[k] );
    } // k < numFreqBins

  return maxTwoF;
} // findLoudestTwoF()


/** Print Fstat vectors */
void PrintFstatVec (LALStatus *status,
                    FstatResults         *in,
                    FILE                 *fp,
                    PulsarDopplerParams  *thisPoint,
                    LIGOTimeGPS          refTime,
                    INT4                 stackIndex)
{
  INITSTATUS(status);
  ATTATCHSTATUSPTR (status);

  fprintf(fp, "%% Fstat values from stack %d (reftime -- %d %d)\n", stackIndex, refTime.gpsSeconds, refTime.gpsNanoSeconds);

  REAL8 alpha = thisPoint->Alpha;
  REAL8 delta = thisPoint->Delta;

  PulsarSpins fkdot;
  memcpy ( fkdot, thisPoint->fkdot, sizeof(fkdot) );

  UINT4 length = in->numFreqBins;
  REAL8 deltaF = in->dFreq;

  REAL8 f0 = fkdot[0];
  for (UINT4 k=0; k<length; k++)
    {
      fkdot[0] = f0 + k*deltaF;

      /* propagate fkdot back to reference-time  */
      XLAL_CHECK_LAL ( status, XLALExtrapolatePulsarSpins( fkdot, fkdot, XLALGPSDiff( &refTime, &thisPoint->refTime  ) ) == XLAL_SUCCESS, XLAL_EFUNC );

      fprintf(fp, "%d %.13g %.12g %.12g %.13g %.13g %.6g\n",
              stackIndex, fkdot[0], alpha, delta, fkdot[1], fkdot[2], in->twoF[k]);
    }

  fprintf(fp, "\n");

  DETATCHSTATUSPTR (status);
  RETURN(status);

}















/**
 * Calculate Earth orbital position, velocity and acceleration
 * at midpoint of each segment
 */
void GetSegsPosVelAccEarthOrb( LALStatus *status,
                               REAL8VectorSequence **posSeg,
                               REAL8VectorSequence **velSeg,
                               REAL8VectorSequence **accSeg,
                               UsefulStageVariables *usefulparams)
{

  UINT4 k, nStacks;
  LIGOTimeGPSVector *tsMid;
  vect3Dlist_t *pvaUR = NULL;

  INITSTATUS(status);
  ATTATCHSTATUSPTR (status);

  ASSERT ( usefulparams != NULL, status, HIERARCHICALSEARCH_ENULL, HIERARCHICALSEARCH_MSGENULL );
  ASSERT ( usefulparams->nStacks > 0, status, HIERARCHICALSEARCH_EVAL, HIERARCHICALSEARCH_MSGEVAL );
  ASSERT ( usefulparams->midTstack != NULL, status, HIERARCHICALSEARCH_ENULL, HIERARCHICALSEARCH_MSGENULL );
  ASSERT ( posSeg != NULL, status, HIERARCHICALSEARCH_ENULL, HIERARCHICALSEARCH_MSGENULL );
  ASSERT ( velSeg != NULL, status, HIERARCHICALSEARCH_ENULL, HIERARCHICALSEARCH_MSGENULL );
  ASSERT ( accSeg != NULL, status, HIERARCHICALSEARCH_ENULL, HIERARCHICALSEARCH_MSGENULL );

  /* local copies */
  nStacks = usefulparams->nStacks;
  tsMid =  usefulparams->midTstack;

  /* get pos,vel,acc at midpoint of each segment*/
  for (k = 0; k < nStacks; k++)
    {
      /* initialize velocities and positions */
      posSeg[0]->data[3*k]   = 0.0;
      posSeg[0]->data[3*k+1] = 0.0;
      posSeg[0]->data[3*k+2] = 0.0;

      velSeg[0]->data[3*k]   = 0.0;
      velSeg[0]->data[3*k+1] = 0.0;
      velSeg[0]->data[3*k+2] = 0.0;

      accSeg[0]->data[3*k]   = 0.0;
      accSeg[0]->data[3*k+1] = 0.0;
      accSeg[0]->data[3*k+2] = 0.0;

      /* get Earth's orbital pos vel acc  */
      if ( (pvaUR = XLALComputeOrbitalDerivatives(3, &tsMid->data[k], usefulparams->edat) ) == NULL ) {
        LogPrintf(LOG_CRITICAL,"GetSegsPosVelAccEarthOrb(): XLALComputeOrbitalDerivatives() failed.\n");
        ABORT ( status, HIERARCHICALSEARCH_ESFT, HIERARCHICALSEARCH_MSGESFT );
      }

      posSeg[0]->data[3*k]   = pvaUR->data[0][0];
      posSeg[0]->data[3*k+1] = pvaUR->data[0][1];
      posSeg[0]->data[3*k+2] = pvaUR->data[0][2];

      velSeg[0]->data[3*k]   = pvaUR->data[1][0];
      velSeg[0]->data[3*k+1] = pvaUR->data[1][1];
      velSeg[0]->data[3*k+2] = pvaUR->data[1][2];

      accSeg[0]->data[3*k]   = pvaUR->data[2][0];
      accSeg[0]->data[3*k+1] = pvaUR->data[2][1];
      accSeg[0]->data[3*k+2] = pvaUR->data[2][2];

      XLALDestroyVect3Dlist ( pvaUR );

    } /* loop over segment -- end pos vel acc of Earth's orbital motion */


  DETATCHSTATUSPTR (status);
  RETURN(status);

} /* GetSegsPosVelAccEarthOrb() */







/** Calculate the U1 index for a given point in parameter space */
static inline INT4 ComputeU1idx( REAL8 freq_event,
                                 REAL8 f1dot_event,
                                 REAL8 A1,
                                 REAL8 B1,
                                 REAL8 U1start,
                                 REAL8 U1winInv)
{
  /* compute the index of global-correlation coordinate U1, Eq. (1) */
  return (((freq_event * A1 + f1dot_event * B1) - U1start) * U1winInv) + 0.5;

} /* ComputeU1idx */





/** Calculate the U2 index for a given point in parameter space */
void ComputeU2idx( REAL8 freq_event,
                   REAL8 f1dot_event,
                   REAL8 A2,
                   REAL8 B2,
                   REAL8 U2start,
                   REAL8 U2winInv,
                   INT4 *U2idx)
{

  /* compute the index of global-correlation coordinate U2 */
  *U2idx = (INT4) ((((f1dot_event + freq_event * A2 + 2.0 * f1dot_event * B2) - U2start) * U2winInv) + 0.5);

  return;

} /* ComputeU2idx */

/**
 * Set up 'segmented' SFT-catalogs for given list of segments and a total SFT-catalog.
 *
 * Note: this function does not allow 'empty' segments to be returned, i.e. if there is any
 * segment that would contain no SFTs from the given SFT-catalog, an error is returned.
 * These segment-lists are 'precomputed' and therefore one can assume that empty segments
 * are not intended.
 * However, the function will not complain if some SFTs from the catalog are 'unused', i.e.
 * they didn't fit into any of the given segments.
 *
 * \note the input segment list must be sorted, otherwise an error is returned
 *
 */
SFTCatalogSequence *
XLALSetUpStacksFromSegmentList ( const SFTCatalog *catalog,	/**< complete list of SFTs read in */
                                 const LALSegList *segList	/**< pre-computed list of segments to split SFTs into */
                                 )
{
  SFTCatalogSequence *stacks;	/* output: segmented SFT-catalogs */

  /* check input consistency */
  if ( !catalog || !segList ) {
    XLALPrintError ("%s: invalid NULL input\n", __func__ );
    XLAL_ERROR_NULL ( XLAL_EINVAL );
  }
  /* check that segment list is sorted */
  if ( ! segList->sorted ) {
    XLALPrintError ("%s: input segment list must be sorted! -> Use XLALSegListSort()\n", __func__ );
    XLAL_ERROR_NULL ( XLAL_EDOM );
  }

  UINT4 numSegments = segList->length;
  UINT4 numSFTs = catalog->length;

  /* set memory of output catalog sequence to maximum possible length */
  if ( (stacks = XLALCalloc ( 1, sizeof(*stacks) ) ) == NULL ) {
    XLALPrintError ("%s: XLALCalloc(%zu) failed.\n", __func__, sizeof(*stacks) );
    XLAL_ERROR_NULL ( XLAL_ENOMEM );
  }
  stacks->length = numSegments;
  if ( (stacks->data = XLALCalloc( stacks->length, sizeof(*stacks->data) )) == NULL ) {
    XLALPrintError ("%s: failed to allocate segmented SFT-catalog\n", __func__ );
    XLAL_ERROR_NULL ( XLAL_ENOMEM );
  }

  /* Step through segment list:
   * for every segment:
   *  - find earliest and last SFT *starting* within given segment
   *     this ensures we use all SFTs and dont lose some that fall on segment boundaries
   *  - copy this range of SFT-headers into the segmented SFT-catalog 'stacks'
   */
  UINT4 iSeg;
  INT4 iSFT0 = 0, iSFT1 = 0;	/* indices of earliest and last SFT fitting into segment iSeg */
  for ( iSeg = 0; iSeg < numSegments; iSeg ++ )
    {
      LALSeg *thisSeg = &(segList->segs[iSeg]);

      /* ----- find earliest SFT fitting into this segment */
      iSFT0 = iSFT1;	/* start from previous segment's last SFT */
      while ( 1 )
        {
          int cmp = XLALCWGPSinRange( catalog->data[iSFT0].header.epoch, &thisSeg->start, &thisSeg->end );

          if ( cmp < 0 )	/* iSFT0 lies *before* current segment => advance */
            iSFT0 ++;
          if ( cmp == 0 )	/* iSFT0 lies *inside* current segment ==> stop */
            break;

          /* if no more SFTs or iSFT0 lies *past* current segment => ERROR: empty segment! */
          if ( cmp > 0 || iSFT0 == (INT4)numSFTs )
            {
              XLALPrintError ("%s: Empty segment! No SFTs fit into segment iSeg=%d\n", __func__, iSeg );
              XLAL_ERROR_NULL ( XLAL_EDOM );
            }
        } /* while true */

      /* ----- find last SFT still starting within segment */
      iSFT1 = iSFT0;
      while ( 1 )
        {
          int cmp = XLALCWGPSinRange( catalog->data[iSFT1].header.epoch, &thisSeg->start, &thisSeg->end );

          if ( cmp < 0 ) {      /* start of iSFT1 lies *before* current segment ==> something is screwed up! */
            XLALPrintError ("%s: start of current SFT %d lies before current segment %d ==> code seems inconsistent!\n", __func__, iSFT1, iSeg );
            XLAL_ERROR_NULL ( XLAL_EFAILED );
          }
          if ( cmp == 0 )	/* start of iSFT1 lies *inside* current segment ==> advance */
            iSFT1 ++;

          if ( cmp > 0 || iSFT1 == (INT4)numSFTs ) {	/* last SFT reached or start of iSFT1 lies *past* current segment => step back once and stop */
            iSFT1 --;
            break;
          }

        } /* while true */

      INT4 numSFTsInSeg = iSFT1 - iSFT0 + 1;

      /* ----- allocate and copy this range of SFTs into the segmented catalog */
      stacks->data[iSeg].length = (UINT4)numSFTsInSeg;
      UINT4 size = sizeof(*stacks->data[iSeg].data);
      if ( (stacks->data[iSeg].data = XLALCalloc ( numSFTsInSeg, size)) == NULL ) {
        XLALPrintError ("%s: failed to XLALCalloc(%d, %d)\n", __func__, numSFTsInSeg, size );
        XLAL_ERROR_NULL ( XLAL_ENOMEM );
      }

      INT4 iSFT;
      for ( iSFT = iSFT0; iSFT <= iSFT1; iSFT++ )
        stacks->data[iSeg].data[iSFT - iSFT0] = catalog->data[iSFT];

    } /* for iSeg < numSegments */

  return stacks;

} /* XLALSetUpStacksFromSegmentList() */




/**
 * XLAL function to extrapolate the pulsar spin parameters of all toplist candidates
 * from reftime of the input toplist ('inRefTime') to a user-specified output reftime 'outRefTime'
 */
int XLALExtrapolateToplistPulsarSpins ( toplist_t *list,              /**< [out/in] toplist with GCTtopOutputEntry items, 'Freq,F1dot,F2dot,F3dot' fields will be overwritten  */
					const LIGOTimeGPS outRefTime, /**< reference time as requested for the final candidate output */
					const LIGOTimeGPS inRefTime   /**< reference time of the input toplist */
				        )
{

  /* check input parameters */
  if ( !list )
    XLAL_ERROR ( XLAL_EFAULT, "\nNULL pointer given instead of toplist.\n" );

  /* convert LIGOTimeGPS into real number difference for XLALExtrapolatePulsarSpins */
  REAL8 deltaTau = XLALGPSDiff( &outRefTime, &inRefTime );

  /* check if translation to reference time of toplist is necessary */
  if  ( deltaTau == 0 )
    return XLAL_SUCCESS; /* can skip this step if reftimes are equal */

  PulsarSpins XLAL_INIT_DECL(fkdot);

  UINT4 numElements = list->elems;
  for (UINT4 j = 0; j < numElements; j++ ) /* loop over toplist */
    {
      /* get fkdot of each candidate */
      GCTtopOutputEntry *elem = toplist_elem ( list, j );
      fkdot[0] = elem->Freq;
      fkdot[1] = elem->F1dot;
      fkdot[2] = elem->F2dot;
	  fkdot[3] = elem->F3dot;
      /* propagate fkdot to reference-time  */
      if ( XLALExtrapolatePulsarSpins( fkdot, fkdot, deltaTau ) != XLAL_SUCCESS )
        {
          XLALPrintError ("\n%s, line %d : XLALExtrapolatePulsarSpins() failed.\n\n", __func__, __LINE__);
          XLAL_ERROR ( XLAL_EFUNC );
        }
      /* write back propagated frequency to toplist */
      elem->Freq  = fkdot[0];
      elem->F1dot = fkdot[1];
      elem->F2dot = fkdot[2];
	  elem->F3dot = fkdot[3];
    }

  return XLAL_SUCCESS;

} /* XLALExtrapolateToplistPulsarSpins() */


/**
 * Function to append one timing-info line to output file.
 *
 */
static int
write_TimingInfo ( const CHAR *fname, const timingInfo_t *ti )
{
  /* input sanity */
  if ( !fname || !ti ) {
    XLALPrintError ("%s: invalid NULL input 'fp' | 'ti'\n", __func__ );
    XLAL_ERROR ( XLAL_EINVAL );
  }

  FILE *fp;
  if ( (fp = fopen ( fname,"rb" )) == NULL )
    {
      XLAL_CHECK ( (fp = fopen( fname, "wb" )) != NULL, XLAL_ESYS, "Failed to open new timing-file '%s' for writing\n", fname );
      fprintf ( fp, "%%%%--------------------------------------------------------------------------------\n");
      fprintf ( fp, "%%%% GCT Timing model:\n");
      fprintf ( fp, "%%%% runtime = Nseg * Ndet * Ncoh * tau_Fstat + Nseg * Ninc * tau_SumF + Ninc * tau_Bayes + Ncan * tau_Recalc + time_Other\n" );
      fprintf ( fp, "%%%%--------------------------------------------------------------------------------\n");
      fprintf ( fp, "%%%%\n");
      fprintf ( fp, "%2s%10s %10s %10s %10s %10s | %6s %6s %10s %6s %10s %10s %10s %10s %%%15s %15s\n",
                "%%", "tau_Fstat", "tau_SumF", "tau_Bayes", "tau_Recalc", "time_Other",
                "Nseg", "Ndet", "Tcoh[s]", "Nsft", "NFreqCo", "Ncoh", "Ninc", "Ncand", "FstatMethod", "RecalcMethod" );
    }
  else
    {
      fclose(fp);
      XLAL_CHECK ( (fp = fopen( fname, "ab" )) != NULL, XLAL_ESYS, "Failed to open existing timing-file '%s' for appending\n", fname );
    }

  fprintf ( fp, "%12.1e %10.1e %10.1e %10.1e %10.1e   %6d %6d %10d %6d %10d %10.1e %10.1e %10d %%%15s %15s\n",
            ti->tau_Fstat, ti->tau_SumF, ti->tau_Bayes, ti->tau_Recalc, ti->time_Other,
            ti->Nseg, ti->Ndet, ti->Tcoh, ti->Nsft, ti->NFreqCo, ti->Ncoh, ti->Ninc, ti->Ncand, ti->FstatMethodStr, ti->RecalcMethodStr  );

  fclose ( fp );
  return XLAL_SUCCESS;

} // write_TimingInfo()<|MERGE_RESOLUTION|>--- conflicted
+++ resolved
@@ -550,24 +550,15 @@
 
   /* developer user variables */
   XLAL_CHECK_MAIN( XLALRegisterNamedUvar( &uvar_blocksRngMed,        "blocksRngMed",        INT4,         0,   DEVELOPER,  "RngMed block size") == XLAL_SUCCESS, XLAL_EFUNC);
-<<<<<<< HEAD
   XLAL_CHECK_MAIN( XLALRegisterNamedUvarAuxData( &uvar_SSBprecision, "SSBprecision", UserEnum, &SSBprecisionChoices, 0, DEVELOPER, "Precision for SSB transform") == XLAL_SUCCESS, XLAL_EFUNC);
-  XLAL_CHECK_MAIN( XLALRegisterNamedUvar( &uvar_Dterms,              "Dterms",              INT4,         0,   DEVELOPER,  "No. of terms to keep in Dirichlet Kernel" ) == XLAL_SUCCESS, XLAL_EFUNC);
-=======
-  XLAL_CHECK_MAIN( XLALRegisterNamedUvar( &uvar_SSBprecision,        "SSBprecision",        INT4,         0,   DEVELOPER,  "Precision for SSB transform.") == XLAL_SUCCESS, XLAL_EFUNC);
   XLAL_CHECK_MAIN( XLALRegisterNamedUvar( &uvar_Dterms,              "Dterms",              INT4,         0,   DEVELOPER,  "Number of kernel terms (single-sided) to use in\na) Dirichlet kernel if FstatMethod=Demod*\nb) sinc-interpolation kernel if FstatMethod=Resamp*" ) == XLAL_SUCCESS, XLAL_EFUNC);
   XLAL_CHECK_MAIN( XLALRegisterNamedUvar( &uvar_DtermsRecalc,        "DtermsRecalc",        INT4,         0,   DEVELOPER,  "Same as 'Dterms', applies to 'Recalc' step" ) == XLAL_SUCCESS, XLAL_EFUNC);
->>>>>>> 882214fc
   XLAL_CHECK_MAIN( XLALRegisterNamedUvar( &uvar_skyPointIndex,       "skyPointIndex",       INT4,         0,   DEVELOPER,  "Only analyze this skypoint in grid" ) == XLAL_SUCCESS, XLAL_EFUNC);
 
   XLAL_CHECK_MAIN( XLALRegisterNamedUvar( &uvar_outputTiming,        "outputTiming",        STRING,       0,   DEVELOPER,  "Append timing information into this file") == XLAL_SUCCESS, XLAL_EFUNC);
   XLAL_CHECK_MAIN( XLALRegisterNamedUvar( &uvar_outputTimingDetails, "outputTimingDetails", STRING,       0,   DEVELOPER,  "Append detailed F-stat timing information to this file") == XLAL_SUCCESS, XLAL_EFUNC);
 
-<<<<<<< HEAD
-=======
   XLAL_CHECK_MAIN( XLALRegisterNamedUvar( &uvar_loudestTwoFPerSeg,   "loudestTwoFPerSeg",   BOOLEAN,      0, DEVELOPER, "Output loudest per-segment Fstat values into file '_loudestTwoFPerSeg'" ) == XLAL_SUCCESS, XLAL_EFUNC );
-  XLAL_CHECK_MAIN( XLALRegisterNamedUvar( &uvar_version,             "version",             BOOLEAN,      'V', SPECIAL,    "Output version information") == XLAL_SUCCESS, XLAL_EFUNC);
->>>>>>> 882214fc
 
   /* inject signals into the data being analyzed */
   XLAL_CHECK_MAIN( XLALRegisterNamedUvar ( &uvar_injectionSources, "injectionSources",      STRINGVector, 0, DEVELOPER,     "CSV list of files containing signal parameters for injection [see mfdv5]") == XLAL_SUCCESS, XLAL_EFUNC );
