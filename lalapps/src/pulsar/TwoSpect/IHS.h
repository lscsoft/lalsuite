--- conflicted
+++ resolved
@@ -32,11 +32,7 @@
 
 ihsfarStruct * new_ihsfarStruct(INT4 columns);
 void free_ihsfarStruct(ihsfarStruct *ihsfarstruct);
-<<<<<<< HEAD
-void genIhsFar(ihsfarStruct *out, INT4 columns, REAL8 threshold, REAL8Vector *aveNoise);
-=======
 void genIhsFar(ihsfarStruct *out, INT4 columns, REAL8 threshold, REAL8Vector *aveNoise, REAL8 Tobs);
->>>>>>> 212eaf53
 
 void ihsSums(REAL8Vector *out, REAL8Vector *ihss, INT4 cols);
 
