--- conflicted
+++ resolved
@@ -33,10 +33,7 @@
 #include <lal/SFTfileIO.h>
 #include <lal/DopplerScan.h>
 
-<<<<<<< HEAD
-=======
 #include <gsl/gsl_math.h>
->>>>>>> 212eaf53
 #include <gsl/gsl_randist.h>
 
 #include "cmdline.h"
@@ -229,11 +226,7 @@
    
    //Maximum number of IHS values to sum = twice the maximum modulation depth
    //Minimum number of IHS values to sum = twice the minimum modulation depth
-<<<<<<< HEAD
-   INT4 maxcols = (INT4)floorf(2.0*inputParams->dfmax*inputParams->Tcoh)+1;
-=======
    INT4 maxcols = (INT4)floor(2.0*inputParams->dfmax*inputParams->Tcoh)+1;
->>>>>>> 212eaf53
    
    //Assume maximum bin shift possible
    inputParams->maxbinshift = (INT4)round(detectorVmax * inputParams->fmin * inputParams->Tcoh); //TODO: better way to do this?
@@ -253,9 +246,6 @@
    fprintf(stderr,"Assessing background... ");
    REAL8Vector *background = XLALCreateREAL8Vector((UINT4)(numffts*(numfbins + 2*inputParams->maxbinshift)));
    tfRngMeans(background, tfdata, numffts, numfbins + 2*inputParams->maxbinshift, inputParams->blksize);
-<<<<<<< HEAD
-   //for (ii=0; ii<(INT4)background->length; ii++) background->data[ii] = 1.0; //TEST: REMOVE THIS!!!
-=======
    
    REAL8 backgroundmeannormfactor = 0.0;
    INT4 avefact = 0;
@@ -268,7 +258,6 @@
    backgroundmeannormfactor = (REAL8)avefact/backgroundmeannormfactor;
    for (ii=0; ii<(INT4)background->length; ii++) background->data[ii] *= backgroundmeannormfactor;
    ffdata->tfnormalization *= backgroundmeannormfactor;
->>>>>>> 212eaf53
    fprintf(LOG,"done\n");
    fprintf(stderr,"done\n");
    
@@ -281,15 +270,6 @@
    //We can delete the originally loaded SFTs since we have the usableTFdata saved
    XLALDestroyREAL8Vector(tfdata);
    
-<<<<<<< HEAD
-   //Find the FAR of IHS sum
-   /* fprintf(stderr,"Determining IHS FAR values\n");
-   ihsfarStruct *ihsfarstruct = new_ihsfarStruct(maxcols);
-   genIhsFar(ihsfarstruct, ffdata, maxcols, ihsfarthresh);
-   fprintf(LOG,"Maximum column width to be searched = %d\n",maxcols);
-   fprintf(stderr,"Maximum column width to be searched = %d\n",maxcols); */
-=======
->>>>>>> 212eaf53
    //IHS FOM (allows a relative offset of +/- 1 bin between maximum values
    REAL4 ihsfomfar = 6.0;
    fprintf(LOG,"IHS FOM FAR = %f\n",ihsfomfar);
@@ -308,21 +288,15 @@
    ihsfarStruct *ihsfarstruct = new_ihsfarStruct(maxcols);
    REAL8Vector *detectorVelocities = XLALCreateREAL8Vector((UINT4)numffts);
    INT4Vector *binshifts = XLALCreateINT4Vector((UINT4)numffts);
-<<<<<<< HEAD
-=======
    REAL8Vector *aveNoise = XLALCreateREAL8Vector((INT4)ffdata->fpr->length);
->>>>>>> 212eaf53
    
    //Initialize to zero for far just at the start
    ihsfarstruct->ihsfar->data[0] = 0.0;
    REAL8 antweightsrms = 0.0;
    
-<<<<<<< HEAD
-=======
    //R probability calculator errorcode
    INT4 proberrcode;
    
->>>>>>> 212eaf53
    //Search over the sky region
    while (scan.state != STATE_FINISHED) {
       fprintf(LOG,"Sky location: RA = %g, DEC = %g\n", dopplerpos.Alpha, dopplerpos.Delta);
@@ -339,35 +313,17 @@
       //Compute antenna pattern weights
       REAL8Vector *antweights = XLALCreateREAL8Vector((UINT4)numffts);
       CompAntennaPatternWeights(antweights, (REAL4)dopplerpos.Alpha, (REAL4)dopplerpos.Delta, inputParams->searchstarttime, inputParams->Tcoh, inputParams->Tobs, det);
-<<<<<<< HEAD
-      //for (ii=0; ii<(INT4)antenna->length; ii++) antenna->data[ii] = 1.0; //TEST: REMOVE THIS!!!
-      REAL8 currentAntWeightsRMS = calcRms(antweights);
-      
-      //Check the RMS of the antenna weights
-      if (antweightsrms == 0.0) antweightsrms = currentAntWeightsRMS;
-      if ( fabs(currentAntWeightsRMS-antweightsrms)/antweightsrms >= 0.05 ) {
-         ihsfarstruct->ihsfar->data[0] = 0.0;
-         antweightsrms = currentAntWeightsRMS;
-      }
-=======
       //for (ii=0; ii<(INT4)antweights->length; ii++) antweights->data[ii] = 1.0; //TEST: REMOVE THIS!!!
       REAL8 currentAntWeightsRMS = calcRms(antweights);
       /* FILE *ANTDATA = fopen("./antdata.dat","w");
       for (jj=0; jj<(INT4)antweights->length; jj++) fprintf(ANTDATA,"%g\n",antweights->data[jj]);
       fclose(ANTDATA); */
->>>>>>> 212eaf53
       
       //Slide SFTs here -- need to slide the data and the estimated background
       REAL8Vector *TFdata_slided = XLALCreateREAL8Vector((UINT4)(numffts*numfbins));
       REAL8Vector *background_slided = XLALCreateREAL8Vector(TFdata_slided->length);
       slideTFdata(TFdata_slided, inputParams, usableTFdata, binshifts);
       slideTFdata(background_slided, inputParams, background, binshifts);
-<<<<<<< HEAD
-      
-      //Average noise floor of FF plane for each 1st FFT frequency bin
-      REAL8Vector *aveNoise = ffPlaneNoise(inputParams, background_slided, antweights);
-      
-=======
       fprintf(stderr,"Mean of TFdata_slided %g, background_slided %g\n",calcMean(TFdata_slided),calcMean(background_slided));
       
       //Check the RMS of the antenna weights, if bigger than standard deviation then reset the IHS FAR and the average noise background of the 2nd FFT
@@ -390,7 +346,6 @@
       fclose(NOISEDATA); */
       
       //Calculation of average TF noise per frequency bin ratio to total mean
->>>>>>> 212eaf53
       REAL8 aveTFinv = 1.0/avgTFdataBand(background_slided, numfbins, numffts, 0, numfbins);
       REAL8 rmsTFinv = 1.0/avgTFdataBand(background_slided, numfbins, numffts, 0, numfbins);
       REAL8Vector *aveTFnoisePerFbinRatio = XLALCreateREAL8Vector((UINT4)numfbins);
@@ -409,16 +364,6 @@
       XLALDestroyREAL8Vector(TFdata_slided);
       XLALDestroyREAL8Vector(background_slided);
       XLALDestroyREAL8Vector(antweights);
-<<<<<<< HEAD
-      
-      //Do the second FFT
-      makeSecondFFT(ffdata->ffdata, TFdata_weighted, inputParams, secondFFTplan);
-      XLALDestroyREAL8Vector(TFdata_weighted);
-      
-      
-////////Start of the IHS step!
-      //ihsMaximaStruct *ihsmaxima = new_ihsMaxima(ffdata, maxcols);
-=======
       /* TFDATA = fopen(t,"w");
       for (jj=0; jj<(INT4)TFdata_weighted->length; jj++) fprintf(TFDATA,"%g\n",TFdata_weighted->data[jj]);
       fclose(TFDATA); */
@@ -447,16 +392,11 @@
       
       
 ////////Start of the IHS step!
->>>>>>> 212eaf53
       //Find the FAR of IHS sum
       if (ihsfarstruct->ihsfar->data[0]==0.0) {
          fprintf(stderr,"Determining IHS FAR values...\n");
          fprintf(LOG,"Determining IHS FAR values...\n");
-<<<<<<< HEAD
-         genIhsFar(ihsfarstruct, maxcols, ihsfarthresh, aveNoise);
-=======
          genIhsFar(ihsfarstruct, maxcols, ihsfarthresh, aveNoise, inputParams->Tobs);
->>>>>>> 212eaf53
       }
       
       //Run the IHS algorithm on the data
@@ -483,13 +423,6 @@
             
             //Estimate the FAR for these bin weights
             farval = new_farStruct();
-<<<<<<< HEAD
-            numericFAR(farval, template, templatefarthresh, aveNoise, aveTFnoisePerFbinRatio);
-            
-            //Caclulate R
-            REAL8 R = calculateR(ffdata->ffdata, template, aveNoise, aveTFnoisePerFbinRatio);
-            REAL8 prob = log10(probR(template, aveNoise, aveTFnoisePerFbinRatio,R));
-=======
             //estimateFAR(farval, template, (INT4)roundf(10000*.01/templatefarthresh), templatefarthresh, aveNoise, aveTFnoisePerFbinRatio);
             numericFAR(farval, template, templatefarthresh, aveNoise, aveTFnoisePerFbinRatio);
             
@@ -497,7 +430,6 @@
             REAL8 R = calculateR(ffdata->ffdata, template, aveNoise, aveTFnoisePerFbinRatio);
             REAL8 prob = (probR(template, aveNoise, aveTFnoisePerFbinRatio, R, &proberrcode));
             REAL8 h0 = 2.9569*pow(R/(inputParams->Tcoh*inputParams->Tobs),0.25);
->>>>>>> 212eaf53
             
             //Destroy unneeded things
             free_templateStruct(template);
@@ -509,41 +441,24 @@
             REAL8 besth0 = 0.0;
             REAL8 bestR = 0.0;
             REAL8 bestProb = 1.0;
-<<<<<<< HEAD
-=======
             INT4 bestproberrcode = 0;
->>>>>>> 212eaf53
             REAL8 initialFAR = farval->far;
             REAL8 Rfirst = R;
             if (R > farval->far) {
                bestR = R;
-<<<<<<< HEAD
-               bestsnr = (R-farval->distMean)/farval->distSigma;
-               bestProb = prob;
-               bestPeriod = ihsCandidates[ii]->period;
-               gaussCandidates1[numofcandidates2] = new_candidate();
-               loadCandidateData(gaussCandidates1[numofcandidates2], ihsCandidates[ii]->fsig, ihsCandidates[ii]->period, ihsCandidates[ii]->moddepth, (REAL4)dopplerpos.Alpha, (REAL4)dopplerpos.Delta, R, bestsnr, bestProb);
-=======
                besth0 = h0;
                bestProb = prob;
                bestPeriod = ihsCandidates[ii]->period;
                gaussCandidates1[numofcandidates2] = new_candidate();
                loadCandidateData(gaussCandidates1[numofcandidates2], ihsCandidates[ii]->fsig, ihsCandidates[ii]->period, ihsCandidates[ii]->moddepth, (REAL4)dopplerpos.Alpha, (REAL4)dopplerpos.Delta, R, besth0, bestProb, proberrcode, ihsCandidates[ii]->normalization);
->>>>>>> 212eaf53
                numofcandidates2++;
             }
             
             //free_farStruct(farval);
             //farval = NULL;
             
-<<<<<<< HEAD
-            
-            //Try something new...
-            if (bestProb != 1.0) {
-=======
             //Try shifting period by fractions, if necessary
             if (bestProb == 1.0) {
->>>>>>> 212eaf53
                for (jj=0; jj<3; jj++) {
                   REAL8 periodfact = (jj+1.0)/(jj+2.0);
                   if ( periodfact*ihsCandidates[ii]->period > minPeriod(ihsCandidates[ii]->moddepth, inputParams->Tcoh) && periodfact*ihsCandidates[ii]->period>2.0*3600.0) {
@@ -551,23 +466,14 @@
                      template = new_templateStruct(inputParams->templatelength);
                      makeTemplateGaussians(template, ihsCandidates[ii], inputParams);
                      R = calculateR(ffdata->ffdata, template, aveNoise, aveTFnoisePerFbinRatio);
-<<<<<<< HEAD
-                     prob = log10(probR(template, aveNoise, aveTFnoisePerFbinRatio, R));
-                     REAL8 snr = (R-farval->distMean)/farval->distSigma;
-                     //if (R>farval->far && snr > bestsnr) {
-=======
                      prob = (probR(template, aveNoise, aveTFnoisePerFbinRatio, R, &proberrcode));
                      h0 = 2.9569*pow(R/(inputParams->Tcoh*inputParams->Tobs),0.25);
->>>>>>> 212eaf53
                      if (R>farval->far && prob < bestProb) {
                         bestPeriod = ihsCandidates[ii]->period;
                         besth0 = h0;
                         bestR = R;
                         bestProb = prob;
-<<<<<<< HEAD
-=======
                         bestproberrcode = proberrcode;
->>>>>>> 212eaf53
                      }
                      free_templateStruct(template);
                      template = NULL;
@@ -579,23 +485,14 @@
                      template = new_templateStruct(inputParams->templatelength);
                      makeTemplateGaussians(template, ihsCandidates[ii], inputParams);
                      R = calculateR(ffdata->ffdata, template, aveNoise, aveTFnoisePerFbinRatio);
-<<<<<<< HEAD
-                     prob = log10(probR(template, aveNoise, aveTFnoisePerFbinRatio, R));
-                     REAL8 snr = (R-farval->distMean)/farval->distSigma;
-                     //if (R>farval->far && snr > bestsnr) {
-=======
                      prob = (probR(template, aveNoise, aveTFnoisePerFbinRatio, R, &proberrcode));
                      h0 = 2.9569*pow(R/(inputParams->Tcoh*inputParams->Tobs),0.25);
->>>>>>> 212eaf53
                      if (R>farval->far && prob < bestProb) {
                         bestPeriod = ihsCandidates[ii]->period;
                         besth0 = h0;
                         bestR = R;
                         bestProb = prob;
-<<<<<<< HEAD
-=======
                         bestproberrcode = proberrcode;
->>>>>>> 212eaf53
                      }
                      free_templateStruct(template);
                      template = NULL;
@@ -613,23 +510,14 @@
                      makeTemplateGaussians(template, ihsCandidates[ii], inputParams);
                      numericFAR(farval, template, templatefarthresh, aveNoise, aveTFnoisePerFbinRatio);
                      R = calculateR(ffdata->ffdata, template, aveNoise, aveTFnoisePerFbinRatio);
-<<<<<<< HEAD
-                     prob = log10(probR(template, aveNoise, aveTFnoisePerFbinRatio, R));
-                     REAL8 snr = (R-farval->distMean)/farval->distSigma;
-                     //if (R>farval->far && snr > bestsnr) {
-=======
                      prob = (probR(template, aveNoise, aveTFnoisePerFbinRatio, R, &proberrcode));
                      h0 = 2.9569*pow(R/(inputParams->Tcoh*inputParams->Tobs),0.25);
->>>>>>> 212eaf53
                      if (R>farval->far && prob < bestProb) {
                         bestPeriod = ihsCandidates[ii]->period;
                         besth0 = h0;
                         bestR = R;
                         bestProb = prob;
-<<<<<<< HEAD
-=======
                         bestproberrcode = proberrcode;
->>>>>>> 212eaf53
                      }
                      free_templateStruct(template);
                      template = NULL;
@@ -641,23 +529,14 @@
                      makeTemplateGaussians(template, ihsCandidates[ii], inputParams);
                      numericFAR(farval, template, templatefarthresh, aveNoise, aveTFnoisePerFbinRatio);
                      R = calculateR(ffdata->ffdata, template, aveNoise, aveTFnoisePerFbinRatio);
-<<<<<<< HEAD
-                     prob = log10(probR(template, aveNoise, aveTFnoisePerFbinRatio, R));
-                     REAL8 snr = (R-farval->distMean)/farval->distSigma;
-                     //if (R>farval->far && snr > bestsnr) {
-=======
                      prob = (probR(template, aveNoise, aveTFnoisePerFbinRatio, R, &proberrcode));
                      h0 = 2.9569*pow(R/(inputParams->Tcoh*inputParams->Tobs),0.25);
->>>>>>> 212eaf53
                      if (R>farval->far && prob < bestProb) {
                         bestPeriod = ihsCandidates[ii]->period;
                         besth0 = h0;
                         bestR = R;
                         bestProb = prob;
-<<<<<<< HEAD
-=======
                         bestproberrcode = proberrcode;
->>>>>>> 212eaf53
                      }
                      free_templateStruct(template);
                      template = NULL;
@@ -727,27 +606,15 @@
                      ihsCandidates[ii]->period *= periodfact;
                      template = new_templateStruct(inputParams->templatelength);
                      makeTemplateGaussians(template, ihsCandidates[ii], inputParams);
-<<<<<<< HEAD
-                     //farval = new_farStruct();
-                     //estimateFAR(farval, template, (INT4)roundf(10000*.01/templatefarthresh), templatefarthresh, aveNoise);
-                     R = calculateR(ffdata->ffdata, template, aveNoise, aveTFnoisePerFbinRatio);
-                     prob = log10(probR(template, aveNoise, aveTFnoisePerFbinRatio, R));
-                     REAL8 snr = (R-farval->distMean)/farval->distSigma;
-                     //if (R>farval->far && snr > bestsnr) {
-=======
                      R = calculateR(ffdata->ffdata, template, aveNoise, aveTFnoisePerFbinRatio);
                      prob = (probR(template, aveNoise, aveTFnoisePerFbinRatio, R, &proberrcode));
                      h0 = 2.9569*pow(R/(inputParams->Tcoh*inputParams->Tobs),0.25);
->>>>>>> 212eaf53
                      if (R>farval->far && prob < bestProb) {
                         bestPeriod = ihsCandidates[ii]->period;
                         besth0 = h0;
                         bestR = R;
                         bestProb = prob;
-<<<<<<< HEAD
-=======
                         bestproberrcode = proberrcode;
->>>>>>> 212eaf53
                      }
                      free_templateStruct(template);
                      template = NULL;
@@ -758,27 +625,15 @@
                      ihsCandidates[ii]->period *= periodfact;
                      template = new_templateStruct(inputParams->templatelength);
                      makeTemplateGaussians(template, ihsCandidates[ii], inputParams);
-<<<<<<< HEAD
-                     //farval = new_farStruct();
-                     //estimateFAR(farval, template, (INT4)roundf(10000*.01/templatefarthresh), templatefarthresh, aveNoise);
-                     R = calculateR(ffdata->ffdata, template, aveNoise, aveTFnoisePerFbinRatio);
-                     prob = log10(probR(template, aveNoise, aveTFnoisePerFbinRatio, R));
-                     REAL8 snr = (R-farval->distMean)/farval->distSigma;
-                     //if (R>farval->far && snr > bestsnr) {
-=======
                      R = calculateR(ffdata->ffdata, template, aveNoise, aveTFnoisePerFbinRatio);
                      prob = (probR(template, aveNoise, aveTFnoisePerFbinRatio, R, &proberrcode));
                      h0 = 2.9569*pow(R/(inputParams->Tcoh*inputParams->Tobs),0.25);
->>>>>>> 212eaf53
                      if (R>farval->far && prob < bestProb) {
                         bestPeriod = ihsCandidates[ii]->period;
                         besth0 = h0;
                         bestR = R;
                         bestProb = prob;
-<<<<<<< HEAD
-=======
                         bestproberrcode = proberrcode;
->>>>>>> 212eaf53
                      }
                      free_templateStruct(template);
                      template = NULL;
@@ -792,26 +647,14 @@
                //If a better period was found, then make sure to save it
                if (bestPeriod != 0.0) ihsCandidates[ii]->period = bestPeriod;
                
-<<<<<<< HEAD
-               //if (Rfirst > initialFAR && bestsnr > gaussCandidates1[numofcandidates2-1]->snr) {
-=======
->>>>>>> 212eaf53
                if (Rfirst > initialFAR && bestProb < gaussCandidates1[numofcandidates2-1]->prob) {
                   free_candidate(gaussCandidates1[numofcandidates2-1]);
                   gaussCandidates1[numofcandidates2-1] = NULL;
                   gaussCandidates1[numofcandidates2-1] = new_candidate();
-<<<<<<< HEAD
-                  loadCandidateData(gaussCandidates1[numofcandidates2-1], ihsCandidates[ii]->fsig, ihsCandidates[ii]->period, ihsCandidates[ii]->moddepth, (REAL4)dopplerpos.Alpha, (REAL4)dopplerpos.Delta, bestR, bestsnr, bestProb);
-               //} else if (Rfirst <= initialFAR && bestsnr != 0.0) {
-               } else if (Rfirst <= initialFAR && bestProb != 1.0) {
-                  gaussCandidates1[numofcandidates2] = new_candidate();
-                  loadCandidateData(gaussCandidates1[numofcandidates2], ihsCandidates[ii]->fsig, ihsCandidates[ii]->period, ihsCandidates[ii]->moddepth, (REAL4)dopplerpos.Alpha, (REAL4)dopplerpos.Delta, bestR, bestsnr, bestProb);
-=======
                   loadCandidateData(gaussCandidates1[numofcandidates2-1], ihsCandidates[ii]->fsig, ihsCandidates[ii]->period, ihsCandidates[ii]->moddepth, (REAL4)dopplerpos.Alpha, (REAL4)dopplerpos.Delta, bestR, besth0, bestProb, bestproberrcode, ihsCandidates[ii]->normalization);
                } else if (Rfirst <= initialFAR && bestProb != 1.0) {
                   gaussCandidates1[numofcandidates2] = new_candidate();
                   loadCandidateData(gaussCandidates1[numofcandidates2], ihsCandidates[ii]->fsig, ihsCandidates[ii]->period, ihsCandidates[ii]->moddepth, (REAL4)dopplerpos.Alpha, (REAL4)dopplerpos.Delta, bestR, besth0, bestProb, bestproberrcode, ihsCandidates[ii]->normalization);
->>>>>>> 212eaf53
                   numofcandidates2++;
                }
             }
@@ -907,11 +750,6 @@
          //FILE *Rtemplatevals = fopen("./Rtemplatevals.dat","w");
          
          //Now search over the parameter space. Frequency, then modulation depth, then period
-<<<<<<< HEAD
-         REAL8 bestf, bestp, bestdf, bestR, bestSNR;
-         bestf = bestp = bestdf = bestR = bestSNR = 0.0;
-         REAL8 bestProb = 1.0;
-=======
          //Initialze best values as the initial point we are searching around
          INT4 bestproberrcode;
          REAL8 bestf, bestp, bestdf, bestR, besth0, bestProb;
@@ -922,7 +760,6 @@
          besth0 = gaussCandidates2[ii]->h0;
          bestProb = gaussCandidates2[ii]->prob;
          bestproberrcode = gaussCandidates2[ii]->proberrcode;
->>>>>>> 212eaf53
          for (jj=0; jj<(INT4)trialf->length; jj++) {
             for (kk=0; kk<(INT4)trialb->length; kk++) {
                //Start with period of the first guess, then determine nearest neighbor from the
@@ -957,30 +794,18 @@
                      template = new_templateStruct(inputParams->templatelength);
                      makeTemplateGaussians(template, cand, inputParams);
                      REAL8 R = calculateR(ffdata->ffdata, template, aveNoise, aveTFnoisePerFbinRatio);
-<<<<<<< HEAD
-                     REAL8 prob = log10(probR(template, aveNoise, aveTFnoisePerFbinRatio, R));
-                     REAL8 snr = (R - farval->distMean)/farval->distSigma;
-                     //if (ll==1) fprintf(stderr,"%f %g %g\n",trialf->data[jj],R,snr);
-                     //if (R > farval->far && snr > bestSNR) {
-=======
                      REAL8 prob = (probR(template, aveNoise, aveTFnoisePerFbinRatio, R, &proberrcode));
                      REAL8 h0 = 2.9569*pow(R/(inputParams->Tcoh*inputParams->Tobs),0.25);
                      //fprintf(Rtemplatevals,"%.9g %.9g %.9g %.9g %.9g %.9g\n",trialf->data[jj], trialp->data[ll], trialb->data[kk], R, h0, prob);
                      //if (ll==1) fprintf(stderr,"%f %g %g\n",trialf->data[jj],R,snr);
->>>>>>> 212eaf53
                      if (R > farval->far && prob < bestProb) {
                         bestf = trialf->data[jj];
                         bestp = trialp->data[ll];
                         bestdf = trialb->data[kk];
                         bestR = R;
-<<<<<<< HEAD
-                        bestSNR = snr;
-                        bestProb = prob;
-=======
                         besth0 = h0;
                         bestProb = prob;
                         bestproberrcode = proberrcode;
->>>>>>> 212eaf53
                      }
                      free_candidate(cand);
                      cand = NULL;
@@ -998,11 +823,7 @@
          
          if (bestf!=0.0) {
             gaussCandidates3[numofcandidates2] = new_candidate();
-<<<<<<< HEAD
-            loadCandidateData(gaussCandidates3[numofcandidates2], bestf, bestp, bestdf, (REAL4)dopplerpos.Alpha, (REAL4)dopplerpos.Delta, bestR, bestSNR, bestProb);
-=======
             loadCandidateData(gaussCandidates3[numofcandidates2], bestf, bestp, bestdf, (REAL4)dopplerpos.Alpha, (REAL4)dopplerpos.Delta, bestR, besth0, bestProb, bestproberrcode, gaussCandidates2[0]->normalization);
->>>>>>> 212eaf53
             numofcandidates2++;
          } else {
             fprintf(stderr,"WTF?!\n");
@@ -1068,11 +889,7 @@
          farval = new_farStruct();
          numericFAR(farval, template, templatefarthresh, aveNoise, aveTFnoisePerFbinRatio);
          REAL8 R = calculateR(ffdata->ffdata, template, aveNoise, aveTFnoisePerFbinRatio);
-<<<<<<< HEAD
-         REAL8 SNR = (R - farval->distMean)/farval->distSigma;
-=======
          REAL8 h0 = 2.9569*pow(R/(inputParams->Tcoh*inputParams->Tobs),0.25);
->>>>>>> 212eaf53
          if (R > farval->far) {
             exactCandidates1[numofcandidates2] = new_candidate();
             loadCandidateData(exactCandidates1[numofcandidates2], gaussCandidates4[ii]->fsig, gaussCandidates4[ii]->period, gaussCandidates4[ii]->moddepth, (REAL4)dopplerpos.Alpha, (REAL4)dopplerpos.Delta, R, h0, 0.0, 0, gaussCandidates4[ii]->normalization);
@@ -1126,11 +943,6 @@
          nump = 5;
          trialp = XLALCreateREAL8Vector(nump);
          
-<<<<<<< HEAD
-         REAL8 bestf, bestp, bestdf, bestR, bestSNR, bestProb;
-         bestf = bestp = bestdf = bestR = bestSNR = 0.0;
-         bestProb = 1.0;
-=======
          //Same as before
          INT4 bestproberrcode;
          REAL8 bestf, bestp, bestdf, bestR, besth0, bestProb;
@@ -1141,7 +953,6 @@
          besth0 = exactCandidates1[ii]->h0;
          bestProb = exactCandidates1[ii]->prob;
          bestproberrcode = exactCandidates1[ii]->proberrcode;
->>>>>>> 212eaf53
          for (jj=0; jj<(INT4)trialf->length; jj++) {
             for (kk=0; kk<(INT4)trialb->length; kk++) {
                INT4 midposition = (INT4)((nump-1)*0.5);
@@ -1173,25 +984,14 @@
                      makeTemplate(template, cand, inputParams, secondFFTplan);
                      
                      REAL8 R = calculateR(ffdata->ffdata, template, aveNoise, aveTFnoisePerFbinRatio);
-<<<<<<< HEAD
-                     REAL8 prob = log10(probR(template, aveNoise, aveTFnoisePerFbinRatio, R));
-                     REAL8 SNR = (R - farval->distMean)/farval->distSigma;
-                     
-                     //if (R > farval->far && SNR > bestSNR) {
-=======
                      REAL8 prob = (probR(template, aveNoise, aveTFnoisePerFbinRatio, R, &proberrcode));
                      REAL8 h0 = 2.9569*pow(R/(inputParams->Tcoh*inputParams->Tobs),0.25);
                      
->>>>>>> 212eaf53
                      if (R > farval->far && prob < bestProb) {
                         bestf = trialf->data[jj];
                         bestp = trialp->data[ll];
                         bestdf = trialb->data[kk];
                         bestR = R;
-<<<<<<< HEAD
-                        bestSNR = SNR;
-                        bestProb = prob;
-=======
                         besth0 = h0;
                         bestProb = prob;
                         bestproberrcode = proberrcode;
@@ -1200,7 +1000,6 @@
                         INT4 mm;
                         for (mm=0; mm<(INT4)template->templatedata->length; mm++) fprintf(TEMPLATEOUT,"%g %d %d %d\n",template->templatedata->data[mm],template->pixellocations->data[mm],template->firstfftfrequenciesofpixels->data[mm],template->secondfftfrequencies->data[mm]);
                         fclose(TEMPLATEOUT); */
->>>>>>> 212eaf53
                      }
                      free_candidate(cand);
                      cand = NULL;
@@ -1216,11 +1015,7 @@
          
          //Load candidate
          exactCandidates2[numofcandidates2+numofcandidatesadded] = new_candidate();
-<<<<<<< HEAD
-         loadCandidateData(exactCandidates2[numofcandidates2+numofcandidatesadded], bestf, bestp, bestdf, (REAL4)dopplerpos.Alpha, (REAL4)dopplerpos.Delta, bestR, bestSNR, bestProb);
-=======
          loadCandidateData(exactCandidates2[numofcandidates2+numofcandidatesadded], bestf, bestp, bestdf, (REAL4)dopplerpos.Alpha, (REAL4)dopplerpos.Delta, bestR, besth0, bestProb, bestproberrcode, exactCandidates1[0]->normalization);
->>>>>>> 212eaf53
          
          numofcandidates2++;
          
@@ -1250,18 +1045,7 @@
       numofcandidatesadded += numofcandidates2;
       
       //Destroy stuff
-<<<<<<< HEAD
-      /* XLALDestroyREAL4Vector(detectorVelocities);
-      XLALDestroyINT4Vector(binshifts);
-      XLALDestroyREAL8Vector(antenna);
-      XLALDestroyREAL8Vector(initialTFdata);
-      XLALDestroyREAL8Vector(backgroundslide);
-      XLALDestroyREAL8Vector(weightedTFdata);
-      XLALDestroyREAL8Vector(secFFTdata); */
-      XLALDestroyREAL8Vector(aveNoise);
-=======
       //XLALDestroyREAL8Vector(aveNoise);
->>>>>>> 212eaf53
       XLALDestroyREAL8Vector(aveTFnoisePerFbinRatio);
       XLALDestroyREAL8Vector(rmsTFnoisePerFbinRatio);
       
@@ -1284,10 +1068,7 @@
    XLALDestroyREAL8Vector(background);
    XLALDestroyREAL8Vector(usableTFdata);
    XLALDestroyREAL8Vector(detectorVelocities);
-<<<<<<< HEAD
-=======
    XLALDestroyREAL8Vector(aveNoise);
->>>>>>> 212eaf53
    XLALDestroyINT4Vector(binshifts);
    free_ffdata(ffdata);
    free_ihsfarStruct(ihsfarstruct);
@@ -1383,11 +1164,6 @@
 }
 
 
-<<<<<<< HEAD
-
-
-=======
->>>>>>> 212eaf53
 
 //////////////////////////////////////////////////////////////
 // Create a exponentially distributed noise value  -- done
@@ -1430,11 +1206,6 @@
    XLALDestroyREAL8Vector(data->f);
    XLALDestroyREAL8Vector(data->fpr);
    XLALDestroyREAL8Vector(data->ffdata);
-<<<<<<< HEAD
-   //XLALDestroyREAL8Vector(data->backgrnd);
-   //XLALDestroyREAL8Vector(data->antweights);
-=======
->>>>>>> 212eaf53
    XLALFree((ffdataStruct*)data);
 
 } 
@@ -1478,16 +1249,8 @@
       SFTtype *sft = &(sfts->data[ii - nonexistantsft]);
       
       if (sftdescription->header.epoch.gpsSeconds == (INT4)(ii*0.5*input->Tcoh+input->searchstarttime)) {
-      //if (sftdescription->header.epoch.gpsSeconds == (INT4)(ii*input->Tcoh+input->searchstarttime)) {
          for (jj=0; jj<sftlength; jj++) {
             COMPLEX8 sftcoeff = sft->data->data[jj];
-<<<<<<< HEAD
-            tfdata->data[ii*sftlength + jj] = 2.0*(sftcoeff.re*sftcoeff.re + sftcoeff.im*sftcoeff.im); //TODO: check this for consistancy. Doing --noiseSqh=1/sqrt(1800) in MFD_v4, I need to do 2*abs(x+i*y)^2 to recover 1.
-         }
-      } else {
-         for (jj=0; jj<sftlength; jj++) tfdata->data[ii*sftlength + jj] = 0.0;
-         nonexistantsft++;
-=======
             REAL8 sqrtnorm = sqrt(*(normalization));
             //tfdata->data[ii*sftlength + jj] = *(normalization)*(sftcoeff.re*sftcoeff.re + sftcoeff.im*sftcoeff.im);  //power
             tfdata->data[ii*sftlength + jj] = ((sqrtnorm*sftcoeff.re)*(sqrtnorm*sftcoeff.re) + (sqrtnorm*sftcoeff.im)*(sqrtnorm*sftcoeff.im));  //power
@@ -1495,7 +1258,6 @@
       } else {
          for (jj=0; jj<sftlength; jj++) tfdata->data[ii*sftlength + jj] = 0.0;   //Set values to be zero
          nonexistantsft++;    //increment the nonexistantsft counter
->>>>>>> 212eaf53
       }
       
    }
@@ -1510,36 +1272,6 @@
 }
 
 
-<<<<<<< HEAD
-//////////////////////////////////////////////////////////////
-// Slide SFT TF data  -- 
-//REAL8Vector * slideTFdata(inputParamsStruct *input, REAL8Vector *tfdata, INT4Vector *binshifts)
-void slideTFdata(REAL8Vector *out, inputParamsStruct *input, REAL8Vector *tfdata, INT4Vector *binshifts)
-{
-   
-   INT4 ii, jj;
-   INT4 numffts = (INT4)floor(2*(input->Tobs/input->Tcoh)-1);
-   INT4 numfbins = (INT4)(roundf(inputParams->fspan*inputParams->Tcoh)+1);
-   
-   //REAL8Vector *outtfdata = XLALCreateREAL8Vector((UINT4)(numffts*numfbins));
-   for (ii=0; ii<numffts; ii++) {
-      for (jj=0; jj<numfbins; jj++) out->data[ii*numfbins + jj] = tfdata->data[ii*(numfbins+2*input->maxbinshift) + jj + input->maxbinshift + binshifts->data[ii]];
-   }
-   
-   //return outtfdata;
-   
-}
-
-
-
-//////////////////////////////////////////////////////////////
-// Determine the TF running mean of each SFT  -- done
-//REAL8Vector * tfRngMeans(REAL8Vector *tfdata, INT4 numffts, INT4 numfbins, INT4 blksize)
-void tfRngMeans(REAL8Vector *out, REAL8Vector *tfdata, INT4 numffts, INT4 numfbins, INT4 blksize)
-{
-
-   //REAL8Vector *rngMeans = XLALCreateREAL8Vector((UINT4)(numffts*numfbins));
-=======
 
 
 //////////////////////////////////////////////////////////////
@@ -1563,7 +1295,6 @@
 // Determine the TF running mean of each SFT  -- 
 void tfRngMeans(REAL8Vector *out, REAL8Vector *tfdata, INT4 numffts, INT4 numfbins, INT4 blksize)
 {
->>>>>>> 212eaf53
    
    LALStatus status;
    status.statusPtr = NULL;
@@ -1582,17 +1313,6 @@
    REAL8Sequence *inpsd = XLALCreateREAL8Sequence((UINT4)(numfbins+blksize-1));
    REAL8Sequence *mediansout = XLALCreateREAL8Sequence((UINT4)numfbins);
    for (ii=0; ii<numffts; ii++) {
-<<<<<<< HEAD
-      
-      //Determine running median value, convert to mean value
-      for (jj=0; jj<(INT4)inpsd->length; jj++) inpsd->data[jj] = tfdata->data[ii*(numfbins+blksize-1) + jj];
-      
-      //calculate running median
-      LALDRunningMedian2(&status, mediansout, inpsd, block);
-      
-      //Now make the output medians into means by multiplying by 1/bias
-      for (jj=0; jj<(INT4)mediansout->length; jj++) out->data[ii*numfbins + jj] = mediansout->data[jj]*invbias;
-=======
       //If the SFT values were not zero, then compute the running median
       if (tfdata->data[ii*(numfbins+blksize-1)]!=0.0) {
          //Determine running median value, convert to mean value
@@ -1607,18 +1327,12 @@
          //Otherwise, set means to zero
          for (jj=0; jj<(INT4)mediansout->length; jj++) out->data[ii*numfbins + jj] = 0.0;
       }
->>>>>>> 212eaf53
    }
    
    fprintf(stderr,"Mean of running means = %g\n",calcMean(out));
    
    XLALDestroyREAL8Sequence(inpsd);
    XLALDestroyREAL8Sequence(mediansout);
-<<<<<<< HEAD
-   
-   //return rngMeans;
-=======
->>>>>>> 212eaf53
 
 }
 
@@ -1626,16 +1340,8 @@
 
 //////////////////////////////////////////////////////////////
 // Do the weighting by noise variance (from tfRngMeans), mean subtraction, and antenna pattern weights  -- done
-<<<<<<< HEAD
-//REAL8Vector * tfWeightMeanSubtract(REAL8Vector *tfdata, REAL8Vector *rngMeans, REAL8Vector *antPatternWeights, inputParamsStruct *params)
 void tfWeightMeanSubtract(REAL8Vector *out, REAL8Vector *tfdata, REAL8Vector *rngMeans, REAL8Vector *antPatternWeights, inputParamsStruct *params)
 {
-
-   //REAL8Vector *out = XLALCreateREAL8Vector(tfdata->length);
-=======
-void tfWeightMeanSubtract(REAL8Vector *out, REAL8Vector *tfdata, REAL8Vector *rngMeans, REAL8Vector *antPatternWeights, inputParamsStruct *params)
-{
->>>>>>> 212eaf53
    
    INT4 ii, jj;
    
@@ -1657,71 +1363,40 @@
       
       //Now do mean subtraction, noise weighting, antenna pattern weighting
       for (jj=0; jj<numffts; jj++) {
-<<<<<<< HEAD
-         if (rngMeans->data[jj*numfbins+ii] != 0.0) out->data[jj*numfbins+ii] = invsumofweights*antPatternWeights->data[jj]*(tfdata->data[jj*numfbins+ii]/rngMeans->data[jj*numfbins+ii] - 1.0)/rngMeans->data[jj*numfbins+ii];
-         else out->data[jj*numfbins+ii] = 0.0;
-=======
          if (rngMeans->data[jj*numfbins+ii] != 0.0) {
             out->data[jj*numfbins+ii] = invsumofweights*antPatternWeights->data[jj]*(tfdata->data[jj*numfbins+ii] - rngMeans->data[jj*numfbins+ii])/(rngMeans->data[jj*numfbins+ii]*rngMeans->data[jj*numfbins+ii]);
          } else {
             out->data[jj*numfbins+ii] = 0.0;
          }
->>>>>>> 212eaf53
       }
    }
    
    XLALDestroyREAL8Vector(antweightssq);
    
-<<<<<<< HEAD
-   //return out;
-=======
    fprintf(stderr,"TF after weighting, mean subtraction = %g\n",calcMean(out));
->>>>>>> 212eaf53
 
 }
 
 
 //////////////////////////////////////////////////////////////
 // Make the second FFT powers
-<<<<<<< HEAD
-//REAL8Vector * makeSecondFFT(REAL8Vector *tfdata, inputParamsStruct *params)
-void makeSecondFFT(REAL8Vector *out, REAL8Vector *tfdata, inputParamsStruct *params, REAL8FFTPlan *plan)
-=======
 void makeSecondFFT(REAL8Vector *out, REAL8 normalization, REAL8Vector *tfdata, inputParamsStruct *params, REAL8FFTPlan *plan)
->>>>>>> 212eaf53
 {
    
    INT4 ii, jj;
    
    INT4 numffts = (INT4)floor(2*(params->Tobs/params->Tcoh)-1);    //Number of FFTs
-<<<<<<< HEAD
-   INT4 numfbins = (INT4)(roundf(params->fspan*params->Tcoh)+1);    //Number of frequency bins
-   //INT4 numfprbins = (INT4)floor(numffts*0.5)+1;
-   
-   //REAL8Vector *ffdata = XLALCreateREAL8Vector((UINT4)(numfbins*numfprbins));
-   
-   //FFDATA = fopen("./ffdata.dat","w");
-=======
    INT4 numfbins = (INT4)(round(params->fspan*params->Tcoh)+1);    //Number of frequency bins
->>>>>>> 212eaf53
    
    //Do the second FFT
    REAL8Vector *x = XLALCreateREAL8Vector((UINT4)numffts);
    REAL8Window *win = XLALCreateHannREAL8Window(x->length);
    REAL8 winFactor = 8.0/3.0;
-<<<<<<< HEAD
-   //REAL8FFTPlan *plan = XLALCreateForwardREAL8FFTPlan(x->length, 0 );
-   REAL8Vector *psd = XLALCreateREAL8Vector((UINT4)floor(x->length*0.5)+1);
-   //REAL8 psdfactor = winFactor/x->length*0.5*params->Tcoh;
-   REAL8 psdfactor = winFactor*0.5*params->Tcoh;
-   //INT4 printout = 1;
-=======
    REAL8Vector *psd = XLALCreateREAL8Vector((UINT4)floor(x->length*0.5)+1);
    //REAL8 psdfactor = winFactor*0.5*params->Tcoh;
    //REAL8 psdfactor = (REAL8)(winFactor*0.5*params->Tobs*params->Tcoh);
    //REAL8 psdfactor = winFactor/(x->length*x->length);
    REAL8 psdfactor = winFactor;
->>>>>>> 212eaf53
    //First loop over frequencies
    for (ii=0; ii<numfbins; ii++) {
    
@@ -1748,27 +1423,14 @@
       //Scale the data points by 1/N and window factor and (1/fs)
       //Order of vector is by second frequency then first frequency
       for (jj=0; jj<(INT4)psd->length; jj++) {
-<<<<<<< HEAD
-         out->data[psd->length*ii + jj] = psd->data[jj]*psdfactor;
-         //if (printout==1) fprintf(FFDATA,"%g\n",ffdata->data[psd->length*ii + jj]);
-      }
-      //if (printout==1) printout = 0;
-=======
          out->data[psd->length*ii + jj] = psd->data[jj]*psdfactor*normalization;
       }
->>>>>>> 212eaf53
-      
-   }
-   
-   //fclose(FFDATA);
+      
+   }
    
    XLALDestroyREAL8Vector(x);
    XLALDestroyREAL8Vector(psd);
    XLALDestroyREAL8Window(win);
-<<<<<<< HEAD
-   //XLALDestroyREAL8FFTPlan(plan);
-=======
->>>>>>> 212eaf53
    
 }
 
@@ -1785,16 +1447,12 @@
       aveNoiseInTime->data[ii] = calcMean(rngMeansOverBand);
    }
    
-<<<<<<< HEAD
-   //return ffdata;
-=======
    REAL8 avgTFdata = calcMean(aveNoiseInTime);
    
    XLALDestroyREAL8Vector(aveNoiseInTime);
    XLALDestroyREAL8Vector(rngMeansOverBand);
    
    return avgTFdata;
->>>>>>> 212eaf53
    
 }
 
@@ -1819,57 +1477,8 @@
 }
 
 
-REAL8 avgTFdataBand(REAL8Vector *backgrnd, INT4 numfbins, INT4 numffts, INT4 binmin, INT4 binmax)
-{
-   
-   INT4 ii, jj;
-   REAL8Vector *aveNoiseInTime = XLALCreateREAL8Vector((UINT4)numffts);
-   REAL8Vector *rngMeansOverBand = XLALCreateREAL8Vector((UINT4)(binmax-binmin));
-   for (ii=0; ii<(INT4)aveNoiseInTime->length; ii++) {
-      for (jj=0; jj<(INT4)rngMeansOverBand->length; jj++) rngMeansOverBand->data[jj] = backgrnd->data[ii*numfbins + jj + binmin];
-      aveNoiseInTime->data[ii] = calcMean(rngMeansOverBand);
-   }
-   
-   REAL8 avgTFdata = calcMean(aveNoiseInTime);
-   
-   XLALDestroyREAL8Vector(aveNoiseInTime);
-   XLALDestroyREAL8Vector(rngMeansOverBand);
-   
-   return avgTFdata;
-   
-}
-
-REAL8 rmsTFdataBand(REAL8Vector *backgrnd, INT4 numfbins, INT4 numffts, INT4 binmin, INT4 binmax)
-{
-   
-   INT4 ii, jj;
-   REAL8Vector *aveNoiseInTime = XLALCreateREAL8Vector((UINT4)numffts);
-   REAL8Vector *rngMeansOverBand = XLALCreateREAL8Vector((UINT4)(binmax-binmin));
-   for (ii=0; ii<(INT4)aveNoiseInTime->length; ii++) {
-      for (jj=0; jj<(INT4)rngMeansOverBand->length; jj++) rngMeansOverBand->data[jj] = backgrnd->data[ii*numfbins + jj + binmin];
-      aveNoiseInTime->data[ii] = calcMean(rngMeansOverBand);
-   }
-   
-   REAL8 rmsTFdata = calcRms(aveNoiseInTime);
-   
-   XLALDestroyREAL8Vector(aveNoiseInTime);
-   XLALDestroyREAL8Vector(rngMeansOverBand);
-   
-   return rmsTFdata;
-   
-}
-
-
 //////////////////////////////////////////////////////////////
 // Measure of the average noise power in each 2st FFT frequency bin  --
-<<<<<<< HEAD
-REAL8Vector * ffPlaneNoise(inputParamsStruct *param, REAL8Vector *backgrnd, REAL8Vector *antweights)
-{
-
-   INT4 ii, jj, numfbins, numffts, numfprbins;
-   REAL8 invsumofinvvariances = 0.0;
-   REAL8 sumofinvvariances = 0.0;
-=======
 //REAL8Vector * ffPlaneNoise(inputParamsStruct *param, REAL8Vector *backgrnd, REAL8Vector *antweights, REAL8 *normalization)
 void ffPlaneNoise(REAL8Vector *aveNoise, inputParamsStruct *param, REAL8Vector *backgrnd, REAL8Vector *antweights, REAL8 *normalization)
 {
@@ -1877,7 +1486,6 @@
    INT4 ii, jj, numfbins, numffts, numfprbins;
    REAL8 invsumofweights = 0.0;
    REAL8 sumofweights = 0.0;
->>>>>>> 212eaf53
    
    numfbins = (INT4)(round(param->fspan*param->Tcoh)+1);   //Number of frequency bins
    numffts = (INT4)floor(2*(param->Tobs/param->Tcoh)-1);     //Number of FFTs
@@ -1885,78 +1493,17 @@
    
    //Initialize the random number generator
    gsl_rng *rng = gsl_rng_alloc(gsl_rng_mt19937);
-<<<<<<< HEAD
-   srand(time(NULL));
-   UINT8 randseed = rand();
-   gsl_rng_set(rng, randseed);
-   
-   //Set up for making the PSD
-   REAL8Vector *aveNoise = XLALCreateREAL8Vector((UINT4)numfprbins);
-=======
    //srand(time(NULL));
    //UINT8 randseed = rand();
    //gsl_rng_set(rng, randseed);
    gsl_rng_set(rng, 0);
    
    //Set up for making the PSD
->>>>>>> 212eaf53
    for (ii=0; ii<(INT4)aveNoise->length; ii++) aveNoise->data[ii] = 0.0;
    REAL8Window *win = XLALCreateHannREAL8Window((UINT4)numffts);
    REAL8 winFactor = 8.0/3.0;
    REAL8FFTPlan *plan = XLALCreateForwardREAL8FFTPlan((UINT4)numffts, 0 );
    REAL8Vector *psd = XLALCreateREAL8Vector((UINT4)numfprbins);
-<<<<<<< HEAD
-   
-   //Average each SFT across the frequency band, also compute normalization factor
-   REAL8Vector *aveNoiseInTime = XLALCreateREAL8Vector((UINT4)numffts);
-   REAL8Vector *rngMeansOverBand = XLALCreateREAL8Vector((UINT4)numfbins);
-   for (ii=0; ii<(INT4)aveNoiseInTime->length; ii++) {
-      
-      for (jj=0; jj<(INT4)rngMeansOverBand->length; jj++) rngMeansOverBand->data[jj] = backgrnd->data[ii*numfbins + jj];
-      aveNoiseInTime->data[ii] = calcMean(rngMeansOverBand);
-      
-      
-      if (aveNoiseInTime->data[ii] != 0.0) sumofinvvariances += (antweights->data[ii]*antweights->data[ii])/(aveNoiseInTime->data[ii]*aveNoiseInTime->data[ii]);
-      
-   }
-   
-   invsumofinvvariances = 1.0/sumofinvvariances;
-   
-   //FFDATA = fopen("./ffdata.dat","w");
-   
-   //Load time series of powers, normalize, mean subtract and Hann window
-   REAL8Vector *x = XLALCreateREAL8Vector(aveNoiseInTime->length);
-   REAL8Vector *multiplicativeFactor = XLALCreateREAL8Vector(x->length);
-   //REAL8 psdfactor = winFactor*0.5*param->Tcoh/numffts;
-   REAL8 psdfactor = winFactor*0.5*param->Tcoh;
-   for (ii=0; ii<(INT4)x->length; ii++) {
-      if (aveNoiseInTime->data[ii] != 0.0) multiplicativeFactor->data[ii] = win->data->data[ii]*antweights->data[ii]/aveNoiseInTime->data[ii]*invsumofinvvariances;
-   }
-   for (ii=0; ii<100; ii++) {
-      for (jj=0; jj<(INT4)x->length; jj++) {
-         if (aveNoiseInTime->data[jj] != 0.0) x->data[jj] = multiplicativeFactor->data[jj]*(expRandNum(aveNoiseInTime->data[jj], rng)/aveNoiseInTime->data[jj]-1.0);
-         else x->data[jj] = 0.0;
-      }
-      
-      //Do the FFT
-      INT4 check = XLALREAL8PowerSpectrum(psd,x,plan);
-      if (check != 0) {
-         printf("Something wrong with second PSD in background estimate...\n");
-         fprintf(LOG,"Something wrong with second PSD in background estimate...\n");
-      }
-      
-      //Rescale and sum into the bins
-      for (jj=0; jj<(INT4)aveNoise->length; jj++) aveNoise->data[jj] += psd->data[jj]*psdfactor;
-   }
-   
-   //Average
-   for (ii=0; ii<(INT4)aveNoise->length; ii++) {
-      aveNoise->data[ii] /= 100.0;
-      //fprintf(FFDATA,"%g\n",aveNoise->data[ii]);
-   }
-   
-   //fclose(FFDATA);
-=======
    
    //Average each SFT across the frequency band, also compute normalization factor
    REAL8Vector *aveNoiseInTime = XLALCreateREAL8Vector((UINT4)numffts);
@@ -2027,7 +1574,6 @@
    }
    
    //fclose(BACKGRND);
->>>>>>> 212eaf53
 
    XLALDestroyREAL8Vector(x);
    XLALDestroyREAL8Vector(psd);
@@ -2058,11 +1604,7 @@
    REAL8 sumofsqweightsinv = 1.0/sumofsqweights;
    
    REAL8 R = 0.0;
-<<<<<<< HEAD
-   for (ii=0; ii<(INT4)templatestruct->templatedata->length; ii++) R += (ffdata->data[ templatestruct->pixellocations->data[ii] ] - noise->data[ templatestruct->secondfftfrequencies->data[ii] ]*fbinaveratios->data[ templatestruct->firstfftfrequenciesofpixels->data[ii] ])*templatestruct->templatedata->data[ii];
-=======
    for (ii=0; ii<(INT4)templatestruct->templatedata->length; ii++) if (templatestruct->templatedata->data[ii]!=0.0) R += (ffdata->data[ templatestruct->pixellocations->data[ii] ] - noise->data[ templatestruct->secondfftfrequencies->data[ii] ]*fbinaveratios->data[ templatestruct->firstfftfrequenciesofpixels->data[ii] ])*templatestruct->templatedata->data[ii];
->>>>>>> 212eaf53
    
    R *= sumofsqweightsinv;
    
