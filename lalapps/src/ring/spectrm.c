/*
*  Copyright (C) 2007 Jolien Creighton, Lisa M. Goggin
*
*  This program is free software; you can redistribute it and/or modify
*  it under the terms of the GNU General Public License as published by
*  the Free Software Foundation; either version 2 of the License, or
*  (at your option) any later version.
*
*  This program is distributed in the hope that it will be useful,
*  but WITHOUT ANY WARRANTY; without even the implied warranty of
*  MERCHANTABILITY or FITNESS FOR A PARTICULAR PURPOSE.  See the
*  GNU General Public License for more details.
*
*  You should have received a copy of the GNU General Public License
*  along with with program; see the file COPYING. If not, write to the
*  Free Software Foundation, Inc., 59 Temple Place, Suite 330, Boston,
*  MA  02111-1307  USA
*/

#include <math.h>

#include <lal/LALStdlib.h>
#include <lal/LALStdio.h>
#include <lal/Units.h>
#include <lal/AVFactories.h>
#include <lal/TimeFreqFFT.h>
#include <lal/RealFFT.h>
#include <lal/Window.h>
#include <lal/LIGOMetadataRingdownUtils.h>

#include "lalapps.h"
#include "spectrm.h"
#include "errutil.h"

RCSID( "$Id$" );


/* routine to compute an average spectrum from time series data */
REAL4FrequencySeries *compute_average_spectrum(
    REAL4TimeSeries         *series,
    int                      spectrumAlgthm,
    REAL8                    segmentDuration,
    REAL8                    strideDuration,
    REAL4FFTPlan            *fwdPlan,
    int                      whiteSpectrum
    )
{
  /*LALStatus status = blank_status;*/
  REAL4Window  *window  = NULL;
  REAL4FrequencySeries *spectrum;
  UINT4 segmentLength;
  UINT4 segmentStride;

  segmentLength  = floor( segmentDuration/series->deltaT + 0.5 );
  segmentStride  = floor( strideDuration/series->deltaT + 0.5 );

  spectrum       = LALCalloc( 1, sizeof( *spectrum ) );
  spectrum->data = XLALCreateREAL4Vector( segmentLength/2 + 1 );

  window = XLALCreateWelchREAL4Window( segmentLength );

  if ( whiteSpectrum ) /* just return a constant spectrum */
  {
    UINT4 k;
    REAL4 spec;
    spec = 2.0 * series->deltaT;
    verbose( "creating white spectrum with constant value %g\n", spec );
    for ( k = 1; k < spectrum->data->length - 1; ++k )
      spectrum->data->data[k] = spec;
    /* DC and Nyquist */
    spectrum->data->data[0] = 2.0 * spec;
    spectrum->data->data[spectrum->data->length - 1] = 2.0 * spec;
    spectrum->epoch  = series->epoch;
    spectrum->deltaF = 1.0/segmentDuration;
  }
  else /* compute average spectrum using either the median or the median-mean method */
  {
    switch ( spectrumAlgthm )
    {
<<<<<<< HEAD
      case median:
=======
      case LALRINGDOWN_SPECTRUM_MEDIAN:
>>>>>>> 212eaf53
        verbose( "estimating average spectrum using median method\n" );
        XLALREAL4AverageSpectrumMedian(spectrum, series, segmentLength,
          segmentStride, window, fwdPlan );
      break;
<<<<<<< HEAD
      case median_mean:
=======
      case LALRINGDOWN_SPECTRUM_MEDIAN_MEAN:
>>>>>>> 212eaf53
        verbose( "estimating average spectrum using median-mean method\n" );
        XLALREAL4AverageSpectrumMedianMean( spectrum, series, segmentLength,
          segmentStride, window, fwdPlan );
      break;
      default:
        error( "unrecognized injection signal type\n" );
    }
  }

  snprintf( spectrum->name, sizeof( spectrum->name ),
      "%s_SPEC", series->name );

  XLALDestroyREAL4Window( window );

  return spectrum;
}


/* routine to invert and truncate (to have compact time support) a spectrum */
int invert_spectrum(
    REAL4FrequencySeries *spectrum,
    REAL8                 dataSampleRate,
    REAL8                 strideDuration,
    REAL8                 truncateDuration,
    REAL8                 lowCutoffFrequency,
    REAL4FFTPlan         *fwdPlan,
    REAL4FFTPlan         *revPlan
    )
{
  REAL8 segmentDuration;
  UINT4 segmentLength;
  UINT4 segmentStride;
  UINT4 truncateLength;
  char name[LALNameLength];

  segmentDuration = 1.0/spectrum->deltaF;
  segmentLength = floor( segmentDuration * dataSampleRate + 0.5 );
  segmentStride = floor( strideDuration * dataSampleRate + 0.5 );
  if ( truncateDuration > 0.0 )
    truncateLength = floor( truncateDuration * dataSampleRate + 0.5 );
  else
    truncateLength = 0;

  verbose( "computing inverse spectrum with truncation length %d\n",
      truncateLength );

  XLALREAL4SpectrumInvertTruncate( spectrum, lowCutoffFrequency,
      segmentLength, truncateLength, fwdPlan, revPlan );

  strncpy( name, spectrum->name, LALNameLength * sizeof(char) );
  snprintf( spectrum->name, sizeof( spectrum->name ),
      "%s_INV", name );

  return 0;
}


/* routine to scale a spectrum by the magnitude of the response function */
int calibrate_spectrum(
    REAL4FrequencySeries    *spectrum,
    COMPLEX8FrequencySeries *response,
    REAL8                    lowCutoffFrequency,
    int                      inverse
    )
{
  UINT4 cut;
  UINT4 k;
  char name[LALNameLength];

  if ( response )
  {
    /* compute low frequency cutoff */
    if ( lowCutoffFrequency > 0.0 )
      cut = lowCutoffFrequency / spectrum->deltaF;
    else
      cut = 0;

    /* apply the response function */
    if ( inverse ) /* divide by response */
    {
      for ( k = cut; k < spectrum->data->length; ++k )
      {
        REAL4 re = response->data->data[k].re;
        REAL4 im = response->data->data[k].im;
        spectrum->data->data[k] /= (re*re + im*im );
      }
      XLALUnitMultiply( &spectrum->sampleUnits, &spectrum->sampleUnits,
          &response->sampleUnits );
    }
    else /* multiply by response */
    {
      for ( k = cut; k < spectrum->data->length; ++k )
      {
        REAL4 re = response->data->data[k].re;
        REAL4 im = response->data->data[k].im;
        spectrum->data->data[k] *= (re*re + im*im );
      }
      XLALUnitDivide( &spectrum->sampleUnits, &spectrum->sampleUnits,
          &response->sampleUnits );
    }
  strncpy( name, spectrum->name, LALNameLength * sizeof(char) );
    snprintf( spectrum->name, sizeof( spectrum->name ),
        "%s_CAL", name );
  }

  return 0;
}
<|MERGE_RESOLUTION|>--- conflicted
+++ resolved
@@ -77,20 +77,12 @@
   {
     switch ( spectrumAlgthm )
     {
-<<<<<<< HEAD
-      case median:
-=======
       case LALRINGDOWN_SPECTRUM_MEDIAN:
->>>>>>> 212eaf53
         verbose( "estimating average spectrum using median method\n" );
         XLALREAL4AverageSpectrumMedian(spectrum, series, segmentLength,
           segmentStride, window, fwdPlan );
       break;
-<<<<<<< HEAD
-      case median_mean:
-=======
       case LALRINGDOWN_SPECTRUM_MEDIAN_MEAN:
->>>>>>> 212eaf53
         verbose( "estimating average spectrum using median-mean method\n" );
         XLALREAL4AverageSpectrumMedianMean( spectrum, series, segmentLength,
           segmentStride, window, fwdPlan );
