--- conflicted
+++ resolved
@@ -142,11 +142,7 @@
         LAL_CALL( LALFindChirpInjectIMR( &status, series, injectList, ringList, 
               response, injectSignalType ), &status );
         break;
-<<<<<<< HEAD
-      case EOBNR_inject: case Phenom_inject:
-=======
       case LALRINGDOWN_EOBNR_INJECT: case LALRINGDOWN_PHENOM_INJECT:
->>>>>>> 212eaf53
         LAL_CALL( LALFindChirpInjectSignals( &status, series, injectList, response ), &status );
         break;
       default:
