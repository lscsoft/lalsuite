--- conflicted
+++ resolved
@@ -116,12 +116,8 @@
   /* 
    * Parse incoming search arguments initialize variables 
    */
-<<<<<<< HEAD
-  LALappsTrackSearchInitialize(argc,
-=======
   LALappsTrackSearchInitialize(
 			       argc,
->>>>>>> 3e800ce8
 			       argv,
 			       params,
 			       injectParams,
@@ -364,12 +360,8 @@
 	    fprintf(stdout,
 		    "Preparing to remove %i lines from individual data segments.\n",
 		    params.numLinesToRemove);
-<<<<<<< HEAD
-	  LALappsTracksearchRemoveHarmonicsFromSegments(dataSet,
-=======
 	  LALappsTracksearchRemoveHarmonicsFromSegments(
 							dataSet,
->>>>>>> 3e800ce8
 							dataSegments,
 							params);
 	}
@@ -1265,8 +1257,6 @@
   FrStream             *stream = NULL;
   FrCache              *frameCache = NULL;
   FrChanIn              channelIn;
-<<<<<<< HEAD
-=======
   REAL4TimeSeries      *tmpData=NULL;
   REAL8TimeSeries      *convertibleREAL8Data=NULL;
   REAL8TimeSeries      *tmpREAL8Data=NULL;
@@ -1282,7 +1272,6 @@
 					       to always load on each
 					       end of segment prior to
 					       resampling!*/
->>>>>>> 3e800ce8
   LALTYPECODE           dataTypeCode=0;
   LIGOTimeGPS           bufferedDataStartGPS;
   REAL8                 bufferedDataStart=0;
@@ -1471,7 +1460,6 @@
       }
       break;
 
-<<<<<<< HEAD
     case LAL_I4_TYPE_CODE:
       {
 	if (params->verbosity >= verbose)
@@ -1503,15 +1491,6 @@
 	  }
       }
       break;
-=======
-	  /* Prepare to copy/cast REAL8 data into REAL4 structure */
-	  /* Copy REAL8 data into new REAL4 Structure */
-	  LALappsCreateR4FromR8TimeSeries(&tmpData,convertibleREAL8Data);
-	  if (tmpREAL8Data)
-	    XLALDestroyREAL8TimeSeries(tmpREAL8Data);
-	  if (convertibleREAL8Data)
-	    XLALDestroyREAL8TimeSeries(convertibleREAL8Data);
->>>>>>> 3e800ce8
 
     default:
       {
@@ -1652,12 +1631,8 @@
 /*
  * Routine to allow use of acsii input rather than frames
  */
-<<<<<<< HEAD
-void LALappsGetAsciiData(TSSearchParams*     params,
-=======
 void LALappsGetAsciiData(
 			 TSSearchParams*     params,
->>>>>>> 3e800ce8
 			 REAL4TimeSeries*    DataIn,
 			 CHARVector*         dirname
 			 )
@@ -1886,15 +1861,11 @@
   /* 
    * Dump out list of surviving candidates
    */
-<<<<<<< HEAD
-  LALappsWriteSearchResults(&status,
-=======
   LALappsDetermineFilename(
 			   tsMarkers,
 			   &outputCandidateFilename,
 			   ".candidates");
   LALappsWriteSearchResults(
->>>>>>> 3e800ce8
 			    outputCandidateFilename->data,
 			    outputCurvesThreshold);
 
@@ -2245,11 +2216,7 @@
   memcpy(&tfInputs,&(tmpTSA->imageCreateParams),sizeof(CreateTimeFreqIn));
   memcpy(&mapMarkerParams,&(tmpTSA->imageBorders),sizeof(TrackSearchMapMarkingParams));
   if (params.verbosity >= printFiles)
-<<<<<<< HEAD
-    LALappsTSAWritePGM(&status,tmpTSA,NULL); 
-=======
     LALappsTSAWritePGM(tmpTSA,NULL);
->>>>>>> 3e800ce8
   tfmap=tmpTSA->imageRep;
   XLALFree(tmpTSA);
   if ((params.verbosity > quiet) && (params.colsToClip > 0))
@@ -2312,16 +2279,7 @@
 	      mapMarkerParams.mapStartGPS.gpsNanoSeconds,
 	      mapMarkerParams.mapStopGPS.gpsSeconds,
 	      mapMarkerParams.mapStopGPS.gpsNanoSeconds);
-<<<<<<< HEAD
-      LALappsTSAWriteMapFile(&status,
-=======
-      /*
-       *LALappsTSAWriteMapFile(status,
-       *		     mapBuilder,
-       *		     binaryFilename);
-       */
       LALappsTSAWriteMapFile(
->>>>>>> 3e800ce8
 			     mapBuilder,
 			     NULL);
       if (binaryFilename)
@@ -3328,12 +3286,8 @@
 /*
  * Butterworth Band passing
  */
-<<<<<<< HEAD
-void LALappsTrackSearchBandPassing( REAL4TimeSeries     *dataSet,
-=======
 void LALappsTrackSearchBandPassing(
 				    REAL4TimeSeries     *dataSet,
->>>>>>> 3e800ce8
 				    TSSearchParams       params)
 {
   PassBandParamStruc       bandPassParams;
@@ -3402,12 +3356,8 @@
 /* 
  * Variation that removes harmonics from individual data segments
  */ 
-<<<<<<< HEAD
-void LALappsTracksearchRemoveHarmonicsFromSegments(REAL4TimeSeries *dataSet,
-=======
 void LALappsTracksearchRemoveHarmonicsFromSegments(
 						   REAL4TimeSeries *dataSet,
->>>>>>> 3e800ce8
 						   TSSegmentVector *dataSegments,
 						   TSSearchParams   params)
 {
@@ -3452,12 +3402,8 @@
 /*
  * Removing harmonic lines from data
  */
-<<<<<<< HEAD
-void LALappsTracksearchRemoveHarmonics( REAL4TimeSeries       *dataSet,
-=======
 void LALappsTracksearchRemoveHarmonics(
 				        REAL4TimeSeries       *dataSet,
->>>>>>> 3e800ce8
 				        TSSearchParams         params)
 {
   COMPLEX8Vector           *referenceSignal=NULL;
@@ -3721,12 +3667,8 @@
 /*
  * Perform software injections if data is available
  */
-<<<<<<< HEAD
-void LALappsTrackSearchPerformInjection(REAL4TimeSeries  *dataSet,
-=======
 void LALappsTrackSearchPerformInjection(
 					REAL4TimeSeries  *dataSet,
->>>>>>> 3e800ce8
 					REAL4TimeSeries  *injectSet,
 					TSSearchParams     params)
 {
