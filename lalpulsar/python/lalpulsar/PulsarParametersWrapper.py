# Copyright (C) 2018 Matthew Pitkin
#
# This program is free software; you can redistribute it and/or modify it
# under the terms of the GNU General Public License as published by the
# Free Software Foundation; either version 2 of the License, or (at your
# option) any later version.
#
# This program is distributed in the hope that it will be useful, but
# WITHOUT ANY WARRANTY; without even the implied warranty of
# MERCHANTABILITY or FITNESS FOR A PARTICULAR PURPOSE.  See the GNU General
# Public License for more details.
#
# You should have received a copy of the GNU General Public License along
# with this program; if not, write to the Free Software Foundation, Inc.,
# 51 Franklin Street, Fifth Floor, Boston, MA  02110-1301, USA.
"""

Wrapper class for the PulsarParameters structure, so that it can be accessed
in a dictionary-like way.

"""

from __future__ import division, absolute_import, print_function

import os
import re

from six import string_types

import numpy as np

from astropy import units as u

import lal
import lalpulsar

# set units of parameters in the PulsarParameters structure
PPUNITS = {'F':            u.Hz,                     # Hz
           'P':            u.s,                      # seconds
           'DIST':         u.m,                      # metres
           'PX':           u.rad,                    # radians
           'DM':           u.pc/(u.cm)**3,           # cm^-3 pc
           'DM1':          u.pc/(u.cm**3*u.yr),      # pc cm^-3 yr^-1
           'RA':           u.rad,                    # radians
           'RAJ':          u.rad,                    # radians
           'DEC':          u.rad,                    # radians
           'DECJ':         u.rad,                    # radians
           'PMRA':         u.rad/u.s,                # rad/s
           'PMDEC':        u.rad/u.s,                # rad/s
           'ELONG':        u.rad,                    # rad
           'ELAT':         u.rad,                    # rad
           'PEPOCH':       u.s,                      # GPS seconds
           'POSEPOCH':     u.s,                      # GPS seconds
           'DMEPOCH':      u.s,                      # GPS seconds
           'GLEP':         u.s,                      # GPS seconds
           'GLPH':         u.rad,                    # rad
           'GLF0':         u.Hz,                     # Hz
           'GLF1':         u.Hz/u.s,                 # Hz/s
           'GLF2':         u.Hz/u.s**2,              # Hz s^-2
           'GLF0D':        u.Hz,                     # Hz
           'GLTD':         u.s,                      # sec
           'A1':           u.s,                      # light seconds
           'OM':           u.rad,                    # rad
           'PB':           u.s,                      # seconds
           'T0':           u.s,                      # GPS seconds
           'TASC':         u.s,                      # GPS seconds
           'EPS1':         u.dimensionless_unscaled,
           'EPS2':         u.dimensionless_unscaled,
           'GAMMA':        u.s,                      # seconds
           'OMDOT':        u.rad/u.s,                # rad/s
           'XDOT':         u.s/u.s,                  # light seconds/sec
           'PBDOT':        u.s/u.s,                  # s/s
           'EDOT':         1./u.s,                   # 1/sec
           'EPSDOT1':      1./u.s,                   # 1/sec
           'EPSDOT2':      1./u.s,                   # 1/sec
           'XPBDOT':       u.s/u.s,                  # s/s
           'SINI':         u.dimensionless_unscaled,
           'MTOT':         u.kg,                     # kg
           'M2':           u.kg,                     # kg
           'DR':           u.dimensionless_unscaled,
           'DTHETA':       u.dimensionless_unscaled,
           'SHAPMAX':      u.dimensionless_unscaled,
           'A1_2':         u.s,                      # light seconds
           'A1_3':         u.s,                      # light seconds
           'OM_2':         u.rad,                    # radians
           'OM_3':         u.rad,                    # radians
           'PB_2':         u.s,                      # seconds
           'PB_3':         u.s,                      # seconds
           'T0_2':         u.s,                      # GPS seconds
           'T0_3':         u.s,                      # GPS seconds
           'FB':           u.Hz,                     # Hz
           'A0':           u.s,                      # seconds
           'B0':           u.s,                      # seconds
           'D_AOP':        1./u.rad,                 # 1/rad
           'KIN':          u.rad,                    # radians
           'KOM':          u.rad,                    # radians
           'WAVE_OM':      u.Hz,                     # Hz
           'WAVEEPOCH':    u.s,                      # GPS seconds
           'WAVESIN':      u.s,                      # seconds
           'WAVECOS':      u.s,                      # seconds
           'START':        u.s,                      # GPS seconds
           'FINISH':       u.s,                      # GPS seconds
           'TRES':         u.s,                      # seconds
           'H0':           u.dimensionless_unscaled,
           'APLUS':        u.dimensionless_unscaled,
           'ACROSS':       u.dimensionless_unscaled,
           'PHI0':         u.rad,                    # radians
           'PSI':          u.rad,                    # radians
           'COSIOTA':      u.dimensionless_unscaled,
           'IOTA':         u.rad,                    # radians
           'C22':          u.dimensionless_unscaled,
           'C21':          u.dimensionless_unscaled,
           'PHI22':        u.rad,                    # radians
           'PHI21':        u.rad,                    # radians
           'CGW':          u.dimensionless_unscaled,
           'LAMBDA':       u.rad,                    # radians
           'COSTHETA':     u.dimensionless_unscaled,
           'THETA':        u.rad,
           'I21':          u.dimensionless_unscaled,
           'I31':          u.dimensionless_unscaled,
           'Q22':          u.kg*u.m**2,              # kg m^2
           'H0_F':         u.dimensionless_unscaled,
           'HPLUS':        u.dimensionless_unscaled,
           'HCROSS':       u.dimensionless_unscaled,
           'PSITENSOR':    u.rad,                    # radians
           'PHI0TENSOR':   u.rad,                    # radians
           'HSCALARB':     u.dimensionless_unscaled,
           'HSCALARL':     u.dimensionless_unscaled,
           'PSISCALAR':    u.rad,                    # radians
           'PHI0SCALAR':   u.rad,                    # radians
           'HVECTORX':     u.dimensionless_unscaled,
           'HVECTORY':     u.dimensionless_unscaled,
           'PSIVECTOR':    u.rad,                    # radians
           'PHI0VECTOR':   u.rad,                    # radians
           'HPLUS_F':      u.dimensionless_unscaled,
           'HCROSS_F':     u.dimensionless_unscaled,
           'PSITENSOR_F':  u.rad,                    # radians
           'PHI0TENSOR_F': u.rad,                    # radians
           'HSCALARB_F':   u.dimensionless_unscaled,
           'HSCALARL_F':   u.dimensionless_unscaled,
           'PSISCALAR_F':  u.rad,                    # radians
           'PHI0SCALAR_F': u.rad,                    # radians
           'HVECTORX_F':   u.dimensionless_unscaled,
           'HVECTORY_F':   u.dimensionless_unscaled,
           'PSIVECTOR_F':  u.rad,                    # radians
           'PHI0VECTOR_F': u.rad                     # radians
          }

# set units of parameters in a TEMPO-style parameter file if different from above
TEMPOUNITS = {'DIST':      u.kpc,                  # kpc
              'PX':        u.mas,                  # milliarcsecs
              'RA':        u.hourangle,            # hh:mm:ss.s
              'RAJ':       u.hourangle,            # hh:mm:ss.s
              'DEC':       u.deg,                  # hh:mm:ss.s
              'DECJ':      u.deg,                  # hh:mm:ss.s
              'PMRA':      u.mas/u.yr,             # milliarcsecs/year
              'PMDEC':     u.mas/u.yr,             # milliarcsecs/year
              'ELONG':     u.deg,                  # degrees
              'ELAT':      u.deg,                  # degrees
              'PEPOCH':    u.d,                    # MJD(TT) (day)
              'POSEPOCH':  u.d,                    # MJD(TT) (day)
              'DMEPOCH':   u.d,                    # MJD(TT) (day)
              'GLEP':      u.d,                    # MJD(TT) (day)
              'GLTD':      u.d,                    # days
              'OM':        u.deg,                  # degs
              'PB':        u.d,                    # day
              'T0':        u.d,                    # MJD(TT) (day)
              'TASC':      u.d,                    # MJD(TT) (day)
              'OMDOT':     u.deg/u.yr,             # deg/yr
              'MTOT':      u.solMass,              # M_sun
              'M2':        u.solMass,              # M_sun
              'OM_2':      u.deg,                  # degrees
              'OM_3':      u.deg,                  # degrees
              'PB_2':      u.d,                    # days
              'PB_3':      u.d,                    # days
              'T0_2':      u.d,                    # MJD(TT) (days)
              'T0_3':      u.d,                    # MJD(TT) (days)
              'D_AOP':     1./u.arcsec,            # 1/arcsec
              'KIN':       u.deg,                  # degrees
              'KOM':       u.deg,                  # degrees
              'WAVEEPOCH': u.d,                    # MJD(TT) (days)
              'START':     u.d,                    # MJD(TT) (days)
              'FINISH':    u.d,                    # MJD(TT) (days)
              'TRES':      u.us                    # microsecs
             }

# set units of error values in tempo if different from above
TEMPOERRUNITS = {'RA':   u.s,                      # second
                 'RAJ':  u.s,                      # second
                 'DEC':  u.arcsec,                 # arcsecond
                 'DECJ': u.arcsec                  # arcsecond
                }


class PulsarParametersPy(object):
    """
    A class to wrap the SWIG-wrapped lalpulsar.PulsarParameters structure.

    This class lets you access the structure in a more Pythonic way, as well as providing
    a nice format for holding pulsar (`.par`) parameter files.

    The class can be used to set numerical values (double precision, unsigned integers), strings,
    or vectors of floating point values, e.g.:

        >>> from lalpulsar.PulsarParametersWrapper import PulsarParametersPy
        >>> pppy = PulsarParametersPy() # an empty structure
        >>> pppy['DECJ'] = 0.23         # set a numerical value
        >>> pppy['BINARY'] = 'BT'       # set a string value
        >>> pppy['F'] = [10.2, 1.4e-11] # set a vector of float values

    Args:
        pp (PulsarParameters, str): a lalpulsar.PulsarParameters structure, or a string giving the
            path to a TEMPO-style (`.par`) pulsar parameter file. If nothing is given then an empty
            lalpulsar.PulsarParameters structure is created. The `read()` method can subsequently
            be used to read in a `.par` file, or parameters can be added.

    Examples:
        An example of initialising the class with a previously created `lalpulsar.PulsarParameters`
        structure is:

            >>> import lalpulsar
            >>> from lalpulsar.PulsarParametersWrapper import PulsarParametersPy
            >>> # read in a pulsar parameter file
            >>> pp = lalpulsar.ReadTEMPOParFile('apulsar.par')
            >>> # view as a PulsarParametersPy object
            >>> pppy = PulsarParametersPy(pp)

        The same thing could be achieved more directly using:

            >>> pppy = PulsarParametersPy('apulsar.par')

        or, equivalently with:

            >>> pppy = PulsarParametersPy()
            >>> pppy.read('apulsar.par')

         parameter can be set in the class using, e.g.
    """

    keynames = []   # parameter names in PulsarParameters structure
    length = 0      # number of parameters
    _pulsarparameters = None

    def __init__(self, pp=None):
        # if pp is None create empty PulsarParameters structure
        if pp is None:
            self._pulsarparameters = lalpulsar.PulsarParameters()
        else:
            # check if pp is a pulsar parameters type or a (par file)
            if not isinstance(pp, lalpulsar.PulsarParameters) and isinstance(pp, string_types):
                if os.path.isfile(pp):
                    # try reading in file
                    self.read(pp)
                else:
                    raise ValueError("Input string does not point to a file")
            elif isinstance(pp, lalpulsar.PulsarParameters):
                self._pulsarparameters = pp
            else:
                raise ValueError("Expected 'lalpulsar.PulsarParameters' type, string, or None")

    def __len__(self):
        _ = self.keys()  # length is counted in the keys() method

        return self.length

    def __str__(self):
        return self.pp_to_str()

    def __getitem__(self, key):
        """
        Get value from pulsar parameters
        """

        if self._pulsarparameters is None:
            return None

        # check if key finishes with "_ERR", in which case check for error value
        geterr = False
        tkey = key
        if key[-4:].upper() == "_ERR":
            geterr = True
            tkey = key[:-4] # get the actual parameter key name

        # check if the key is asking for an individual parameter from a vector parameter
        # (e.g. 'F0' gets the first value from the 'F' vector.
        # NOTE: this is problematic for glitch parameters, e.g., GLF0, which could provide
        # values to multiple glitches, so this cannot be used to get individual glitch
<<<<<<< HEAD
        # parameters).  
=======
        # parameters).
>>>>>>> b4f79b73
        sname = re.sub(r'_\d', '', tkey) if '_' in tkey else re.sub(r'\d', '', tkey)
        sidx = None
        indkey = None
        if sname != tkey and tkey[0:2] != "GL":
            # check additional index is an integer
            try:
                sidx = int(tkey.split('_')[-1]) if '_' in tkey else int(tkey[len(sname):])
            except ValueError:
                pass

            # change tkey for checking parameter exists
            if sidx is not None:
                indkey = tkey # key with index
                tkey = sname

            # check if parameter key is present otherwise switch back to original name
            # (needed for, e.g., 'H0', 'PHI0', ...)
            if not lalpulsar.PulsarCheckParam(self._pulsarparameters, tkey):
                tkey = indkey

        # check if parameter given by the key is present
        if not lalpulsar.PulsarCheckParam(self._pulsarparameters, tkey):
            return None

        # get type of parameter
        ptype = lalpulsar.PulsarGetParamType(self._pulsarparameters, tkey)

        if ptype == lalpulsar.PULSARTYPE_REAL8_t:
            if not geterr:
                value = lalpulsar.PulsarGetREAL8Param(self._pulsarparameters, tkey)
            else:
                value = lalpulsar.PulsarGetREAL8ParamErr(self._pulsarparameters, tkey)
        elif ptype == lalpulsar.PULSARTYPE_REAL8Vector_t:
            if not geterr:
                if sidx is None:
                    tmpvalue = lalpulsar.PulsarGetREAL8VectorParam(self._pulsarparameters, tkey)
                    value = tmpvalue.data # 'data' in a REAL8Vector gets returned as a numpy array
                else:
                    value = lalpulsar.PulsarGetREAL8VectorParamIndividual(self._pulsarparameters, indkey)
            else:
                if sidx is None:
                    tmpvalue = lalpulsar.PulsarGetREAL8VectorParamErr(self._pulsarparameters, tkey)
                    value = tmpvalue.data
                else:
                    value = lalpulsar.PulsarGetREAL8VectorParamErrIndividual(self._pulsarparameters, indkey)
        elif ptype == lalpulsar.PULSARTYPE_string_t:
            if not geterr:
                value = lalpulsar.PulsarGetStringParam(self._pulsarparameters, tkey)
            else:
                raise ValueError("String-type cannot have an error")
        elif ptype == lalpulsar.PULSARTYPE_UINT4_t:
            if not geterr:
                value = lalpulsar.PulsarGetUINT4Param(self._pulsarparameters, tkey)
            else:
                raise ValueError("UINT4-type cannot have an error")
        else:
            raise ValueError("Unrecognised type")

        return value

    def __setitem__(self, key, value):
        """
        Set the value of a key
        """

        # if parameter exists remove it
        if lalpulsar.PulsarCheckParam(self._pulsarparameters, key):
            lalpulsar.PulsarRemoveParam(self._pulsarparameters, key)

        if isinstance(value, float):
            lalpulsar.PulsarAddREAL8Param(self._pulsarparameters, key, value)
        elif isinstance(value, string_types):
            lalpulsar.PulsarAddStringParam(self._pulsarparameters, key, value)
        elif isinstance(value, int):
            if value < 0.: # store negative integers as floats
                lalpulsar.PulsarAddREAL8Param(self._pulsarparameters, key, float(value))
            else:
                lalpulsar.PulsarAddUINT4Param(self._pulsarparameters, key, value)
        elif isinstance(value, list) or isinstance(value, np.ndarray):
            tarray = lal.CreateREAL8Vector(len(value))
            for i, tv in enumerate(value):
                if isinstance(tv, float):
                    tarray.data[i] = tv
                else:
                    raise ValueError("Non-float value in list or array")
            lalpulsar.PulsarAddREAL8VectorParam(self._pulsarparameters, key, tarray)
        else:
            raise ValueError("Data-type not one of know types")

    def convert_to_units(self, name, value):
        """
        Convert parameter values to equivalent dimensional versions.

        Args:
            name (str): the name of the parameter to convert
            value: the value to the parameter to convert

        Returns:
            :class:`astropy.unit.Unit`: a unit class with dimensions for a float parameters, or a
                list containing unit classes for a list or :class:`numpy.ndarray`
        """

        if isinstance(value, string_types):
            # don't make any changes for a string type
            return value

        uname = name.upper()

        ppunit = u.dimensionless_unscaled
        if uname in PPUNITS:
            ppunit = PPUNITS[uname]

        if isinstance(value, np.ndarray) or isinstance(value, list):
            cvalue = []
            bunit = ppunit
            for v in value:
                cvalue.append(v*ppunit)
                if uname in ['F', 'FB', 'P']: # frequency/period values
                    ppunit *= bunit # increment unit (e.g. Hz -> Hz/s, Hz/s -> Hz/s^2)
        else:
            cvalue = value*ppunit

        return cvalue

    def convert_to_tempo_units(self, name, value, iserr=False):
        """
        Convert from PulsarParameter units to TEMPO-par-file units

        Args:
            name (str): a parameter name
            value (float, list, :class:`numpy.ndarray`): the value of the parameter
            iserr (bool): state whether where converting the parameter's error value

        Returns:
            :class:`astropy.unit.Unit`: a unit class with dimensions for a float parameters, or a
                list containing unit classes for a list or :class:`numpy.ndarray`
        """

        from astropy.coordinates import ICRS, Angle
        from astropy.time import Time

        # for certain binary parameters there is an anomoly that their value
        # may have been rescaled (I think this is a hangover from a TEMPO definition compared to
        # the TEMPO2 definition)
        binaryunits = ['XDOT', 'PBDOT', 'EPS1DOT', 'EPS2DOT', 'XPBDOT']

        # the names of epoch parameters that are held as GPS times, but must be converted back to
        # MJD for a TEMPO-style par file
        epochpars = ['POSEPOCH',
                     'PEPOCH',
                     'WAVEEPOCH',
                     'T0',
                     'TASC',
                     'T0_2',
                     'T0_3',
                     'START',
                     'FINISH',
                     'DMEPOCH',
                     'GLEP']

        uname = name.upper()

        ppunit = None
        if uname in PPUNITS:
            ppunit = PPUNITS[uname]

        tempounit = None
        if uname in TEMPOUNITS:
            if not iserr:
                tempounit = TEMPOUNITS[uname]
            else:
                if uname not in TEMPOERRUNITS:
                    tempounit = TEMPOUNITS[uname]
                else:
                    tempounit = TEMPOERRUNITS[uname]

        if ppunit is None:
            if uname in binaryunits:
                # for these binary parameters there is a TEMPO2 oddity that has to be corrected for
                if abs(value)/1e-12 > 1e-7:
                    value /= 1e-12

            if isinstance(value, string_types):
                return value
            else:
                return value*u.dimensionless_unscaled

        # convert to dimensionful value
        pvalue = self.convert_to_units(uname, value)

        if ppunit == tempounit or tempounit is None:
            tempounit = ppunit

        if uname in ['RA', 'RAJ']:
            if not iserr:
                # convert right ascension in radians into a string output format
                c = ICRS(pvalue, 0.0*u.rad)
                cvalue = c.ra.to_string(unit=tempounit, sep=':', precision=12, pad=True)
            else:
                angle = Angle(pvalue)
                cvalue = (angle.hms[0]*(60.**2) + angle.hms[1]*60. + angle.hms[2])*tempounit
        elif uname in ['DEC', 'DECJ'] and not iserr:
            c = ICRS(0.0*u.rad, pvalue)
            cvalue = c.dec.to_string(unit=tempounit, sep=':', precision=12, pad=True)
        elif uname in epochpars and not iserr:
            if isinstance(pvalue, list):
                cvalue = []
                for i, pv in enumerate(pvalue):
                    t = Time(pv, format='gps', scale='tt')
                    cvalue.append(t.mjd*tempounit)
            else:
                t = Time(pvalue, format='gps', scale='tt')
                cvalue = t.mjd*tempounit
        elif uname in binaryunits and not iserr:
            # for these binary parameters there is a TEMPO2 oddity that has to be corrected for
            if abs(pvalue.value)/1e-12 > 1e-7:
                pvalue.value /= 1e-12
            cvalue = pvalue.to(tempounit)
        else:
            # perform conversion
            if isinstance(pvalue, list):
                cvalue = []
                bunit = tempounit
                for i, pv in enumerate(pvalue):
                    cvalue.append(pv.to(tempounit))
                    if uname in ['F', 'FB', 'P']: # frequency/period values
                        tempounit *= bunit # increment unit (e.g. Hz -> Hz/s, Hz/s -> Hz/s^2)
            else:
                cvalue = pvalue.to(tempounit)

        return cvalue

    def parameter(self, name, withunits=False, tempounits=False):
        """
        Return the parameter given by name.

        Args:
            name (str): the name of the parameter to return
            withunits (bool): if True return the parameter in a form with its appropriate units
            tempounits (bool): of True return the parameter converted into the units required in a
                TEMPO-style parameter file
        """

        value = self[name]

        if value is None:
            return None

        if name.upper()[-4:] == '_ERR':
            uname = name.upper()[:-4]
            iserr = True
        else:
            uname = name
            iserr = False

        if tempounits:
            ovalue = self.convert_to_tempo_units(uname, value, iserr=iserr)
        elif withunits:
            ovalue = self.convert_to_units(uname, value)
        else:
            ovalue = value

        return ovalue

    def keys(self):
        """
        Return a list of the parameter names stored in the PulsarParameters structure
        """

        thisitem = self._pulsarparameters.head
        self.keynames = [] # clear any previous key names
        self.length = 0
        while thisitem:
            tname = thisitem.name
            self.keynames.append(tname)
            self.length += 1

            thisitem = thisitem.next # move on to next value

        # reverse the order of the names, so they're in the same order as read from a par file
        self.keynames = self.keynames[::-1]

        return self.keynames

    def values(self):
        """
        Return the values of each parameter in the structure
        """

        tvalues = []

        keys = self.keys()
        for key in keys:
            if lalpulsar.PulsarCheckParam(self._pulsarparameters, key):
                # get type of parameter
                ptype = lalpulsar.PulsarGetParamType(self._pulsarparameters, key)

                if ptype == lalpulsar.PULSARTYPE_REAL8_t:
                    value = lalpulsar.PulsarGetREAL8Param(self._pulsarparameters, key)
                elif ptype == lalpulsar.PULSARTYPE_REAL8Vector_t:
                    tmpvalue = lalpulsar.PulsarGetREAL8VectorParam(self._pulsarparameters, key)
                    value = tmpvalue.data # 'data' in a REAL8Vector gets returned as a numpy array
                elif ptype == lalpulsar.PULSARTYPE_string_t:
                    value = lalpulsar.PulsarGetStringParam(self._pulsarparameters, key)
                elif ptype == lalpulsar.PULSARTYPE_UINT4_t:
                    value = lalpulsar.PulsarGetUINT4Param(self._pulsarparameters, key)
                else:
                    raise ValueError("UINT4-type cannot have an error")
            else:
                raise ValueError("Could not find {} in strcuture".format(key))

            tvalues.append(value)

        return tvalues

    def as_dict(self):
        """
        Return the contents (not error at the moment) of the structure as a dictionary
        """

        tdict = {}

        for tpair in self.items():
            tdict[tpair[0]] = tpair[1]

        return tdict

    def items(self):
        """
        Return list of item tuples for each parameter in the structure
        """

        tkeys = self.keys()
        tvalues = self.values()

        titems = []

        for (tk, tv) in zip(tkeys, tvalues):
            titems.append((tk, tv))

        return titems

    def read(self, filename):
        """
        Read a TEMPO-style parameter file into a PulsarParameters structure

        Args:
            filename (str): the path to the pulsar `.par` file.
        """

        # remove existing pulsarparameters
        if self._pulsarparameters is not None:
            del self._pulsarparameters

        pp = lalpulsar.ReadTEMPOParFile(filename)

        if pp is None:
            raise IOError("Problem reading in pulsar parameter file '{}'".format(filename))

        self._pulsarparameters = pp

    def get_error(self, name):
        """
        Return the error value for a particular parameter

        Args:
            name (str): the name of the parameter
        """

        try:
            if name.upper()[-4:] == '_ERR':
                return self[name.upper()]
            else:
                uname = name.upper() + '_ERR'
                return self[uname]
        except ValueError:
            return None

    def get_fitflag(self, name):
        """
        Return the "fit flag" (a 1 or 0 depending whether the parameter with fit for by TEMPO(2)
        in the `.par` file).

        Args:
            name (str): the name of the parameter
        """

        if name.upper() not in self.keys():
            return 0.

        fitflag = lalpulsar.PulsarGetParamFitFlagAsVector(self._pulsarparameters, name)

        if len(fitflag.data) > 1 or isinstance(self[name.upper()], (list, np.ndarray)):
            return fitflag.data
        else:
            return fitflag.data[0]

    def pp_to_str(self, precision=19):
        """
        Convert the PulsarParameter structure to a string in the format of a
        TEMPO-style `.par` file.

        Args:
            precision (int): the number of decimal places for an output value

        Returns:
            str: the contents in TEMPO-format
        """

        # output string format (set so that values should line up)
        mkl = max([len(kn) for kn in self.keys()]) + 2  # max key length for output alignment
        vlb = precision + 10  # allow extra space for minus sign/exponents
        outputstr = "{{name: <{0}}}{{value: <{1}}}{{fitflag}}\t{{error}}".format(mkl, vlb)

        parstr = ""

        parsedwaves = False

        # get names of parameters in file
        for item in self.items():
            key = item[0]
            value = item[1]

            if key in ["WAVESIN", "WAVECOS"] and parsedwaves:
                # already added the FITWAVES values
                continue

            # get error
            evalue = self.get_error(key)

            # check for required conversion back to TEMPO-par file units
            if key in TEMPOUNITS:
                uvalue = self.convert_to_tempo_units(key, value)
                if evalue is not None:
                    uevalue = self.convert_to_tempo_units(key, evalue, iserr=True)

                # just get values without units
                if isinstance(uvalue, list):
                    tvalue = []
                    tevalue = []
                    for tv, te in zip(uvalue, uevalue):
                        tvalue.append(tv.value)
                        tevalue.append(te.value)
                elif isinstance(uvalue, string_types):
                    tvalue = uvalue
                    tevalue = uevalue.value
                else:
                    tvalue = uvalue.value
                    tevalue = uevalue.value
            else:
                tvalue = value
                tevalue = evalue

            fitflag = None
            if evalue is not None:
                fitflag = self.get_fitflag(key)

            oevalue = ""  # default output error value
            ofitflag = " "  # default output fit flag value (a single space for alignment purposes)
            if isinstance(tvalue, list) or isinstance(tvalue, np.ndarray):
                idxoffset = 0
                idxsep = ""
                if key in ['WAVESIN', 'WAVECOS', 'GLEP', 'GLPH', 'GLF0', 'GLF1', 'GLF0D', 'GLTD']:
                    # the TEMPO variable name for these parameter start with an index a 1
                    idxoffset = 1

                    if key[:2] == "GL":
                        # glitch parameters have an "_" seperating the name from the index
                        idxsep = "_"

                if key in ["WAVESIN", "WAVECOS"]:
                    # do things differently for FITWAVES parameters
                    parsedwaves = True

                    if key == "WAVESIN":
                        wavesin = tvalue
                        wavecos = self["WAVECOS"]
                    else:
                        wavesin = self["WAVESIN"]
                        wavecos = tvalue

                    for ws, wc in zip(wavesin, wavecos):
                        precstrs = '{{0:.{}f}}'.format(precision)  # print out float
                        if ws < 1e-6 or ws > 1e6:
                            # print out float in scientific notation
                            precstrs = '{{0:.{}e}}'.format(precision)

                        precstrc = '{{0:.{}f}}'.format(precision)  # print out float
                        if wc < 1e-6 or wc > 1e6:
                            # print out float in scientific notation
                            precstrc = '{{0:.{}e}}'.format(precision)

                        outputdic = {}
                        outputdic["name"] = "WAVE{}{}".format(idxsep, idxoffset)
                        idxoffset += 1
                        outputdic["value"] = "{}\t{}".format(
                            precstrs.format(ws),
                            precstrc.format(wc)
                        )
                        outputdic["fitflag"] = ""
                        outputdic["error"] = ""

                        parstr += outputstr.format(**outputdic).strip() + "\n"
                else:
                    for tv, te, tf in zip(tvalue, tevalue, fitflag):
                        precstr = '{{0:.{}f}}'.format(precision) # print out float
                        if tv < 1e-6 or tv > 1e6:
                            # print out float in scientific notation
                            precstr = '{{0:.{}e}}'.format(precision)

                        precstre = '{{0:.{}f}}'.format(precision) # print out float
                        if te < 1e-6 or te > 1e6:
                            # print out float in scientific notation
                            precstre = '{{0:.{}e}}'.format(precision)

                        outputdic = {}
                        outputdic['name'] = '{}{}{}'.format(key, idxsep, idxoffset)
                        idxoffset += 1
                        outputdic['value'] = precstr.format(tv)
                        outputdic['fitflag'] = '1' if tf == 1 else ''
                        outputdic['error'] = precstre.format(te) if te != 0. else ''

                        parstr += outputstr.format(**outputdic).strip() + "\n"
            else:
                if isinstance(tvalue, float) or key in ['RA', 'RAJ', 'DEC', 'DECJ']:
                    if isinstance(tvalue, float):
                        precstr = '{{0:.{}f}}'.format(precision) # print out float
                        if tvalue < 1e-6 or tvalue > 1e6:
                            # print out float in scientific notation
                            precstr = '{{0:.{}e}}'.format(precision)

                        ovalue = precstr.format(tvalue)
                    else:
                        ovalue = tvalue

                    precstre = '{{0:.{}f}}'.format(precision) # print out float
                    oevalue = ''
                    if tevalue is not None:
                        if tevalue != 0.:
                            if tevalue < 1e-6 or tevalue > 1e6:
                                # print out float in scientific notation
                                precstre = '{{0:.{}e}}'.format(precision)

                            oevalue = precstre.format(tevalue)

                            if fitflag is not None:
                                if fitflag == 1:
                                    ofitflag = '1'
                else:
                    ovalue = tvalue

                outputdic = {}
                outputdic['name'] = key
                outputdic['value'] = ovalue
                outputdic['fitflag'] = ofitflag
                outputdic['error'] = oevalue

                parstr += outputstr.format(**outputdic).strip() + "\n"

        return parstr

    def pp_to_par(self, filename, precision=19):
        """
        Output the PulsarParameter structure to a `.par` file.

        Args:
            filename (str): the path to the output file
            precision (int): the number of decimal places for an output value
        """

        try:
            fp = open(filename, 'w')
        except IOError:
            raise IOError("Could not open file '{}' for writing".format(filename))

        fp.write(self.pp_to_str(precision=precision))
        fp.close()

    def PulsarParameters(self):
        """
        Return the PulsarParameters structure
        """

        return self._pulsarparameters

    def __deepcopy__(self, memo):
        """
        Create a copy of the parameters.
        """

        newpar = PulsarParametersPy()
        memo[id(self)] = newpar
        lalpulsar.PulsarCopyParams(self.PulsarParameters(), newpar.PulsarParameters())
        return newpar<|MERGE_RESOLUTION|>--- conflicted
+++ resolved
@@ -285,11 +285,7 @@
         # (e.g. 'F0' gets the first value from the 'F' vector.
         # NOTE: this is problematic for glitch parameters, e.g., GLF0, which could provide
         # values to multiple glitches, so this cannot be used to get individual glitch
-<<<<<<< HEAD
-        # parameters).  
-=======
         # parameters).
->>>>>>> b4f79b73
         sname = re.sub(r'_\d', '', tkey) if '_' in tkey else re.sub(r'\d', '', tkey)
         sidx = None
         indkey = None
