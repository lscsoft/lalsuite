//
// Copyright (C) 2014--2017 Karl Wette
//
// This program is free software; you can redistribute it and/or modify
// it under the terms of the GNU General Public License as published by
// the Free Software Foundation; either version 2 of the License, or
// (at your option) any later version.
//
// This program is distributed in the hope that it will be useful,
// but WITHOUT ANY WARRANTY; without even the implied warranty of
// MERCHANTABILITY or FITNESS FOR A PARTICULAR PURPOSE. See the
// GNU General Public License for more details.
//
// You should have received a copy of the GNU General Public License
// along with with program; see the file COPYING. If not, write to the
// Free Software Foundation, Inc., 59 Temple Place, Suite 330, Boston,
// MA 02111-1307 USA
//

#include <config.h>
#include <stdbool.h>
#include <stdlib.h>
#include <stdio.h>
#include <float.h>
#include <math.h>

#include <gsl/gsl_math.h>
#include <gsl/gsl_blas.h>
#include <gsl/gsl_linalg.h>
#include <gsl/gsl_eigen.h>
#include <gsl/gsl_roots.h>

#include <lal/SuperskyMetrics.h>
#include <lal/LALConstants.h>
#include <lal/LogPrintf.h>
#include <lal/MetricUtils.h>
#include <lal/ExtrapolatePulsarSpins.h>

#include <lal/GSLHelpers.h>

#ifdef __GNUC__
#define UNUSED __attribute__ ((unused))
#else
#define UNUSED
#endif

// Square of a numbers
#define SQR(x)       ((x)*(x))

// Real part of square root of a number, i.e. zero if x < ~0
#define RE_SQRT(x)   sqrt(GSL_MAX(DBL_EPSILON, (x)))

// 2- and 3-dimensional vector dot products
#define DOT2(x,y)    ((x)[0]*(y)[0] + (x)[1]*(y)[1])
#define DOT3(x,y)    ((x)[0]*(y)[0] + (x)[1]*(y)[1] + (x)[2]*(y)[2])

// Maximum number of sky offsets required
#define MAX_SKY_OFFSETS PULSAR_MAX_SPINS

// FIXME: replace 'SMAX' with either 'nspins', 'nsky_offsets - 1', or something else...
#define SMAX nspins

// Internal definition of reduced supersky metric coordinate transform data
struct tagSuperskyTransformData {
  UINT4 ndim;                                   ///< Dimensions of the corresponding metric
  LIGOTimeGPS ref_time;                         ///< Reference time of the metric
  REAL8 fiducial_freq;                          ///< Fiducial frequency of metric
  UINT4 nspins;                                 ///< Number of spindown dimensions
  REAL8 align_sky[3][3];                        ///< Alignment transform of the supersky metric
  UINT4 nsky_offsets;                           ///< Number of sky offsets
  REAL8 sky_offsets[MAX_SKY_OFFSETS][3];        ///< Sky offsets of the supersky metric
};

// Check reduced supersky coordinate metric and/or transform data
#define CHECK_RSSKY_METRIC_TRANSF(M, RT) \
  ((M) != NULL && CHECK_RSSKY_TRANSF(RT) && (M)->size1 == (RT)->ndim && (M)->size2 == (RT)->ndim)
#define CHECK_RSSKY_TRANSF(RT) \
  ((RT) != NULL && (RT)->ndim > 0 && (RT)->fiducial_freq > 0 && (RT)->nsky_offsets == 1 + (RT)->nspins)

// Determine which dimension stores the reduced supersky frequency/spindown of order 's'
#define RSSKY_FKDOT_OFFSET(RT, S)   (((S) == 0) ? ((RT)->SMAX) : ((size_t)((S) - 1)))
#define RSSKY_FKDOT_DIM(RT, S)      (2 + RSSKY_FKDOT_OFFSET(RT, S))

///
/// Fiducial frequency at which to numerically calculate metrics, which
/// are then rescaled to user-requested frequency based on known scalings
///
const double fiducial_calc_freq = 100.0;

// Structures for callback functions
typedef struct tagSM_CallbackParam {
  const SuperskyTransformData *rssky_transf;    ///< Reduced supersky coordinate transform data
  const SuperskyTransformData *rssky2_transf;   ///< Other reduced supersky coordinate transform data
} SM_CallbackParam;
typedef struct tagSM_CallbackOut {
  PulsarDopplerParams min_phys;                 ///< Minimum physical range
  PulsarDopplerParams max_phys;                 ///< Maximum physical range
  double min_rssky2_array[32];                  ///< Minimum range of other reduced supersky coordinates
  gsl_vector_view min_rssky2_view;
  double max_rssky2_array[32];                  ///< Maximum range of other reduced supersky coordinates
  gsl_vector_view max_rssky2_view;
} SM_CallbackOut;

///
/// Call XLALComputeDopplerPhaseMetric() to compute the phase metric for a given coordinate system.
///
static gsl_matrix *SM_ComputePhaseMetric(
  const DopplerCoordinateSystem *coords,        ///< [in] Coordinate system to compute metric for
  const LIGOTimeGPS *ref_time,                  ///< [in] Reference time of the metric
  const LIGOTimeGPS *start_time,                ///< [in] Start time of the metric
  const LIGOTimeGPS *end_time,                  ///< [in] End time of the metric
  const MultiLALDetector *detectors,            ///< [in] List of detectors to average metric over
  const MultiNoiseFloor *detector_weights,      ///< [in] Weights used to combine single-detector metrics (default: unit weights)
  const DetectorMotionType detector_motion,     ///< [in] Which detector motion to use
  const EphemerisData *ephemerides              ///< [in] Earth/Sun ephemerides
  )
{

  // Check input
  XLAL_CHECK_NULL( coords != NULL, XLAL_EFAULT );
  XLAL_CHECK_NULL( ref_time != NULL, XLAL_EFAULT );
  XLAL_CHECK_NULL( start_time != NULL, XLAL_EFAULT );
  XLAL_CHECK_NULL( end_time != NULL, XLAL_EFAULT );
  XLAL_CHECK_NULL( detectors != NULL, XLAL_EFAULT );
  XLAL_CHECK_NULL( detectors->length > 0, XLAL_EINVAL );
  XLAL_CHECK_NULL( detector_motion > 0, XLAL_EINVAL );
  XLAL_CHECK_NULL( ephemerides != NULL, XLAL_EINVAL );

  // Supersky metric cannot (reliably) be computed for segment lengths <= ~24 hours
  XLAL_CHECK_NULL( XLALGPSDiff( end_time, start_time ) >= 81000, XLAL_ERANGE, "Supersky metric cannot be computed for segment lengths <= ~24 hours" );

  // Create parameters struct for XLALComputeDopplerPhaseMetric()
  DopplerMetricParams XLAL_INIT_DECL( par );

  // Set coordinate system
  par.coordSys = *coords;

  // Set detector motion type
  par.detMotionType = detector_motion;

  // Set segment list
  LALSegList segments;
  XLAL_CHECK_NULL( XLALSegListInit( &segments ) == XLAL_SUCCESS, XLAL_EFUNC );
  LALSeg segment;
  XLAL_CHECK_NULL( XLALSegSet( &segment, start_time, end_time, 0 ) == XLAL_SUCCESS, XLAL_EFUNC );
  XLAL_CHECK_NULL( XLALSegListAppend( &segments, &segment ) == XLAL_SUCCESS, XLAL_EFUNC );
  par.segmentList = segments;

  // Set detectors and detector weights
  par.multiIFO = *detectors;
  if ( detector_weights != NULL ) {
    par.multiNoiseFloor = *detector_weights;
  } else {
    par.multiNoiseFloor.length = 0;   // Indicates unit weights
  }

  // Set reference time to segment mid-time, to improve stability of numerical calculation of metric
  par.signalParams.Doppler.refTime = *start_time;
  XLALGPSAdd( &par.signalParams.Doppler.refTime, 0.5 * XLALGPSDiff( end_time, start_time ) );

  // Set fiducial frequency
  par.signalParams.Doppler.fkdot[0] = fiducial_calc_freq;

  // Do not project metric
  par.projectCoord = -1;

  // Do not include sky-position-dependent Roemer delay in time variable
  par.approxPhase = 1;

  // Call XLALComputeDopplerPhaseMetric() and check output
  DopplerPhaseMetric *metric = XLALComputeDopplerPhaseMetric( &par, ephemerides );
  XLAL_CHECK_NULL( metric != NULL && metric->g_ij != NULL, XLAL_EFUNC, "XLALComputeDopplerPhaseMetric() failed" );

  // Extract metric, while transforming its reference time from segment mid-time to time specified by 'ref_time'
  gsl_matrix *g_ij = NULL;
  const REAL8 Dtau = XLALGPSDiff( ref_time, &par.signalParams.Doppler.refTime );
  XLAL_CHECK_NULL( XLALChangeMetricReferenceTime( &g_ij, NULL, metric->g_ij, coords, Dtau ) == XLAL_SUCCESS, XLAL_EFUNC );

  // Cleanup
  XLALDestroyDopplerPhaseMetric( metric );
  XLALSegListClear( &segments );

  return g_ij;

}

///
/// Find a least-squares linear fit to the orbital X and Y metric elements using the frequency and
/// spindown metric elements. Outputs the intermediate \e fitted supersky metric, and updates the
/// reduced supersky metric coordinate transform data.
///
static int SM_ComputeFittedSuperskyMetric(
  gsl_matrix *fitted_ssky_metric,               ///< [out] Fitted supersky metric
  SuperskyTransformData *rssky_transf,          ///< [in,out] Reduced supersky metric coordinate transform data
  const gsl_matrix *ussky_metric,               ///< [in] Unrestricted supersky metric
  const gsl_matrix *orbital_metric,             ///< [in] Orbital metric in ecliptic coordinates
  const DopplerCoordinateSystem *ocoords,       ///< [in] Coordinate system of orbital metric
  const LIGOTimeGPS *start_time,                ///< [in] Start time of the metrics
  const LIGOTimeGPS *end_time                   ///< [in] End time of the metrics
  )
{

  // Check input
  XLAL_CHECK( fitted_ssky_metric != NULL, XLAL_EFAULT );
  XLAL_CHECK( CHECK_RSSKY_TRANSF( rssky_transf ), XLAL_EINVAL );
  XLAL_CHECK( ussky_metric != NULL, XLAL_EFAULT );
  XLAL_CHECK( orbital_metric != NULL, XLAL_EFAULT );
  XLAL_CHECK( ocoords != NULL, XLAL_EFAULT );
  XLAL_CHECK( start_time != NULL, XLAL_EFAULT );
  XLAL_CHECK( end_time != NULL, XLAL_EFAULT );

  // Allocate memory
  gsl_matrix *GAMAT( tmp, 3 + rssky_transf->SMAX, 3 + rssky_transf->SMAX );
  gsl_vector *GAVEC( tmpv, 1 + rssky_transf->SMAX );

  // Compute mid-time of segment list
  LIGOTimeGPS mid_time = *start_time;
  XLALGPSAdd( &mid_time, 0.5 * XLALGPSDiff( end_time, start_time ) );

  // Internal copy of orbital metric, and various transforms performed on it
  gsl_matrix *orb_metric = NULL, *mid_time_transf = NULL, *diag_norm_transf = NULL;

  // Transform reference time of orbital metric from reference time to segment list mid-time
  const REAL8 Dtau = XLALGPSDiff( &mid_time, &rssky_transf->ref_time );
  XLAL_CHECK( XLALChangeMetricReferenceTime( &orb_metric, &mid_time_transf, orbital_metric, ocoords, Dtau ) == XLAL_SUCCESS, XLAL_EFUNC );

  // Diagonally-normalize orbital metric
  XLAL_CHECK( XLALDiagNormalizeMetric( &orb_metric, &diag_norm_transf, orb_metric ) == XLAL_SUCCESS, XLAL_EFUNC );

  // 'fitA' contains the frequency and spindown elements of the orbital metric, used for fitting
  gsl_matrix *GAMAT( fitA, 3 + rssky_transf->SMAX, 1 + rssky_transf->SMAX );
  {
    gsl_matrix_view orb_metric_fspin = gsl_matrix_submatrix( orb_metric, 0, 2, 3 + rssky_transf->SMAX, 1 + rssky_transf->SMAX );
    gsl_matrix_memcpy( fitA, &orb_metric_fspin.matrix );
  }

  // Compute 'fitA^T * fitA'
  gsl_matrix *GAMAT( fitAt_fitA, 1 + rssky_transf->SMAX, 1 + rssky_transf->SMAX );
  gsl_blas_dgemm( CblasTrans, CblasNoTrans, 1.0, fitA, fitA, 0.0, fitAt_fitA );

  // Find the singular value decomposition of 'fitA^T * fitA'
  gsl_matrix *GAMAT( svd_U, 1 + rssky_transf->SMAX, 1 + rssky_transf->SMAX );
  gsl_matrix *GAMAT( svd_V, 1 + rssky_transf->SMAX, 1 + rssky_transf->SMAX );
  gsl_vector *GAVEC( svd_S, 1 + rssky_transf->SMAX );
  gsl_matrix_memcpy( svd_U, fitAt_fitA );
  XLAL_CHECK( gsl_linalg_SV_decomp( svd_U, svd_V, svd_S, tmpv ) == 0, XLAL_EFAILED );

  // The columns of 'fitc' contain the least-square fitting coefficients for the orbital X and Y metric elements:
  //    fitc(:,j) = inv(fitA^T * fitA) * fitA^T * orb_metric(:,j)
  // The singular decomposition of fitA^T * fitA is used for the inverse
  gsl_matrix *GAMAT( fitc, 1 + rssky_transf->SMAX, 2 );
  for ( size_t j = 0; j < 2; ++j ) {
    gsl_vector_view orb_metric_j = gsl_matrix_column( orb_metric, j );
    gsl_vector_view fitc_j = gsl_matrix_column( fitc, j );
    gsl_blas_dgemv( CblasTrans, 1.0, fitA, &orb_metric_j.vector, 0.0, tmpv );
    XLAL_CHECK( gsl_linalg_SV_solve( svd_U, svd_V, svd_S, tmpv, &fitc_j.vector ) == 0, XLAL_EFAILED );
  }

  // Construct the matrix 'subtract_orb', which subtracts the least-squares fit of
  // the orbital X and Y metric elements from the orbital metric. Its layout is:
  //
  //   #-------- sky --------#---f/s---#
  //   |                     |         |
  // sky  identity matrix I  |  zeros  |
  //   |                     |         |
  //   |---------------------#---------#
  //   |                     |         |
  // f/s        -fitc        |    I    |
  //   |                     |         |
  //   #---------------------#---------#
  //
  gsl_matrix *GAMAT( subtract_orb, 3 + rssky_transf->SMAX, 3 + rssky_transf->SMAX );
  {
    gsl_matrix_set_identity( subtract_orb );
    gsl_matrix_view subtract_orb_fspin_sky = gsl_matrix_submatrix( subtract_orb, 2, 0, 1 + rssky_transf->SMAX, 2 );
    gsl_matrix_memcpy( &subtract_orb_fspin_sky.matrix, fitc );
    gsl_matrix_scale( &subtract_orb_fspin_sky.matrix, -1.0 );
  }

  // Multiply 'subtract_orb' by the diagonal-normalization and reference time transforms,
  // to obtain the matrix that substracts the fit from the unconstrained supersky metric
  gsl_blas_dgemm( CblasNoTrans, CblasNoTrans, 1.0, diag_norm_transf, subtract_orb, 0.0, tmp );
  gsl_blas_dgemm( CblasNoTrans, CblasNoTrans, 1.0, mid_time_transf, tmp, 0.0, subtract_orb );

  // Construct the matrix 'subtract_ussky', which subtracts the least-squares fit of the orbital X and Y metric
  // elements from the *unconstrained* supersky metric, which is in *equatorial* coordinates. Its layout is:
  //
  //   #------------------------------ sky -------------------------------#---f/s---#
  //   |                                                                  |         |
  // sky                        identity matrix I                         |  zeros  |
  //   |                                                                  |         |
  //   |------------------------------------------------------------------#---------#
  //   |            .                          .                          |         |
  // f/s sub_o(:,0) . sub_o(:,1)*LAL_COSIEARTH . sub_o(:,1)*LAL_SINIEARTH |    I    |
  //   |            .                          .                          |         |
  //   #------------------------------------------------------------------#---------#
  //
  // where 'sub_o' denotes 'subtract_orb'.
  gsl_matrix *GAMAT( subtract_ussky, 4 + rssky_transf->SMAX, 4 + rssky_transf->SMAX );
  {
    gsl_matrix_set_identity( subtract_ussky );
    gsl_matrix_view subtract_ussky_fspin_sky = gsl_matrix_submatrix( subtract_ussky, 3, 0, 1 + rssky_transf->SMAX, 3 );
    gsl_matrix_view subtract_orb_fspin_sky = gsl_matrix_submatrix( subtract_orb, 2, 0, 1 + rssky_transf->SMAX, 2 );
    {
      gsl_vector_view subtract_ussky_fspin_sky_col = gsl_matrix_column( &subtract_ussky_fspin_sky.matrix, 0 );
      gsl_vector_view subtract_orb_fspin_sky_col = gsl_matrix_column( &subtract_orb_fspin_sky.matrix, 0 );
      gsl_vector_memcpy( &subtract_ussky_fspin_sky_col.vector, &subtract_orb_fspin_sky_col.vector );
    }
    {
      gsl_vector_view subtract_ussky_fspin_sky_col = gsl_matrix_column( &subtract_ussky_fspin_sky.matrix, 1 );
      gsl_vector_view subtract_orb_fspin_sky_col = gsl_matrix_column( &subtract_orb_fspin_sky.matrix, 1 );
      gsl_vector_memcpy( &subtract_ussky_fspin_sky_col.vector, &subtract_orb_fspin_sky_col.vector );
      gsl_vector_scale( &subtract_ussky_fspin_sky_col.vector, LAL_COSIEARTH );
    }
    {
      gsl_vector_view subtract_ussky_fspin_sky_col = gsl_matrix_column( &subtract_ussky_fspin_sky.matrix, 2 );
      gsl_vector_view subtract_orb_fspin_sky_col = gsl_matrix_column( &subtract_orb_fspin_sky.matrix, 1 );
      gsl_vector_memcpy( &subtract_ussky_fspin_sky_col.vector, &subtract_orb_fspin_sky_col.vector );
      gsl_vector_scale( &subtract_ussky_fspin_sky_col.vector, LAL_SINIEARTH );
    }
  }

  // Transform the unconstrained supersky metric to the intermediate fitted supersky metric
  XLAL_CHECK( XLALTransformMetric( &fitted_ssky_metric, subtract_ussky, ussky_metric ) == XLAL_SUCCESS, XLAL_EFUNC );

  // Extract the sky offset vectors from 'subtract_ussky', and subtract them from the reduced supersky coordinate transform data
  {
    gsl_matrix_view sky_offsets = gsl_matrix_view_array( &rssky_transf->sky_offsets[0][0], rssky_transf->nsky_offsets, 3 );
    gsl_matrix_view subtract_ussky_fspin_sky = gsl_matrix_submatrix( subtract_ussky, 3, 0, 1 + rssky_transf->SMAX, 3 );
    gsl_matrix_sub( &sky_offsets.matrix, &subtract_ussky_fspin_sky.matrix );
  }

  // Cleanup
  GFMAT( diag_norm_transf, fitA, fitAt_fitA, fitc, mid_time_transf, orb_metric, subtract_orb, subtract_ussky, svd_U, svd_V, tmp );
  GFVEC( svd_S, tmpv );

  return XLAL_SUCCESS;

}

///
/// Decouple the sky--sky and freq+spin--freq+spin blocks of the fitted supersky metric. Outputs the
/// intermediate \e decoupled supersky metric, and updates the reduced supersky metric coordinate
/// transform data.
///
static int SM_ComputeDecoupledSuperskyMetric(
  gsl_matrix *decoupled_ssky_metric,            ///< [out] Decoupled supersky metric
  SuperskyTransformData *rssky_transf,          ///< [in,out] Reduced supersky metric coordinate transform data
  const gsl_matrix *fitted_ssky_metric          ///< [in] Fitted supersky metric
  )
{

  // Check input
  XLAL_CHECK( decoupled_ssky_metric != NULL, XLAL_EFAULT );
  XLAL_CHECK( CHECK_RSSKY_TRANSF( rssky_transf ), XLAL_EINVAL );
  XLAL_CHECK( fitted_ssky_metric != NULL, XLAL_EFAULT );

  // Copy fitted metric to decoupled metric
  gsl_matrix_memcpy( decoupled_ssky_metric, fitted_ssky_metric );

  // Create views of the sky--sky, freq+spin--freq+spin, and off-diagonal blocks
  gsl_matrix_view sky_sky     = gsl_matrix_submatrix( decoupled_ssky_metric, 0, 0, 3, 3 );
  gsl_matrix_view sky_fspin   = gsl_matrix_submatrix( decoupled_ssky_metric, 0, 3, 3, 1 + rssky_transf->SMAX );
  gsl_matrix_view fspin_sky   = gsl_matrix_submatrix( decoupled_ssky_metric, 3, 0, 1 + rssky_transf->SMAX, 3 );
  gsl_matrix_view fspin_fspin = gsl_matrix_submatrix( decoupled_ssky_metric, 3, 3, 1 + rssky_transf->SMAX, 1 + rssky_transf->SMAX );

  // Diagonal-normalise the freq+spin--freq+spin block
  gsl_matrix *fspin_fspin_dnorm = NULL, *fspin_fspin_dnorm_transf = NULL;
  XLAL_CHECK( XLALDiagNormalizeMetric( &fspin_fspin_dnorm, &fspin_fspin_dnorm_transf, &fspin_fspin.matrix ) == XLAL_SUCCESS, XLAL_EFUNC );

  // Invert the freq+spin--freq+spin block
  gsl_matrix *GAMAT( fspin_fspin_dnorm_LU, 1 + rssky_transf->SMAX, 1 + rssky_transf->SMAX );
  gsl_matrix *GAMAT( fspin_fspin_dnorm_inv, 1 + rssky_transf->SMAX, 1 + rssky_transf->SMAX );
  gsl_permutation *GAPERM( fspin_fspin_dnorm_LU_perm, 1 + rssky_transf->SMAX );
  int fspin_fspin_dnorm_LU_sign = 0;
  gsl_matrix_memcpy( fspin_fspin_dnorm_LU, fspin_fspin_dnorm );
  XLAL_CHECK( gsl_linalg_LU_decomp( fspin_fspin_dnorm_LU, fspin_fspin_dnorm_LU_perm, &fspin_fspin_dnorm_LU_sign ) == 0, XLAL_EFAILED );
  XLAL_CHECK( gsl_linalg_LU_invert( fspin_fspin_dnorm_LU, fspin_fspin_dnorm_LU_perm, fspin_fspin_dnorm_inv ) == 0, XLAL_EFAILED );

  // Compute the additional sky offsets required to decouple the sky--sky and frequency blocks:
  //   decouple_sky_offsets = fspin_fspin_dnorm_transf * inv(fspin_fspin_dnorm) * fspin_fspin_dnorm_transf * fspin_sky
  // Uses fspin_sky as a temporary matrix, since it will be zeroed out anyway
  gsl_matrix *GAMAT( decouple_sky_offsets, 1 + rssky_transf->SMAX, 3 );
  gsl_blas_dtrmm( CblasLeft, CblasUpper, CblasNoTrans, CblasNonUnit, 1.0, fspin_fspin_dnorm_transf, &fspin_sky.matrix );
  gsl_blas_dgemm( CblasNoTrans, CblasNoTrans, 1.0, fspin_fspin_dnorm_inv, &fspin_sky.matrix, 0.0, decouple_sky_offsets );
  gsl_blas_dtrmm( CblasLeft, CblasUpper, CblasNoTrans, CblasNonUnit, 1.0, fspin_fspin_dnorm_transf, decouple_sky_offsets );

  // Add the additional sky offsets to the reduced supersky coordinate transform data
  gsl_matrix_view sky_offsets = gsl_matrix_view_array( &rssky_transf->sky_offsets[0][0], rssky_transf->nsky_offsets, 3 );
  gsl_matrix_add( &sky_offsets.matrix, decouple_sky_offsets );

  // Apply the decoupling transform to the sky--sky block:
  //   sky_sky = sky_sky - sky_fspin * decouplp_sky_offsets
  gsl_blas_dgemm( CblasNoTrans, CblasNoTrans, -1.0, &sky_fspin.matrix, decouple_sky_offsets, 1.0, &sky_sky.matrix );

  // Zero out the off-diagonal blocks
  gsl_matrix_set_zero( &sky_fspin.matrix );
  gsl_matrix_set_zero( &fspin_sky.matrix );

  // Cleanup
  GFPERM( fspin_fspin_dnorm_LU_perm );
  GFMAT( fspin_fspin_dnorm, fspin_fspin_dnorm_LU, fspin_fspin_dnorm_inv, fspin_fspin_dnorm_transf, decouple_sky_offsets );

  return XLAL_SUCCESS;

}

///
/// Align the sky--sky block of the decoupled supersky metric with its eigenvalues by means of a
/// rotation. Outputs the intermediate \e aligned supersky metric, and updates the reduced supersky
/// metric coordinate transform data.
///
static int SM_ComputeAlignedSuperskyMetric(
  gsl_matrix *aligned_ssky_metric,              ///< [out] Aligned supersky metric
  SuperskyTransformData *rssky_transf,          ///< [in,out] Reduced supersky metric coordinate transform data
  const gsl_matrix *decoupled_ssky_metric       ///< [in] Decoupled supersky metric
  )
{

  // Check input
  XLAL_CHECK( aligned_ssky_metric != NULL, XLAL_EFAULT );
  XLAL_CHECK( CHECK_RSSKY_TRANSF( rssky_transf ), XLAL_EINVAL );
  XLAL_CHECK( decoupled_ssky_metric != NULL, XLAL_EFAULT );

  // Allocate memory
  gsl_matrix *GAMAT( tmp, 1 + rssky_transf->SMAX, 3 );

  // Copy decoupled metric to aligned metric
  gsl_matrix_memcpy( aligned_ssky_metric, decoupled_ssky_metric );

  // Compute the eigenvalues/vectors of the sky--sky block
  gsl_vector *GAVEC( sky_eval, 3 );
  gsl_matrix *GAMAT( sky_evec, 3, 3 );
  gsl_eigen_symmv_workspace *GALLOC( wksp, gsl_eigen_symmv_alloc( 3 ) );
  gsl_matrix_view sky_sky = gsl_matrix_submatrix( aligned_ssky_metric, 0, 0, 3, 3 );
  XLAL_CHECK( gsl_eigen_symmv( &sky_sky.matrix, sky_eval, sky_evec, wksp ) == 0, XLAL_EFAILED );

  // Sort the eigenvalues/vectors by descending absolute eigenvalue
  XLAL_CHECK( gsl_eigen_symmv_sort( sky_eval, sky_evec, GSL_EIGEN_SORT_ABS_DESC ) == 0, XLAL_EFAILED );

  // Set the sky--sky block to the diagonal matrix of eigenvalues
  gsl_matrix_set_zero( &sky_sky.matrix );
  gsl_vector_view sky_sky_diag = gsl_matrix_diagonal( &sky_sky.matrix );
  gsl_vector_memcpy( &sky_sky_diag.vector, sky_eval );

  // Ensure that the matrix of eigenvalues has a positive diagonal; this and
  // the determinant constraints ensures fully constraints the eigenvector signs
  for ( size_t j = 0; j < 3; ++j ) {
    gsl_vector_view col = gsl_matrix_column( sky_evec, j );
    if ( gsl_vector_get( &col.vector, j ) < 0.0 ) {
      gsl_vector_scale( &col.vector, -1.0 );
    }
  }

  // Store the alignment transform in the reduced supersky coordinate transform data
  gsl_matrix_view align_sky = gsl_matrix_view_array( &rssky_transf->align_sky[0][0], 3, 3 );
  gsl_matrix_transpose_memcpy( &align_sky.matrix, sky_evec );

  // Ensure that the alignment transform has a positive determinant,
  // to ensure that that it represents a rotation
  gsl_permutation *GAPERM( LU_perm, 3 );
  int LU_sign = 0;
  XLAL_CHECK( gsl_linalg_LU_decomp( sky_evec, LU_perm, &LU_sign ) == 0, XLAL_EFAILED );
  if ( gsl_linalg_LU_det( sky_evec, LU_sign ) < 0.0 ) {
    gsl_vector_view col = gsl_matrix_column( &align_sky.matrix, 2 );
    gsl_vector_scale( &col.vector, -1.0 );
  }

  // Multiply the sky offsets by the alignment transform to transform to aligned sky coordinates:
  //   aligned_sky_off = sky_offsets * alignsky^T;
  gsl_matrix_view sky_offsets = gsl_matrix_view_array( &rssky_transf->sky_offsets[0][0], rssky_transf->nsky_offsets, 3 );
  gsl_matrix_memcpy( tmp, &sky_offsets.matrix );
  gsl_blas_dgemm( CblasNoTrans, CblasTrans, 1.0, tmp, &align_sky.matrix, 0.0, &sky_offsets.matrix );

  // Cleanup
  gsl_eigen_symmv_free( wksp );
  GFMAT( sky_evec, tmp );
  GFPERM( LU_perm );
  GFVEC( sky_eval );

  return XLAL_SUCCESS;

}

///
/// Compute the reduced supersky metric
///
static int SM_ComputeReducedSuperskyMetric(
  gsl_matrix **rssky_metric,                    ///< [out] Reduced supersky metric
  SuperskyTransformData **rssky_transf,         ///< [out] Reduced supersky metric coordinate transform data
  const size_t spindowns,                       ///< [in] Number of frequency+spindown coordinates
  const gsl_matrix *ussky_metric,               ///< [in] Unrestricted supersky metric
  const DopplerCoordinateSystem *ucoords,       ///< [in] Coordinate system of unrestricted supersky metric
  const gsl_matrix *orbital_metric,             ///< [in] Orbital metric in ecliptic coordinates
  const DopplerCoordinateSystem *ocoords,       ///< [in] Coordinate system of orbital metric
  const LIGOTimeGPS *ref_time,                  ///< [in] Reference time of the metrics
  const LIGOTimeGPS *start_time,                ///< [in] Start time of the metrics
  const LIGOTimeGPS *end_time                   ///< [in] End time of the metrics
  )
{

  // Check input
  XLAL_CHECK( rssky_metric != NULL && *rssky_metric == NULL, XLAL_EFAULT );
  XLAL_CHECK( rssky_transf != NULL && *rssky_transf == NULL, XLAL_EFAULT );
  XLAL_CHECK( ussky_metric != NULL, XLAL_EFAULT );
  XLAL_CHECK( ussky_metric->size1 == ussky_metric->size2, XLAL_ESIZE );
  XLAL_CHECK( ucoords != NULL, XLAL_EFAULT );
  XLAL_CHECK( orbital_metric != NULL, XLAL_EFAULT );
  XLAL_CHECK( orbital_metric->size1 == orbital_metric->size2, XLAL_ESIZE );
  XLAL_CHECK( ocoords != NULL, XLAL_EFAULT );
  XLAL_CHECK( ref_time != NULL, XLAL_EFAULT );
  XLAL_CHECK( start_time != NULL, XLAL_EFAULT );
  XLAL_CHECK( end_time != NULL, XLAL_EFAULT );

  // Allocate memory
  GAMAT( *rssky_metric, orbital_metric->size1, orbital_metric->size1 );
  *rssky_transf = XLALCalloc( 1, sizeof( **rssky_transf ) );
  XLAL_CHECK( *rssky_transf != NULL, XLAL_ENOMEM );
  gsl_matrix *GAMAT( assky_metric, 1 + orbital_metric->size1, 1 + orbital_metric->size1 );

  // Set coordinate transform data
  ( *rssky_transf )->ndim = ( *rssky_metric )->size1;
  ( *rssky_transf )->ref_time = *ref_time;
  ( *rssky_transf )->fiducial_freq = fiducial_calc_freq;
  ( *rssky_transf )->nspins = spindowns;
  ( *rssky_transf )->nsky_offsets = 1 + spindowns;

  // Compute the aligned supersky metric from the unrestricted supersky metric and the orbital metric
  XLAL_CHECK( SM_ComputeFittedSuperskyMetric( assky_metric, *rssky_transf, ussky_metric, orbital_metric, ocoords, start_time, end_time ) == XLAL_SUCCESS, XLAL_EFUNC );
  XLAL_CHECK( SM_ComputeDecoupledSuperskyMetric( assky_metric, *rssky_transf, assky_metric ) == XLAL_SUCCESS, XLAL_EFUNC );
  XLAL_CHECK( SM_ComputeAlignedSuperskyMetric( assky_metric, *rssky_transf, assky_metric ) == XLAL_SUCCESS, XLAL_EFUNC );

  {
    // Move the row/column of the aligned supersky metric corresponding to the frequency to the last row/column
    const int ifreq = XLALFindDopplerCoordinateInSystem( ucoords, DOPPLERCOORD_FREQ );
    XLAL_CHECK( 3 <= ifreq, XLAL_EFAILED );   // 'ucoords' has 3 sky positions
    for ( size_t i = ifreq; i + 1 < assky_metric->size1; ++i ) {
      gsl_matrix_swap_rows( assky_metric, i, i + 1 );
      gsl_matrix_swap_columns( assky_metric, i, i + 1 );
    }

    // Move the row of the coordinate transform data corresponding to the frequency to the last row
    const int isky_offset_freq = ifreq - 3;   // 'ucoords' has 3 sky positions
    gsl_matrix_view sky_offsets = gsl_matrix_view_array(&( *rssky_transf )->sky_offsets[0][0], ( *rssky_transf )->nsky_offsets, 3);
    for ( size_t i = isky_offset_freq; i + 1 < sky_offsets.matrix.size1; ++i ) {
      gsl_matrix_swap_rows( &sky_offsets.matrix, i, i + 1 );
    }

    // Move the row/column of the aligned supersky metric corresponding to the 'n_c' sky coordinate to the last row/column, so it can be easily dropped
    const int inc = XLALFindDopplerCoordinateInSystem( ucoords, DOPPLERCOORD_N3Z_EQU );
    XLAL_CHECK( 0 <= inc && inc < ifreq, XLAL_EFAILED );
    for ( size_t i = inc; i + 1 < assky_metric->size1; ++i ) {
      gsl_matrix_swap_rows( assky_metric, i, i + 1 );
      gsl_matrix_swap_columns( assky_metric, i, i + 1 );
    }
  }

  // Copy all but the last row/column to the aligned supersky metric to the reduced supersky metric, dropping 'n_c'
  gsl_matrix_view extract_rssky_metric = gsl_matrix_submatrix( assky_metric, 0, 0, ( *rssky_metric )->size1, ( *rssky_metric )->size1 );
  gsl_matrix_memcpy( *rssky_metric, &extract_rssky_metric.matrix );

  // Ensure reduced supersky metric is symmetric
  for ( size_t i = 0; i < ( *rssky_metric )->size1; ++i ) {
    for ( size_t j = i + 1; j < ( *rssky_metric )->size1; ++j ) {
      const double gij = gsl_matrix_get( *rssky_metric, i, j );
      const double gji = gsl_matrix_get( *rssky_metric, j, i );
      const double g = 0.5 * ( gij + gji );
      gsl_matrix_set( *rssky_metric, i, j, g );
      gsl_matrix_set( *rssky_metric, j, i, g );
    }
  }

  // Ensure reduced supersky metric is positive definite
  for ( size_t s = 1; s <= ( *rssky_metric )->size1; ++s ) {
    gsl_matrix_view rssky_metric_s = gsl_matrix_submatrix( *rssky_metric, 0, 0, s, s );
    const double det_s = XLALMetricDeterminant( &rssky_metric_s.matrix );
    XLAL_CHECK( det_s > 0, XLAL_EFAILED, "Reduced supersky metric is not positive definite (s=%zu, det_s=%0.3e)", s, det_s );
  }

  // Cleanup
  GFMAT( assky_metric );

  return XLAL_SUCCESS;

}

SuperskyMetrics *XLALComputeSuperskyMetrics(
  const SuperskyMetricType type,
  const size_t spindowns,
  const LIGOTimeGPS *ref_time,
  const LALSegList *segments,
  const double fiducial_freq,
  const MultiLALDetector *detectors,
  const MultiNoiseFloor *detector_weights,
  const DetectorMotionType detector_motion,
  const EphemerisData *ephemerides
  )
{

  // Check input
  XLAL_CHECK_NULL( type < MAX_METRIC_TYPE, XLAL_EINVAL );
  XLAL_CHECK_NULL( spindowns <= 4, XLAL_EINVAL );
  XLAL_CHECK_NULL( ref_time != NULL, XLAL_EFAULT );
  XLAL_CHECK_NULL( segments != NULL, XLAL_EFAULT );
  XLAL_CHECK_NULL( XLALSegListIsInitialized( segments ), XLAL_EINVAL );
  XLAL_CHECK_NULL( segments->length > 0, XLAL_EINVAL );
  XLAL_CHECK_NULL( fiducial_freq > 0, XLAL_EINVAL );
  XLAL_CHECK_NULL( detectors != NULL, XLAL_EFAULT );
  XLAL_CHECK_NULL( detectors->length > 0, XLAL_EINVAL );
  XLAL_CHECK_NULL( detector_motion > 0, XLAL_EINVAL );
  XLAL_CHECK_NULL( ephemerides != NULL, XLAL_EINVAL );

  // Build coordinate system for the unrestricted supersky metric and orbital metric
  DopplerCoordinateSystem XLAL_INIT_DECL( ucoords );
  DopplerCoordinateSystem XLAL_INIT_DECL( ocoords );
  {
    ucoords.coordIDs[ucoords.dim++] = DOPPLERCOORD_N3X_EQU;
    ucoords.coordIDs[ucoords.dim++] = DOPPLERCOORD_N3Y_EQU;
    ucoords.coordIDs[ucoords.dim++] = DOPPLERCOORD_N3Z_EQU;
    ocoords.coordIDs[ocoords.dim++] = DOPPLERCOORD_N3OX_ECL;
    ocoords.coordIDs[ocoords.dim++] = DOPPLERCOORD_N3OY_ECL;
  }
  {
    ucoords.coordIDs[ucoords.dim++] = DOPPLERCOORD_FREQ;
    ocoords.coordIDs[ocoords.dim++] = DOPPLERCOORD_FREQ;
  }
  if ( spindowns >= 1 ) {
    ucoords.coordIDs[ucoords.dim++] = DOPPLERCOORD_F1DOT;
    ocoords.coordIDs[ocoords.dim++] = DOPPLERCOORD_F1DOT;
  }
  if ( spindowns >= 2 ) {
    ucoords.coordIDs[ucoords.dim++] = DOPPLERCOORD_F2DOT;
    ocoords.coordIDs[ocoords.dim++] = DOPPLERCOORD_F2DOT;
  }
  if ( spindowns >= 3 ) {
    ucoords.coordIDs[ucoords.dim++] = DOPPLERCOORD_F3DOT;
    ocoords.coordIDs[ocoords.dim++] = DOPPLERCOORD_F3DOT;
  }
  if ( spindowns >= 4 ) {
    ucoords.coordIDs[ucoords.dim++] = DOPPLERCOORD_F4DOT;
    ocoords.coordIDs[ocoords.dim++] = DOPPLERCOORD_F4DOT;
  }

  // Allocate memory for output struct
  SuperskyMetrics *metrics = XLALCalloc( 1, sizeof( *metrics ) );
  XLAL_CHECK_NULL( metrics != NULL, XLAL_ENOMEM );
  metrics->num_segments = segments->length;

  // Allocate memory for arrays of coherent metrics
  metrics->coh_rssky_metric = XLALCalloc( metrics->num_segments, sizeof( *metrics->coh_rssky_metric ) );
  XLAL_CHECK_NULL( metrics->coh_rssky_metric != NULL, XLAL_ENOMEM );
  metrics->coh_rssky_transf = XLALCalloc( metrics->num_segments, sizeof( *metrics->coh_rssky_transf ) );
  XLAL_CHECK_NULL( metrics->coh_rssky_transf != NULL, XLAL_ENOMEM );

  // Allocate memory for averaged metrics
  gsl_matrix *GAMAT_NULL( ussky_metric_avg, 4 + spindowns, 4 + spindowns );
  gsl_matrix *GAMAT_NULL( orbital_metric_avg, 3 + spindowns, 3 + spindowns );

  // Compute the coherent supersky metrics for each segment
  for ( size_t n = 0; n < metrics->num_segments; ++n ) {
    const LIGOTimeGPS *start_time_seg = &segments->segs[n].start;
    const LIGOTimeGPS *end_time_seg = &segments->segs[n].end;

    // Compute the unrestricted supersky metric
    gsl_matrix *ussky_metric_seg = SM_ComputePhaseMetric( &ucoords, ref_time, start_time_seg, end_time_seg, detectors, detector_weights, detector_motion, ephemerides );
    XLAL_CHECK_NULL( ussky_metric_seg != NULL, XLAL_EFUNC );
    gsl_matrix_add( ussky_metric_avg, ussky_metric_seg );

    // Compute the orbital metric in ecliptic coordinates
    gsl_matrix *orbital_metric_seg = SM_ComputePhaseMetric( &ocoords, ref_time, start_time_seg, end_time_seg, detectors, detector_weights, detector_motion, ephemerides );
    XLAL_CHECK_NULL( orbital_metric_seg != NULL, XLAL_EFUNC );
    gsl_matrix_add( orbital_metric_avg, orbital_metric_seg );

    // Compute the coherent reduced supersky metric
    XLAL_CHECK_NULL( SM_ComputeReducedSuperskyMetric( &metrics->coh_rssky_metric[n], &metrics->coh_rssky_transf[n], spindowns, ussky_metric_seg, &ucoords, orbital_metric_seg, &ocoords, ref_time, start_time_seg, end_time_seg ) == XLAL_SUCCESS, XLAL_EFUNC );
    LogPrintf( LOG_DEBUG, "Computed coherent reduced supersky metric for segment %zu/%zu\n", n, metrics->num_segments );

    // Cleanup
    GFMAT( ussky_metric_seg, orbital_metric_seg );

  }

  // Normalise averaged metrics by number of segments
  gsl_matrix_scale( ussky_metric_avg, 1.0 / metrics->num_segments );
  gsl_matrix_scale( orbital_metric_avg, 1.0 / metrics->num_segments );

  // Compute the semicoherent supersky metric for all segments
  const LIGOTimeGPS *start_time_avg = &segments->segs[0].start;
  const LIGOTimeGPS *end_time_avg = &segments->segs[segments->length - 1].end;
  XLAL_CHECK_NULL( SM_ComputeReducedSuperskyMetric( &metrics->semi_rssky_metric, &metrics->semi_rssky_transf, spindowns, ussky_metric_avg, &ucoords, orbital_metric_avg, &ocoords, ref_time, start_time_avg, end_time_avg ) == XLAL_SUCCESS, XLAL_EFUNC );
  LogPrintf( LOG_DEBUG, "Computed semicoherent reduced supersky metric for %zu segments\n", metrics->num_segments );

  // Rescale metrics to input fiducial frequency
  XLALScaleSuperskyMetricsFiducialFreq( metrics, fiducial_freq );

  // Cleanup
  GFMAT( ussky_metric_avg, orbital_metric_avg );

  return metrics;

}

void XLALDestroySuperskyMetrics(
  SuperskyMetrics *metrics                      /// [in] Supersky metrics struct
  )
{
  if ( metrics != NULL ) {
    for ( size_t n = 0; n < metrics->num_segments; ++n ) {
      GFMAT( metrics->coh_rssky_metric[n] );
      XLALFree( metrics->coh_rssky_transf[n] );
    }
    XLALFree( metrics->coh_rssky_metric );
    XLALFree( metrics->coh_rssky_transf );
    GFMAT( metrics->semi_rssky_metric );
    XLALFree( metrics->semi_rssky_transf );
    XLALFree( metrics );
  }
}

///
/// Initialise a FITS table for writing/reading a table of SuperskyTransformData entries
///
static int fits_table_init_SuperskyTransformData(
  FITSFile *file
  )
{
  XLAL_CHECK( file != NULL, XLAL_EFAULT );
  XLAL_FITS_TABLE_COLUMN_BEGIN( SuperskyTransformData );
  XLAL_CHECK( XLAL_FITS_TABLE_COLUMN_ADD( file, UINT4, ndim ) == XLAL_SUCCESS, XLAL_EFUNC );
  XLAL_CHECK( XLAL_FITS_TABLE_COLUMN_ADD( file, GPSTime, ref_time ) == XLAL_SUCCESS, XLAL_EFUNC );
  XLAL_CHECK( XLAL_FITS_TABLE_COLUMN_ADD( file, REAL8, fiducial_freq ) == XLAL_SUCCESS, XLAL_EFUNC );
  XLAL_CHECK( XLAL_FITS_TABLE_COLUMN_ADD( file, UINT4, nspins ) == XLAL_SUCCESS, XLAL_EFUNC );
  XLAL_CHECK( XLAL_FITS_TABLE_COLUMN_ADD_ARRAY2( file, REAL8, align_sky ) == XLAL_SUCCESS, XLAL_EFUNC );
  XLAL_CHECK( XLAL_FITS_TABLE_COLUMN_ADD( file, UINT4, nsky_offsets ) == XLAL_SUCCESS, XLAL_EFUNC );
  XLAL_CHECK( XLAL_FITS_TABLE_COLUMN_ADD_ARRAY2( file, REAL8, sky_offsets ) == XLAL_SUCCESS, XLAL_EFUNC );
  return XLAL_SUCCESS;
}

int XLALFITSWriteSuperskyMetrics(
  FITSFile *file,
  const SuperskyMetrics *metrics
  )
{

  // Check input
  XLAL_CHECK( file != NULL, XLAL_EFAULT );
  XLAL_CHECK( metrics != NULL, XLAL_EFAULT );

  // Write coherent metrics to a FITS array
  {
    size_t dims[3] = {
      metrics->coh_rssky_metric[0]->size1,
      metrics->coh_rssky_metric[0]->size2,
      metrics->num_segments
    };
    XLAL_CHECK( XLALFITSArrayOpenWrite( file, "coh_rssky_metric", 3, dims, "coherent supersky metrics" ) == XLAL_SUCCESS, XLAL_EFUNC );
    size_t idx[3];
    for ( idx[2] = 0; idx[2] < dims[2]; ++idx[2] ) {
      XLAL_CHECK( XLALFITSArrayWriteGSLMatrix( file, idx, metrics->coh_rssky_metric[idx[2]] ) == XLAL_SUCCESS, XLAL_EFUNC );
    }
  }

  // Write coherent metric transform data to a FITS table
  {
    XLAL_CHECK( XLALFITSTableOpenWrite( file, "coh_rssky_transf", "coherent supersky metric transform data" ) == XLAL_SUCCESS, XLAL_EFUNC );
    XLAL_CHECK( fits_table_init_SuperskyTransformData( file ) == XLAL_SUCCESS, XLAL_EFUNC );
    for ( size_t i = 0; i < metrics->num_segments; ++i ) {
      XLAL_CHECK( XLALFITSTableWriteRow( file, metrics->coh_rssky_transf[i] ) == XLAL_SUCCESS, XLAL_EFUNC );
    }
  }

  // Write semicoherent metric to a FITS array
  {
    XLAL_CHECK( XLALFITSArrayOpenWrite2( file, "semi_rssky_metric", metrics->semi_rssky_metric->size1, metrics->semi_rssky_metric->size2, "semicoherent supersky metric" ) == XLAL_SUCCESS, XLAL_EFUNC );
    XLAL_CHECK( XLALFITSArrayWriteGSLMatrix( file, NULL, metrics->semi_rssky_metric ) == XLAL_SUCCESS, XLAL_EFUNC );
  }

  // Write semicoherent metric transform data to a FITS table
  {
    XLAL_CHECK( XLALFITSTableOpenWrite( file, "semi_rssky_transf", "semicoherent supersky metric transform data" ) == XLAL_SUCCESS, XLAL_EFUNC );
    XLAL_CHECK( fits_table_init_SuperskyTransformData( file ) == XLAL_SUCCESS, XLAL_EFUNC );
    XLAL_CHECK( XLALFITSTableWriteRow( file, metrics->semi_rssky_transf ) == XLAL_SUCCESS, XLAL_EFUNC );
  }

  return XLAL_SUCCESS;

}

int XLALFITSReadSuperskyMetrics(
  FITSFile *file,
  SuperskyMetrics **metrics
  )
{

  // Check input
  XLAL_CHECK( file != NULL, XLAL_EFAULT );
  XLAL_CHECK( metrics != NULL && *metrics == NULL, XLAL_EFAULT );

  // Allocate memory
  *metrics = XLALCalloc( 1, sizeof( **metrics ) );
  XLAL_CHECK( *metrics != NULL, XLAL_ENOMEM );

  // Read coherent metrics from a FITS array
  {
    size_t ndim, dims[FFIO_MAX];
    XLAL_CHECK( XLALFITSArrayOpenRead( file, "coh_rssky_metric", &ndim, dims ) == XLAL_SUCCESS, XLAL_EFUNC );
    XLAL_CHECK( ndim == 3, XLAL_EIO );
    ( *metrics )->num_segments = dims[2];
    ( *metrics )->coh_rssky_metric = XLALCalloc( ( *metrics )->num_segments, sizeof( *( *metrics )->coh_rssky_metric ) );
    XLAL_CHECK( ( *metrics )->coh_rssky_metric != NULL, XLAL_ENOMEM );
    size_t idx[3];
    for ( idx[2] = 0; idx[2] < dims[2]; ++idx[2] ) {
      XLAL_CHECK( XLALFITSArrayReadGSLMatrix( file, idx, &( *metrics )->coh_rssky_metric[idx[2]] ) == XLAL_SUCCESS, XLAL_EFUNC );
    }
  }

  // Read coherent metric transform data from a FITS table
  {
    UINT8 nrows = 0;
    XLAL_CHECK( XLALFITSTableOpenRead( file, "coh_rssky_transf", &nrows ) == XLAL_SUCCESS, XLAL_EFUNC );
    XLAL_CHECK( nrows == ( *metrics )->num_segments, XLAL_EIO );
    XLAL_CHECK( fits_table_init_SuperskyTransformData( file ) == XLAL_SUCCESS, XLAL_EFUNC );
    ( *metrics )->coh_rssky_transf = XLALCalloc( ( *metrics )->num_segments, sizeof( *( *metrics )->coh_rssky_transf ) );
    XLAL_CHECK( ( *metrics )->coh_rssky_transf != NULL, XLAL_ENOMEM );
    for ( size_t i = 0; i < ( *metrics )->num_segments; ++i ) {
      ( *metrics )->coh_rssky_transf[i] = XLALCalloc( 1, sizeof( *( *metrics )->coh_rssky_transf[i] ) );
      XLAL_CHECK( ( *metrics )->coh_rssky_transf[i] != NULL, XLAL_ENOMEM );
      XLAL_CHECK( XLALFITSTableReadRow( file, ( *metrics )->coh_rssky_transf[i], &nrows ) == XLAL_SUCCESS, XLAL_EFUNC );
    }
  }

  // Read semicoherent metric from a FITS array
  {
    XLAL_CHECK( XLALFITSArrayOpenRead2( file, "semi_rssky_metric", NULL, NULL ) == XLAL_SUCCESS, XLAL_EFUNC );
    XLAL_CHECK( XLALFITSArrayReadGSLMatrix( file, NULL, &( *metrics )->semi_rssky_metric ) == XLAL_SUCCESS, XLAL_EFUNC );
  }

  // Read semicoherent metric transform data from a FITS table
  {
    UINT8 nrows = 0;
    XLAL_CHECK( XLALFITSTableOpenRead( file, "semi_rssky_transf", &nrows ) == XLAL_SUCCESS, XLAL_EFUNC );
    XLAL_CHECK( nrows == 1, XLAL_EIO );
    XLAL_CHECK( fits_table_init_SuperskyTransformData( file ) == XLAL_SUCCESS, XLAL_EFUNC );
    ( *metrics )->semi_rssky_transf = XLALCalloc( 1, sizeof( *( *metrics )->semi_rssky_transf ) );
    XLAL_CHECK( ( *metrics )->semi_rssky_transf != NULL, XLAL_ENOMEM );
    XLAL_CHECK( XLALFITSTableReadRow( file, ( *metrics )->semi_rssky_transf, &nrows ) == XLAL_SUCCESS, XLAL_EFUNC );
  }

  return XLAL_SUCCESS;

}

int XLALSuperskyMetricsDimensions(
  const SuperskyMetrics *metrics,
  size_t *spindowns
  )
{

  // Check input
  XLAL_CHECK( metrics != NULL, XLAL_EFAULT );
  XLAL_CHECK( metrics->num_segments > 0, XLAL_EINVAL );
  for ( size_t n = 0; n < metrics->num_segments; ++n ) {
    XLAL_CHECK( CHECK_RSSKY_METRIC_TRANSF( metrics->coh_rssky_metric[n], metrics->coh_rssky_transf[n] ), XLAL_EINVAL );
  }
  XLAL_CHECK( CHECK_RSSKY_METRIC_TRANSF( metrics->semi_rssky_metric, metrics->semi_rssky_transf ), XLAL_EINVAL );

  // Return dimensions
  if ( spindowns != NULL ) {
    *spindowns = metrics->semi_rssky_transf->nspins;
  }

  return XLAL_SUCCESS;

}

///
/// Scale a given supersky metric and its coordinate transform data to a new fiducial frequency.
///
static int SM_ScaleSuperskyMetricFiducialFreq(
  gsl_matrix *rssky_metric,                     ///< [in] Reduced supersky metric
  SuperskyTransformData *rssky_transf,          ///< [in] Reduced supersky metric coordinate transform data
  const double new_fiducial_freq                ///< [in] New fiducial frequency
  )
{

  // Check input
  XLAL_CHECK( CHECK_RSSKY_METRIC_TRANSF( rssky_metric, rssky_transf ), XLAL_EINVAL );
  XLAL_CHECK( new_fiducial_freq > 0, XLAL_EINVAL );

  // Rescale metrics to 'new_fiducial_freq' based on known scalings
  const double fiducial_scale = new_fiducial_freq / rssky_transf->fiducial_freq;
  gsl_matrix_view sky_sky = gsl_matrix_submatrix( rssky_metric, 0, 0, 2, 2 );
  gsl_matrix_view sky_offsets = gsl_matrix_view_array( &rssky_transf->sky_offsets[0][0], rssky_transf->nsky_offsets, 3 );
  gsl_matrix_scale( &sky_sky.matrix, SQR( fiducial_scale ) );
  gsl_matrix_scale( &sky_offsets.matrix, fiducial_scale );

  // Set new fiducial frequency
  rssky_transf->fiducial_freq = new_fiducial_freq;

  return XLAL_SUCCESS;

}

int XLALScaleSuperskyMetricsFiducialFreq(
  SuperskyMetrics *metrics,
  const double new_fiducial_freq
  )
{

  // Check input
  XLAL_CHECK( metrics != NULL, XLAL_EFAULT );
  XLAL_CHECK( metrics->num_segments > 0, XLAL_EINVAL );
  for ( size_t n = 0; n < metrics->num_segments; ++n ) {
    XLAL_CHECK( CHECK_RSSKY_METRIC_TRANSF( metrics->coh_rssky_metric[n], metrics->coh_rssky_transf[n] ), XLAL_EINVAL );
  }
  XLAL_CHECK( CHECK_RSSKY_METRIC_TRANSF( metrics->semi_rssky_metric, metrics->semi_rssky_transf ), XLAL_EINVAL );
  XLAL_CHECK( new_fiducial_freq > 0, XLAL_EINVAL );

  // Rescale all metrics to 'new_fiducial_freq'
  for ( size_t n = 0; n < metrics->num_segments; ++n ) {
    XLAL_CHECK( SM_ScaleSuperskyMetricFiducialFreq( metrics->coh_rssky_metric[n], metrics->coh_rssky_transf[n], new_fiducial_freq ) == XLAL_SUCCESS, XLAL_EFUNC );
  }
  XLAL_CHECK( SM_ScaleSuperskyMetricFiducialFreq( metrics->semi_rssky_metric, metrics->semi_rssky_transf, new_fiducial_freq ) == XLAL_SUCCESS, XLAL_EFUNC );

  return XLAL_SUCCESS;

}

int XLALEqualizeReducedSuperskyMetricsFreqSpacing(
  SuperskyMetrics *metrics,
  const double coh_max_mismatch,
  const double semi_max_mismatch
  )
{

  // Check input
  XLAL_CHECK( metrics != NULL, XLAL_EFAULT );
  XLAL_CHECK( metrics->num_segments > 0, XLAL_EINVAL );
  for ( size_t n = 0; n < metrics->num_segments; ++n ) {
    XLAL_CHECK( CHECK_RSSKY_METRIC_TRANSF( metrics->coh_rssky_metric[n], metrics->coh_rssky_transf[n] ), XLAL_EINVAL );
  }
  XLAL_CHECK( CHECK_RSSKY_METRIC_TRANSF( metrics->semi_rssky_metric, metrics->semi_rssky_transf ), XLAL_EINVAL );
  XLAL_CHECK( coh_max_mismatch > 0, XLAL_EINVAL );
  XLAL_CHECK( semi_max_mismatch > 0, XLAL_EINVAL );

  // Find the maximum, over both semicoherent and coherent metrics, of 'g_{ff} / mu',
  // where 'g_{ff}' is the frequency-frequency metric element, and mu is the mismatch
  const size_t ifreq = RSSKY_FKDOT_DIM( metrics->semi_rssky_transf, 0 );
  double max_gff_d_mu = gsl_matrix_get( metrics->semi_rssky_metric, ifreq, ifreq ) / semi_max_mismatch;
  for ( size_t n = 0; n < metrics->num_segments; ++n ) {
    const double coh_gff_d_mu = gsl_matrix_get( metrics->coh_rssky_metric[n], ifreq, ifreq ) / coh_max_mismatch;
    if ( max_gff_d_mu < coh_gff_d_mu ) {
      max_gff_d_mu = coh_gff_d_mu;
    }
  }

  // Rescale rows 'g_{f*}' and columns 'g_{*f}' of both semicoherent and coherent metrics by
  // 'sqrt( max{ g_{ff} / mu } / ( g_{ff} / mu ) )'; this scales the frequency coordinate such
  // that 'g_{ff}' will give the same frequency spacing for all metrics, while also scaling the
  // off-diagonal frequency terms (e.g. frequency-spindown correlations) correctly.
  {
    const double semi_gff_d_mu = gsl_matrix_get( metrics->semi_rssky_metric, ifreq, ifreq ) / semi_max_mismatch;
    const double scale = sqrt( max_gff_d_mu / semi_gff_d_mu );
    XLAL_CHECK( scale >= 1, XLAL_EFAILED );
    {
      gsl_vector_view rssky_metric_f_row = gsl_matrix_row( metrics->semi_rssky_metric, ifreq );
      gsl_vector_scale( &rssky_metric_f_row.vector, scale );
    } {
      gsl_vector_view rssky_metric_f_col = gsl_matrix_column( metrics->semi_rssky_metric, ifreq );
      gsl_vector_scale( &rssky_metric_f_col.vector, scale );
    }
  }
  for ( size_t n = 0; n < metrics->num_segments; ++n ) {
    const double coh_gff_d_mu = gsl_matrix_get( metrics->coh_rssky_metric[n], ifreq, ifreq ) / coh_max_mismatch;
    const double scale = sqrt( max_gff_d_mu / coh_gff_d_mu );
    XLAL_CHECK( scale >= 1, XLAL_EFAILED );
    {
      gsl_vector_view rssky_metric_f_row = gsl_matrix_row( metrics->coh_rssky_metric[n], ifreq );
      gsl_vector_scale( &rssky_metric_f_row.vector, scale );
    } {
      gsl_vector_view rssky_metric_f_col = gsl_matrix_column( metrics->coh_rssky_metric[n], ifreq );
      gsl_vector_scale( &rssky_metric_f_col.vector, scale );
    }
  }

  return XLAL_SUCCESS;

}

int XLALSetPhysicalPointSuperskyRefTime(
  PulsarDopplerParams *out_phys,
  const SuperskyTransformData *rssky_transf
  )
{

  // Check input
  XLAL_CHECK( out_phys != NULL, XLAL_EFAULT );
  XLAL_CHECK( CHECK_RSSKY_TRANSF( rssky_transf ), XLAL_EFAULT );

  // Set output physical point reference time to that of of coordinate transform data
  out_phys->refTime = rssky_transf->ref_time;

  return XLAL_SUCCESS;

}

/**
 * Convert from 2-dimensional reduced supersky coordinates to 3-dimensional aligned sky
 * coordinates.
 *
 * The 2-dimensional reduced supersky coordinates \c rss = (\c A, \c B) encode the two
 * hemispheres of the sky as two neighbouring unit disks. The conversion to 3-dimensional
 * aligned sky coordinates is illustrated in the following diagram:
 *
 \verbatim
 | as[1] =    __________________________________________
 |     B = 1_|         _____             _____         |
 |           |      .-'     '-.       .-'     '-.      |
 |           |    .'           '.   .'           '.    |
 |           |   /               \ /               \   |
 |           |  ;                 ;                 ;  |
 |         0-|  |                 |                 |  |
 |           |  ;                 ;                 ;  |
 |           |   \               / \               /   |
 |           |    '.           .'   '.           .'    |
 |          _|      '-._____.-'       '-._____.-'      |
 |        -1 |__.________.________.________.________.__|
 |              '        '        '        '        '
 |         A = -2       -1        0        1        2
 |     as[0] =  1        0       -1        0        1
 |     as[2] =  0       -1        0        1        0
 \endverbatim
 *
 * Points outside the unit disks are moved radially onto their boundaries.
 */
static void SM_ReducedToAligned(
  double as[3],                                 ///< [out] 3-dimensional aligned sky coordinates
  const gsl_vector *rss,                        ///< [in] 2-dimensional reduced supersky coordinates
  const double hemi                             ///< [in] Supersky coordinate hemisphere; only sign is used
  )
{
  const double A = GSL_SIGN( hemi ) * gsl_vector_get( rss, 0 ) - 1;
  const double B = gsl_vector_get( rss, 1 );
  const double R = sqrt( SQR( A ) + SQR( B ) );
  const double Rmax = GSL_MAX( 1.0, R );
  as[0] = A / Rmax;
  as[1] = B / Rmax;
  as[2] = GSL_SIGN( hemi ) * RE_SQRT( 1.0 - DOT2( as, as ) );
}

///
/// Convert from 3-dimensional aligned sky coordinates to 2-dimensional reduced supersky
/// coordinates.
///
static void SM_AlignedToReduced(
  gsl_vector *rss,                              ///< [out] 2-dimensional reduced supersky coordinates
  const double as[3]                            ///< [in] 3-dimensional aligned sky coordinates
  )
{
  const double r = sqrt( DOT3( as, as ) );
  const double A = GSL_SIGN( as[2] ) * ( ( as[0] / r ) + 1.0 );
  const double B = as[1] / r;
  gsl_vector_set( rss, 0, A );
  gsl_vector_set( rss, 1, B );
}

int XLALConvertPhysicalToSuperskyPoint(
  gsl_vector *out_rssky,
  const PulsarDopplerParams *in_phys,
  const SuperskyTransformData *rssky_transf
  )
{

  // Check input
  XLAL_CHECK( out_rssky != NULL, XLAL_EFAULT );
  XLAL_CHECK( in_phys != NULL, XLAL_EFAULT );
  XLAL_CHECK( CHECK_RSSKY_TRANSF( rssky_transf ), XLAL_EFAULT );
  XLAL_CHECK( out_rssky->size == rssky_transf->ndim, XLAL_ESIZE );

  // Transform input physical point to reference time of coordinate transform data
  PulsarDopplerParams in_phys_ref = *in_phys;
  {
    const REAL8 dtau = XLALGPSDiff( &rssky_transf->ref_time, &in_phys_ref.refTime );
    XLAL_CHECK( XLALExtrapolatePulsarSpins( in_phys_ref.fkdot, in_phys_ref.fkdot, dtau ) == XLAL_SUCCESS, XLAL_EFUNC );
  }

  // Create array for intermediate coordinates
  double intm[4 + rssky_transf->SMAX];
  gsl_vector_view intm_sky2 = gsl_vector_view_array( &intm[0], 2 );
  gsl_vector_view intm_sky3 = gsl_vector_view_array( &intm[0], 3 );
  gsl_vector_view intm_fspin = gsl_vector_view_array( &intm[3], 1 + rssky_transf->SMAX );

  // Convert right ascension and declination to equatorial coordinates
  {
    const double cos_Delta = cos( in_phys_ref.Delta );
    intm[0] = cos( in_phys_ref.Alpha ) * cos_Delta;
    intm[1] = sin( in_phys_ref.Alpha ) * cos_Delta;
    intm[2] = sin( in_phys_ref.Delta );
  }

  // Copy frequency/spindowns to intermediate array; frequency goes last
  intm[3 + rssky_transf->SMAX] = in_phys_ref.fkdot[0];
  for ( size_t s = 1; s <= rssky_transf->SMAX; ++s ) {
    intm[2 + s] = in_phys_ref.fkdot[s];
  }

  // Apply the alignment transform to the supersky position to produced the aligned sky position:
  //   asky = align_sky * ssky
  double asky[3];
  gsl_vector_view asky_v = gsl_vector_view_array( asky, 3 );
  gsl_matrix_const_view align_sky = gsl_matrix_const_view_array( &rssky_transf->align_sky[0][0], 3, 3 );
  gsl_blas_dgemv( CblasNoTrans, 1.0, &align_sky.matrix, &intm_sky3.vector, 0.0, &asky_v.vector );

  // Add the inner product of the sky offsets with the aligned sky position
  // to the supersky spins and frequency to get the reduced supersky quantities:
  //   rssky_fspin[i] = ussky_fspin[i] + dot(sky_offsets[i], asky)
  gsl_matrix_const_view sky_offsets = gsl_matrix_const_view_array( &rssky_transf->sky_offsets[0][0], rssky_transf->nsky_offsets, 3 );
  gsl_blas_dgemv( CblasNoTrans, 1.0, &sky_offsets.matrix, &asky_v.vector, 1.0, &intm_fspin.vector );

  // Convert from 3-dimensional aligned sky coordinates to 2-dimensional reduced supersky coordinates
  SM_AlignedToReduced( &intm_sky3.vector, asky );

  // Copy intermediate array to output point
  {
    gsl_vector_view out_sky2 = gsl_vector_subvector( out_rssky, 0, 2 );
    gsl_vector_view out_fspin = gsl_vector_subvector( out_rssky, 2, 1 + rssky_transf->SMAX );
    gsl_vector_memcpy( &out_sky2.vector, &intm_sky2.vector );
    gsl_vector_memcpy( &out_fspin.vector, &intm_fspin.vector );
  }

  return XLAL_SUCCESS;

}

int XLALConvertSuperskyToPhysicalPoint(
  PulsarDopplerParams *out_phys,
  const gsl_vector *in_rssky,
  const gsl_vector *ref_rssky,
  const SuperskyTransformData *rssky_transf
  )
{

  // Check input
  XLAL_CHECK( out_phys != NULL, XLAL_EFAULT );
  XLAL_CHECK( in_rssky != NULL, XLAL_EFAULT );
  XLAL_CHECK( CHECK_RSSKY_TRANSF( rssky_transf ), XLAL_EFAULT );
  XLAL_CHECK( in_rssky->size == rssky_transf->ndim, XLAL_ESIZE );
  XLAL_CHECK( ref_rssky == NULL || in_rssky->size == rssky_transf->ndim, XLAL_ESIZE );

  // Set output physical point reference time to that of of coordinate transform data
  out_phys->refTime = rssky_transf->ref_time;

  // Create array for intermediate coordinates
  double intm[4 + rssky_transf->SMAX];
  gsl_vector_view intm_sky2 = gsl_vector_view_array( &intm[0], 2 );
  gsl_vector_view intm_sky3 = gsl_vector_view_array( &intm[0], 3 );
  gsl_vector_view intm_fspin = gsl_vector_view_array( &intm[3], 1 + rssky_transf->SMAX );

  // Copy input point to intermediate array
  {
    gsl_vector_const_view in_sky2 = gsl_vector_const_subvector( in_rssky, 0, 2 );
    gsl_vector_const_view in_fspin = gsl_vector_const_subvector( in_rssky, 2, 1 + rssky_transf->SMAX );
    gsl_vector_memcpy( &intm_sky2.vector, &in_sky2.vector );
    gsl_vector_memcpy( &intm_fspin.vector, &in_fspin.vector );
  }

  // Convert from 2-dimensional reduced supersky coordinates to 3-dimensional aligned sky coordinates
  const double A = gsl_vector_get( ref_rssky != NULL ? ref_rssky : in_rssky, 0 );
  double asky[3];
  SM_ReducedToAligned( asky, &intm_sky3.vector, A );
  gsl_vector_view asky_v = gsl_vector_view_array( asky, 3 );

  // Subtract the inner product of the sky offsets with the aligned sky position
  // from the reduced supersky spins and frequency to get the supersky quantities:
  //   ussky_fspin[i] = rssky_fspin[i] - dot(sky_offsets[i], asky)
  gsl_matrix_const_view sky_offsets = gsl_matrix_const_view_array( &rssky_transf->sky_offsets[0][0], rssky_transf->nsky_offsets, 3 );
  gsl_blas_dgemv( CblasNoTrans, -1.0, &sky_offsets.matrix, &asky_v.vector, 1.0, &intm_fspin.vector );

  // Apply the inverse alignment transform to the aligned sky position to produced the supersky position:
  //   ssky = align_sky^T * asky
  gsl_matrix_const_view align_sky = gsl_matrix_const_view_array( &rssky_transf->align_sky[0][0], 3, 3 );
  gsl_blas_dgemv( CblasTrans, 1.0, &align_sky.matrix, &asky_v.vector, 0.0, &intm_sky3.vector );

  // Copy frequency/spindowns to output physical point; frequency goes first
  out_phys->fkdot[0] = intm[3 + rssky_transf->SMAX];
  for ( size_t s = 1; s <= rssky_transf->SMAX; ++s ) {
    out_phys->fkdot[s] = intm[2 + s];
  }

  // Convert supersky position in equatorial coordinates to right ascension and declination
  out_phys->Alpha = atan2( intm[1], intm[0] );
  out_phys->Delta = atan2( intm[2], sqrt( SQR( intm[0] ) + SQR( intm[1] ) ) );
  XLALNormalizeSkyPosition( &out_phys->Alpha, &out_phys->Delta );

  return XLAL_SUCCESS;

}

int XLALConvertSuperskyToSuperskyPoint(
  gsl_vector *out_rssky,
  const SuperskyTransformData *out_rssky_transf,
  const gsl_vector *in_rssky,
  const SuperskyTransformData *in_rssky_transf
  )
{

  // Check input
  XLAL_CHECK( out_rssky != NULL, XLAL_EFAULT );
  XLAL_CHECK( CHECK_RSSKY_TRANSF( out_rssky_transf ), XLAL_EFAULT );
  XLAL_CHECK( in_rssky != NULL, XLAL_EFAULT );
  XLAL_CHECK( CHECK_RSSKY_TRANSF( in_rssky_transf ), XLAL_EFAULT );

  // Convert input reduced supersky point to physical coordinates
  PulsarDopplerParams XLAL_INIT_DECL( phys );
  XLAL_CHECK( XLALConvertSuperskyToPhysicalPoint( &phys, in_rssky, NULL, in_rssky_transf ) == XLAL_SUCCESS, XLAL_EINVAL );

  // Convert physical point to output reduced supersky coordinates
  XLAL_CHECK( XLALConvertPhysicalToSuperskyPoint( out_rssky, &phys, out_rssky_transf ) == XLAL_SUCCESS, XLAL_EINVAL );

  return XLAL_SUCCESS;

}

int XLALConvertPhysicalToSuperskyPoints(
  gsl_matrix **out_rssky,
  const gsl_matrix *in_phys,
  const SuperskyTransformData *rssky_transf
  )
{

  // Check input
  XLAL_CHECK( out_rssky != NULL, XLAL_EFAULT );
  XLAL_CHECK( in_phys != NULL, XLAL_EFAULT );
  XLAL_CHECK( CHECK_RSSKY_TRANSF( rssky_transf ), XLAL_EFAULT );
  XLAL_CHECK( in_phys->size1 == rssky_transf->ndim, XLAL_ESIZE );

  // Resize or allocate output matrix, if required
  if ( *out_rssky != NULL ) {
    if ( ( *out_rssky )->size1 != in_phys->size1 || ( *out_rssky )->size2 != in_phys->size2 ) {
      GFMAT( *out_rssky );
      *out_rssky = NULL;
    }
  }
  if ( *out_rssky == NULL ) {
    GAMAT( *out_rssky, in_phys->size1, in_phys->size2 );
  }

  // Loop over all input points
  for ( size_t j = 0; j < in_phys->size2; ++j ) {

    // Fill PulsarDopplerParams struct from input point
    PulsarDopplerParams XLAL_INIT_DECL( in_phys_j );
    in_phys_j.refTime = rssky_transf->ref_time;
    in_phys_j.Alpha = gsl_matrix_get( in_phys, 0, j );
    in_phys_j.Delta = gsl_matrix_get( in_phys, 1, j );
    for ( size_t s = 0; s <= rssky_transf->SMAX; ++s ) {
      in_phys_j.fkdot[s] = gsl_matrix_get( in_phys, 2 + s, j );
    }

    // Convert point from physical to supersky coordinates
    gsl_vector_view out_rssky_j = gsl_matrix_column( *out_rssky, j );
    XLAL_CHECK( XLALConvertPhysicalToSuperskyPoint( &out_rssky_j.vector, &in_phys_j, rssky_transf ) == XLAL_SUCCESS, XLAL_EFUNC );

  }

  return XLAL_SUCCESS;

}

int XLALConvertSuperskyToPhysicalPoints(
  gsl_matrix **out_phys,
  const gsl_matrix *in_rssky,
  const SuperskyTransformData *rssky_transf
  )
{

  // Check input
  XLAL_CHECK( out_phys != NULL, XLAL_EFAULT );
  XLAL_CHECK( in_rssky != NULL, XLAL_EFAULT );
  XLAL_CHECK( CHECK_RSSKY_TRANSF( rssky_transf ), XLAL_EFAULT );
  XLAL_CHECK( in_rssky->size1 == rssky_transf->ndim, XLAL_ESIZE );

  // Resize or allocate output matrix, if required
  if ( *out_phys != NULL ) {
    if ( ( *out_phys )->size1 != in_rssky->size1 || ( *out_phys )->size2 != in_rssky->size2 ) {
      GFMAT( *out_phys );
      *out_phys = NULL;
    }
  }
  if ( *out_phys == NULL ) {
    GAMAT( *out_phys, in_rssky->size1, in_rssky->size2 );
  }

  // Loop over all input points
  for ( size_t j = 0; j < in_rssky->size2; ++j ) {

    // Convert point from supersky to physical coordinates
    gsl_vector_const_view in_rssky_j = gsl_matrix_const_column( in_rssky, j );
    PulsarDopplerParams XLAL_INIT_DECL( out_phys_j );
    XLAL_CHECK( XLALConvertSuperskyToPhysicalPoint( &out_phys_j, &in_rssky_j.vector, NULL, rssky_transf ) == XLAL_SUCCESS, XLAL_EFUNC );

    // Fill output point from PulsarDopplerParams struct
    gsl_matrix_set( *out_phys, 0, j, out_phys_j.Alpha );
    gsl_matrix_set( *out_phys, 1, j, out_phys_j.Delta );
    for ( size_t s = 0; s <= rssky_transf->SMAX; ++s ) {
      gsl_matrix_set( *out_phys, 2 + s, j, out_phys_j.fkdot[s] );
    }

  }

  return XLAL_SUCCESS;

}

static void SkyBoundCache(
  const size_t dim UNUSED,
  const gsl_vector *point,
  gsl_vector* cache
  )
{

  // Convert from 2-dimensional reduced supersky coordinates to 3-dimensional aligned sky coordinates
  const double A = gsl_vector_get( point, 0 );
  double as[3];
  SM_ReducedToAligned( as, point, A );

  // Store aligned sky position in cache
  for ( size_t i = 0; i < 3; ++i ) {
    gsl_vector_set( cache, i, as[i] );
  }

}

typedef struct {
  double max_A;
  int type;
  double r;
  double na0;
  bool altroot;
  double angle0;
  double C;
  double S;
  double Z;
} PhysicalSkyBoundPiece;
typedef struct {
  double min_A;
  double min_A_bound;
  double max_A;
  double max_A_bound;
  PhysicalSkyBoundPiece pieces[6];
} PhysicalSkyBoundData;

static double PhysicalSkyBound(
  const void *data,
  const size_t dim UNUSED,
  const gsl_matrix *cache UNUSED,
  const gsl_vector *point
  )
{

  // Get bounds data
  const PhysicalSkyBoundData *psbd = ( const PhysicalSkyBoundData * ) data;

  // Decode the reduced supersky coordinates to get
  //   na = as[0] = Q_na . n
  const double A = gsl_vector_get( point, 0 );
  const double rssky[2] = { A, 0 };
  gsl_vector_const_view rssky_view = gsl_vector_const_view_array( rssky, 2 );
  double as[3];
  SM_ReducedToAligned( as, &rssky_view.vector, A );
  const double na = as[0];

  // Absolute limiting bound on 'nb = +/- sqrt(1 - na^2)'
  const double limit = RE_SQRT( 1 - SQR( na ) );

  // If 'A' is outside range '(min_A, max_A)', set bound to 'min_A_bound' or 'max_A_bound'
  double bound = GSL_NAN;
  if ( A <= psbd->min_A ) {
    bound = psbd->min_A_bound;
  } else if ( A >= psbd->max_A ) {
    bound = psbd->max_A_bound;
  } else {

    // Loop over bound pieces to find which one currently applies, based on 'max_A'
    for ( size_t i = 0; i < XLAL_NUM_ELEM( psbd->pieces ); ++i ) {
      const PhysicalSkyBoundPiece p = psbd->pieces[i];
      if ( A <= p.max_A ) {

        if ( p.type != 0 ) {

          // Set bound 'nb = +/- sqrt(1 - na^2)'
          bound = p.type * limit;

        } else {

          // Set bound 'nb' to either a constant right ascension or constant declination bound,
          // depending on bounds data set by XLALSetSuperskyPhysicalSkyBounds()
          const double c = ( na - p.na0 ) / p.r;
          double angle = asin( GSL_MAX( -1, GSL_MIN( c, 1 ) ) );
          if ( p.altroot ) {
            angle = LAL_PI - angle;
          }
          angle -= p.angle0;
          bound = p.C*cos( angle ) + p.S*sin( angle ) + p.Z;

        }

        break;

      }
    }

  }

  return GSL_MAX( -limit, GSL_MIN( bound, limit ) );

}

int XLALSetSuperskyPhysicalSkyBounds(
  LatticeTiling *tiling,
  gsl_matrix *rssky_metric,
  SuperskyTransformData *rssky_transf,
  const double alpha1,
  const double alpha2,
  const double delta1,
  const double delta2
  )
{

  // Check input
  XLAL_CHECK( tiling != NULL, XLAL_EFAULT );
  XLAL_CHECK( CHECK_RSSKY_METRIC_TRANSF( rssky_metric, rssky_transf ), XLAL_EINVAL );
  XLAL_CHECK( gsl_matrix_get( rssky_metric, 0, 1 ) == 0, XLAL_EINVAL );
  XLAL_CHECK( gsl_matrix_get( rssky_metric, 1, 0 ) == 0, XLAL_EINVAL );

  // Decompose coordinate transform data
  gsl_matrix_view align_sky = gsl_matrix_view_array( &rssky_transf->align_sky[0][0], 3, 3 );
  gsl_matrix_view sky_offsets = gsl_matrix_view_array( &rssky_transf->sky_offsets[0][0], rssky_transf->nsky_offsets, 3 );

  // Check sky bound ranges
  XLAL_CHECK( ( fabs( alpha1 - alpha2 ) > 0 ) == ( fabs( delta1 - delta2 ) > 0 ), XLAL_EINVAL,
              "|alpha1 - alpha2| and |delta1 - delta2| must either be both zero, or both nonzero" );
  if ( fabs( alpha1 - alpha2 ) >= LAL_TWOPI ) {
    XLAL_CHECK( fabs( delta1 ) >= LAL_PI_2 && fabs( delta2 ) >= LAL_PI_2, XLAL_EINVAL,
                "If |alpha1 - alpha2| covers the whole sky, then |delta1| == |delta2| == PI/2 is required" );
  } else {
    XLAL_CHECK( fabs( alpha1 - alpha2 ) <= LAL_PI, XLAL_EINVAL,
                "If |alpha1 - alpha2| does not cover the whole sky, then |alpha1 - alpha2| <= PI is required" );
    XLAL_CHECK( -LAL_PI_2 <= delta1 && delta1 <= LAL_PI_2, XLAL_EINVAL,
                "If |alpha1 - alpha2| does not cover the whole sky, then -PI/2 <= delta1 <= PI/2 is required" );
    XLAL_CHECK( -LAL_PI_2 <= delta2 && delta2 <= LAL_PI_2, XLAL_EINVAL,
                "If |alpha1 - alpha2| does not cover the whole sky, then -PI/2 <= delta2 <= PI/2 is required" );
  }

  // Set parameter-space bound names
  XLAL_CHECK( XLALSetLatticeTilingBoundName( tiling, 0, "sskyA" ) == XLAL_SUCCESS, XLAL_EFUNC );
  XLAL_CHECK( XLALSetLatticeTilingBoundName( tiling, 1, "sskyB" ) == XLAL_SUCCESS, XLAL_EFUNC );

  // If parameter space is a single point:
  if ( alpha1 == alpha2 && delta1 == delta2 ) {

    // Convert physical point to reduced supersky coordinates A and B
    double rssky_point[rssky_metric->size1];
    gsl_vector_view rssky_point_view = gsl_vector_view_array( rssky_point, rssky_metric->size1 );
    PulsarDopplerParams XLAL_INIT_DECL( phys_point );
    phys_point.Alpha = alpha1;
    phys_point.Delta = delta1;
    XLAL_CHECK( XLALConvertPhysicalToSuperskyPoint( &rssky_point_view.vector, &phys_point, rssky_transf ) == XLAL_SUCCESS, XLAL_EFUNC );

    // Set the parameter-space bounds on reduced supersky sky coordinates A and B
    for ( size_t dim = 0; dim < 2; ++dim ) {
      XLAL_CHECK( XLALSetLatticeTilingConstantBound( tiling, dim, rssky_point[dim], rssky_point[dim] ) == XLAL_SUCCESS, XLAL_EFUNC );
    }
    XLAL_CHECK( XLALSetLatticeTilingBoundCacheFunction( tiling, 1, SkyBoundCache ) == XLAL_SUCCESS, XLAL_EFUNC );

    return XLAL_SUCCESS;

  }

  // Initialise bounds data
  PhysicalSkyBoundData XLAL_INIT_DECL( data_lower );
  PhysicalSkyBoundData XLAL_INIT_DECL( data_upper );
  for ( size_t i = 0; i < XLAL_NUM_ELEM( data_lower.pieces ); ++i ) {
    data_lower.pieces[i].max_A = data_upper.pieces[i].max_A = GSL_NEGINF;
  }

  // Special bounds data representing the lower/upper circular bounds on reduced supersky coordinate B
  const PhysicalSkyBoundPiece lower_circular = { .type = -1 };
  const PhysicalSkyBoundPiece upper_circular = { .type = 1 };

  // If parameter space is the entire sky:
  if ( fabs( alpha1 - alpha2 ) >= LAL_TWOPI ) {

    // Set bounds data to lower/upper circular bounds
    data_lower.min_A = data_upper.min_A = -2;
    data_lower.min_A_bound = data_upper.min_A_bound = 0;
    data_lower.max_A = data_upper.max_A = 2;
    data_lower.max_A_bound = data_upper.max_A_bound = 0;
    data_lower.pieces[0] = lower_circular;
    data_lower.pieces[0].max_A = GSL_POSINF;
    data_upper.pieces[0] = upper_circular;
    data_upper.pieces[0].max_A = GSL_POSINF;

    // Set the parameter-space bounds on reduced supersky sky coordinates A and B
    XLAL_CHECK( XLALSetLatticeTilingConstantBound( tiling, 0, data_lower.min_A, data_lower.max_A ) == XLAL_SUCCESS, XLAL_EFUNC );
    XLAL_CHECK( XLALSetLatticeTilingBound( tiling, 1, PhysicalSkyBound, sizeof( data_lower ), &data_lower, &data_upper ) == XLAL_SUCCESS, XLAL_EFUNC );
    XLAL_CHECK( XLALSetLatticeTilingBoundCacheFunction( tiling, 1, SkyBoundCache ) == XLAL_SUCCESS, XLAL_EFUNC );

    return XLAL_SUCCESS;

  }

  // Determine the right-handed angle of rotation 'phi' in the reduced supersky
  // plane 'nc = 0' to apply to the matrix
  //   Q^T = [Q_na; Q_nb; Q_nc] = rssky_transf[0:2, 0:2]
  // such that the physical sky point 'alpha = min(alpha1,alpha2), delta = 0' is
  // mapped to the reduced supersky point 'A = B = 0'. This will transform the
  // physical sky region '[alpha1,alpha2] x [delta1,delta2]' such that moving from
  // 'delta1' to 'delta2' will run through the 'A' coordinate, and moving from
  // 'alpha1' to 'alpha2' will roughly run through the 'B' coordinate:
  //          __________________________________________
  //   B = 1_|         _____             _____         |
  //         |      .-'     '-.       .-'     '-.      |
  //         |    .'           '.   .'           '.    |
  //         |   /               \ /               \   |
  //         |  ;                 ;                 ;  |     \.
  //       0-|  |                 |                 |  |      |---> ~direction of delta
  //         |  ;                 ;                 ;  |  <__/
  //         |   \               / \               /   |  ~direction of alpha
  //         |    '.           .'   '.           .'    |
  //        _|      '-._____.-'       '-._____.-'      |
  //      -1 |__.________.________.________.________.__|
  //            '        '        '        '        '
  //       A = -2       -1        0        1        2
  // where '#' indicates the area being tiled.
  double phi = 0;
  {
    const double alpha = GSL_MIN( alpha1, alpha2 );
    const double cos_alpha = cos( alpha );
    const double sin_alpha = sin( alpha );
    const double Q_na_0 = gsl_matrix_get( &align_sky.matrix, 0, 0 );
    const double Q_na_1 = gsl_matrix_get( &align_sky.matrix, 0, 1 );
    const double Q_nb_0 = gsl_matrix_get( &align_sky.matrix, 1, 0 );
    const double Q_nb_1 = gsl_matrix_get( &align_sky.matrix, 1, 1 );
    const double na = Q_na_0*cos_alpha + Q_na_1*sin_alpha;
    const double nb = Q_nb_0*cos_alpha + Q_nb_1*sin_alpha;
    phi = atan2( -nb, na );
    const double na_rot = na*cos( phi ) + nb*sin( phi );
    if ( na_rot < 0 ) {
      phi -= LAL_PI;
    } else if ( na_rot > 0 ) {
      phi += LAL_PI;
    }
  }
  const double cos_phi = cos( phi );
  const double sin_phi = sin( phi );

  // Apply the right-handed rotation matrix
  //   R = [cos(phi), -sin(phi), 0; sin(phi), cos(phi), 0; 0, 0, 1]
  // to the reduced supersky coordinate transform data
  //   rssky_transf = [Q^T; Delta^s]
  // where 'Q' is the sky alignment matrix and 'Delta^s' are the sky offset vectors.
  // The correct transformation to apply is:
  //   Q^T ==> R * Q^T, Delta^s ==> Delta^s . R^T
  for ( size_t j = 0; j < 3; ++j ) {
    const double Q_na_j = gsl_matrix_get( &align_sky.matrix, 0, j );
    const double Q_nb_j = gsl_matrix_get( &align_sky.matrix, 1, j );
    const double Q_na_j_rot = Q_na_j*cos_phi - Q_nb_j*sin_phi;
    const double Q_nb_j_rot = Q_nb_j*cos_phi + Q_na_j*sin_phi;
    gsl_matrix_set( &align_sky.matrix, 0, j, Q_na_j_rot );
    gsl_matrix_set( &align_sky.matrix, 1, j, Q_nb_j_rot );
  }
  for ( size_t i = 0; i < sky_offsets.matrix.size1; ++i ) {
    const double Delta_0 = gsl_matrix_get( &sky_offsets.matrix, i, 0 );
    const double Delta_1 = gsl_matrix_get( &sky_offsets.matrix, i, 1 );
    const double Delta_0_rot = Delta_0*cos_phi - Delta_1*sin_phi;
    const double Delta_1_rot = Delta_1*cos_phi + Delta_0*sin_phi;
    gsl_matrix_set( &sky_offsets.matrix, i, 0, Delta_0_rot );
    gsl_matrix_set( &sky_offsets.matrix, i, 1, Delta_1_rot );
  }

  // Apply 'R' to the sky-sky block of the reduced supersky metric
  //   g_nn = [g_na_na, 0; 0, g_nb_nb]
  // to compensate for the changes to the coordinate transform data.
  // The correct transformation to apply is:
  //   Lambda ==> R * Lambda * R^T
  // where 'Lambda' re-introduces the supressed 'nc' coordinate dimension
  //   Lambda = [g_na_na, 0, 0; 0, g_nb_nb, 0; 0, 0, 0]
  // but since 'R' is a rotation in the 'nc = 0' plane, the metric in
  // this dimension need not be known, and thus can be assumed to be zero.
  {
    const double g_na_na = gsl_matrix_get( rssky_metric, 0, 0 );
    const double g_nb_nb = gsl_matrix_get( rssky_metric, 1, 1 );
    const double g_na_na_rot = g_na_na*SQR( cos_phi ) + g_nb_nb*SQR( sin_phi );
    const double g_na_nb_rot = ( g_na_na - g_nb_nb )*cos_phi*sin_phi;
    const double g_nb_nb_rot = g_na_na*SQR( sin_phi ) + g_nb_nb*SQR( cos_phi );
    gsl_matrix_set( rssky_metric, 0, 0, g_na_na_rot );
    gsl_matrix_set( rssky_metric, 0, 1, g_na_nb_rot );
    gsl_matrix_set( rssky_metric, 1, 0, g_na_nb_rot );
    gsl_matrix_set( rssky_metric, 1, 1, g_nb_nb_rot );
  }

  // Get components of the vectors 'Q_na', 'Q_nb', and 'Q_nc' from coordinate transform data
  const double Q_na[3] = { gsl_matrix_get( &align_sky.matrix, 0, 0 ), gsl_matrix_get( &align_sky.matrix, 0, 1 ), gsl_matrix_get( &align_sky.matrix, 0, 2 ) };
  const double Q_nb[3] = { gsl_matrix_get( &align_sky.matrix, 1, 0 ), gsl_matrix_get( &align_sky.matrix, 1, 1 ), gsl_matrix_get( &align_sky.matrix, 1, 2 ) };
  const double Q_nc[3] = { gsl_matrix_get( &align_sky.matrix, 2, 0 ), gsl_matrix_get( &align_sky.matrix, 2, 1 ), gsl_matrix_get( &align_sky.matrix, 2, 2 ) };

  // Determine the minimum and maximum right ascension and declination
  const double alphas[2] = { GSL_MIN( alpha1, alpha2 ), GSL_MAX( alpha1, alpha2 ) };
  const double deltas[2] = { GSL_MIN( delta1, delta2 ), GSL_MAX( delta1, delta2 ) };

  // Create bound data for declination bounds, at constant minimum/maximum right ascension:
  // Given known 'na' from previous bound, and known minimum/maximum 'alpha', solve
  //   na = ( Q_na[0]*cos(alpha) + Q_na[1]*sin(alpha) )*cos(delta) + Q_na[2]*sin(delta)
  // for
  //   delta = asin( ( na - na0 ) / r ) - angle0
  // and compute
  //   nb = C*cos(delta) + S*sin(delta) + Z
  PhysicalSkyBoundPiece const_alpha[2];
  for ( size_t i = 0; i < 2; ++i ) {
    XLAL_INIT_MEM( const_alpha[i] );
    const_alpha[i].type = 0;
    const double cos_alpha = cos( alphas[i] );
    const double sin_alpha = sin( alphas[i] );
    const double x = Q_na[2];
    const double y = Q_na[0]*cos_alpha + Q_na[1]*sin_alpha;
    const_alpha[i].na0 = 0;
    const_alpha[i].r = sqrt( SQR( x ) + SQR( y ) );
    const_alpha[i].angle0 = atan2( y, x );
    const_alpha[i].C = Q_nb[0]*cos_alpha + Q_nb[1]*sin_alpha;
    const_alpha[i].S = Q_nb[2];
    const_alpha[i].Z = 0;
  }

  // Create bound data for right ascension bounds, at constant minimum/maximum declination:
  // Given known 'na' from previous bound, and known minimum/maximum 'delta', solve
  //   na = ( Q_na[0]*cos(alpha) + Q_na[1]*sin(alpha) )*cos(delta) + Q_na[2]*sin(delta)
  // for
  //   alpha = asin( ( na - na0 ) / r ) - angle0
  // and compute
  //   nb = C*cos(alpha) + S*sin(alpha) + Z
  PhysicalSkyBoundPiece const_delta[2];
  for ( size_t j = 0; j < 2; ++j ) {
    XLAL_INIT_MEM( const_delta[j] );
    const_delta[j].type = 0;
    const double cos_delta = cos( deltas[j] );
    const double sin_delta = sin( deltas[j] );
    const double x = Q_na[1]*cos_delta;
    const double y = Q_na[0]*cos_delta;
    const_delta[j].na0 = Q_na[2]*sin_delta;
    const_delta[j].r = sqrt( SQR( x ) + SQR( y ) );
    const_delta[j].angle0 = atan2( y, x );
    const_delta[j].C = Q_nb[0]*cos_delta;
    const_delta[j].S = Q_nb[1]*cos_delta;
    const_delta[j].Z = Q_nb[2]*sin_delta;
  }

  // Determine corner points in reduced supersky coordinate A of the region
  //   '[min(alpha),max(alpha)] x [min(delta),max(delta)]'
  double corner_A[2][2], corner_B[2][2];
  for ( size_t i = 0; i < 2; ++i ) {
    for ( size_t j = 0; j < 2; ++j ) {
      double rssky_point[rssky_metric->size1];
      gsl_vector_view rssky_point_view = gsl_vector_view_array( rssky_point, rssky_metric->size1 );
      PulsarDopplerParams XLAL_INIT_DECL( phys_point );
      phys_point.Alpha = alphas[i];
      phys_point.Delta = deltas[j];
      XLAL_CHECK( XLALConvertPhysicalToSuperskyPoint( &rssky_point_view.vector, &phys_point, rssky_transf ) == XLAL_SUCCESS, XLAL_EFUNC );
      corner_A[i][j] = rssky_point[0];
      corner_B[i][j] = rssky_point[1];
    }
  }

  // Use corner points to classify parameter space into different shapes and set bounds data
  data_lower.min_A = data_upper.min_A = GSL_NEGINF;
  data_lower.max_A = data_upper.max_A = GSL_POSINF;
  if ( corner_A[1][0] < 0 && corner_A[1][1] <= 0 ) {

    if ( corner_A[1][1] < corner_A[1][0] ) {

      //          __________________________________________  Lower bound(s) on B:
      //   B = 1_|         _____             _____         |  0 = right ascension bound at max(delta) until max_A
      //         |      .-'     '-.       .-'     '-.      |
      //         |    .'           '.   .'           '.    |  Upper bound(s) on B:
      //         |   /               \ /               \   |  0 = declination bound at max(alpha) until corner_A[1][0]
      //         |  ;          __2_   ;                 ;  |  1 = right ascension bound at min(delta) until corner_A[0][0]
      //       0-|  |         /####|  |                 |  |  2 = declination bound at min(alpha) until max_A
      //         |  ;      _1-#####;  ;                 ;  |
      //         |   \   0/#######/  / \               /   |
      //         |    '. /###0##.' .'   '.           .'    |
      //        _|      '-._____.-'       '-._____.-'      |
      //      -1 |__.________.________.________.________.__|
      //            '        '        '        '        '
      //       A = -2       -1        0        1        2
      data_lower.min_A = data_upper.min_A = corner_A[1][1];
      data_lower.min_A_bound = data_upper.min_A_bound = corner_B[1][1];
      data_lower.max_A = data_upper.max_A = corner_A[0][1];
      data_lower.max_A_bound = data_upper.max_A_bound = corner_B[0][1];
      data_lower.pieces[0] = const_delta[1];
      data_lower.pieces[0].max_A = GSL_POSINF;
      data_upper.pieces[0] = const_alpha[1];
      data_upper.pieces[0].max_A = corner_A[1][0];
      data_upper.pieces[1] = const_delta[0];
      data_upper.pieces[1].max_A = corner_A[0][0];
      data_upper.pieces[2] = const_alpha[0];
      data_upper.pieces[2].max_A = GSL_POSINF;
      data_upper.pieces[2].altroot = true;

    } else {

      //          __________________________________________  Lower bound(s) on B:
      //   B = 1_|         _____             _____         |  0 = declination bound at max(alpha) until corner_A[1][1]
      //         |      .-'     '-.       .-'     '-.      |  1 = right ascension bound at max(delta) until max_A
      //         |    .'           '.   .'           '.    |
      //         |   /               \ /               \   |  Upper bound(s) on B:
      //         |  ;          __1_   ;                 ;  |  0 = right ascension bound at min(delta) until corner_A[0][0]
      //       0-|  |        0/####|  |                 |  |  1 = declination bound at min(alpha) until max_A
      //         |  ;        -#####;  ;                 ;  |
      //         |   \      0\####/  / \               /   |
      //         |    '.      \1.' .'   '.           .'    |
      //        _|      '-._____.-'       '-._____.-'      |
      //      -1 |__.________.________.________.________.__|
      //            '        '        '        '        '
      //       A = -2       -1        0        1        2
      data_lower.min_A = data_upper.min_A = corner_A[1][0];
      data_lower.min_A_bound = data_upper.min_A_bound = corner_B[1][0];
      data_lower.max_A = data_upper.max_A = corner_A[0][1];
      data_lower.max_A_bound = data_upper.max_A_bound = corner_B[0][1];
      data_lower.pieces[0] = const_alpha[1];
      data_lower.pieces[0].max_A = corner_A[1][1];
      data_lower.pieces[0].altroot = true;
      data_lower.pieces[1] = const_delta[1];
      data_lower.pieces[1].max_A = GSL_POSINF;
      data_upper.pieces[0] = const_delta[0];
      data_upper.pieces[0].max_A = corner_A[0][0];
      data_upper.pieces[1] = const_alpha[0];
      data_upper.pieces[1].max_A = GSL_POSINF;
      data_upper.pieces[1].altroot = true;

    }

  } else if ( 0 <= corner_A[1][0] && 0 < corner_A[1][1] ) {

    if ( corner_A[1][1] < corner_A[1][0] ) {

      //          __________________________________________  Lower bound(s) on B:
      //   B = 1_|         _____             _____         |  0 = right ascension bound at min(delta) until max_A
      //         |      .-'     '-.       .-'     '-.      |
      //         |    .'           '.   .'           '.    |  Upper bound(s) on B:
      //         |   /               \ /               \   |  0 = declination bound at min(alpha) until corner_A[0][1]
      //         |  ;                 ;   _0__          ;  |  1 = right ascension bound at max(delta) until corner_A[1][1x]
      //       0-|  |                 |  |####\         |  |  2 = declination bound at max(alpha) until max_A
      //         |  ;                 ;  ;#####-1_      ;  |
      //         |   \               / \  \#######\2   /   |
      //         |    '.           .'   '. '.##0###\ .'    |
      //        _|      '-._____.-'       '-._____.-'      |
      //      -1 |__.________.________.________.________.__|
      //            '        '        '        '        '
      //       A = -2       -1        0        1        2
      data_lower.min_A = data_upper.min_A = corner_A[0][0];
      data_lower.min_A_bound = data_upper.min_A_bound = corner_B[0][0];
      data_lower.max_A = data_upper.max_A = corner_A[1][0];
      data_lower.max_A_bound = data_upper.max_A_bound = corner_B[1][0];
      data_lower.pieces[0] = const_delta[0];
      data_lower.pieces[0].max_A = GSL_POSINF;
      data_upper.pieces[0] = const_alpha[0];
      data_upper.pieces[0].max_A = corner_A[0][1];
      data_upper.pieces[1] = const_delta[1];
      data_upper.pieces[1].max_A = corner_A[1][1];
      data_upper.pieces[2] = const_alpha[1];
      data_upper.pieces[2].max_A = GSL_POSINF;
      data_upper.pieces[2].altroot = true;

    } else {

      //          __________________________________________  Lower bound(s) on B:
      //   B = 1_|         _____             _____         |  0 = right ascension bound at min(delta) until corner_A[1][0]
      //         |      .-'     '-.       .-'     '-.      |  1 = declination bound at max(alpha) until max_A
      //         |    .'           '.   .'           '.    |
      //         |   /               \ /               \   |  Upper bound(s) on B:
      //         |  ;                 ;   _0__          ;  |  0 = declination bound at min(alpha) until corner_A[0][1]
      //       0-|  |                 |  |####\1        |  |  1 = right ascension bound at max(delta) until max_A
      //         |  ;                 ;  ;#####-        ;  |
      //         |   \               / \  \####/1      /   |
      //         |    '.           .'   '. \0.'      .'    |
      //        _|      '-._____.-'       '-._____.-'      |
      //      -1 |__.________.________.________.________.__|
      //            '        '        '        '        '
      //       A = -2       -1        0        1        2
      data_lower.min_A = data_upper.min_A = corner_A[0][0];
      data_lower.min_A_bound = data_upper.min_A_bound = corner_B[0][0];
      data_lower.max_A = data_upper.max_A = corner_A[1][1];
      data_lower.max_A_bound = data_upper.max_A_bound = corner_B[1][1];
      data_lower.pieces[0] = const_delta[0];
      data_lower.pieces[0].max_A = corner_A[1][0];
      data_lower.pieces[1] = const_alpha[1];
      data_lower.pieces[1].max_A = GSL_POSINF;
      data_upper.pieces[0] = const_alpha[0];
      data_upper.pieces[0].max_A = corner_A[0][1];
      data_upper.pieces[1] = const_delta[1];
      data_upper.pieces[1].max_A = GSL_POSINF;

    }

  } else {

    // This parameter space straddles both reduced supersky hemispheres
    // Find the value of 'na' where this occurs at max(alpha) by solving
    //   nc = ( Q_nc[0]*cos(max(alpha)) + Q_nc[1]*sin(max(alpha)) )*cos(delta) + Q_nc[2]*sin(delta)
    // for delta, then computing
    //   na = ( Q_na[0]*cos(alpha) + Q_na[1]*sin(alpha) )*cos(delta) + Q_na[2]*sin(delta)
    const double cos_alpha_split = cos( alphas[1] );
    const double sin_alpha_split = sin( alphas[1] );
    const double delta_split = -1 * atan2( Q_nc[0]*cos_alpha_split + Q_nc[1]*sin_alpha_split, Q_nc[2] );
    const double na_split = ( Q_na[0]*cos_alpha_split + Q_na[1]*sin_alpha_split )*cos( delta_split ) + Q_na[2]*sin( delta_split );
    const double split_A[2] = { -1 - na_split, 1 + na_split };
    const double split_B = -1 * RE_SQRT( 1 - SQR( na_split ) );

    if ( split_A[0] < corner_A[1][0] ) {
      if ( corner_A[1][1] < split_A[1] ) {

        //          __________________________________________  Lower bound(s) on B:
        //   B = 1_|         _____             _____         |  0 = lower circular bound until max_A
        //         |      .-'     '-.       .-'     '-.      |
        //         |    .'           '.   .'           '.    |  Upper bound(s) on B:
        //         |   /               \ /               \   |  0 = declination bound at max(alpha) until corner_A[1][0]
        //         |  ;            __2__;___3___          ;  |  1 = right ascension bound at min(delta) until corner_A[0][0]
        //       0-|  |           /#####|#######\         |  |  2 = declination bound at min(alpha) until A = 0
        //         |  ;      ___1-######;########-4_      ;  |  3 = declination bound at min(alpha) until corner_A[0][1]
        //         |   \    /##########/ \##########\    /   |  4 = right ascension bound at max(delta) until corner_A[1][1]
        //         |    '.0/#########.'   '.#########\5.'    |  5 = declination bound at max(alpha) until max_A
        //        _|      '-.##0##.-'       '-.##0##.-'      |
        //      -1 |__.________.________.________.________.__|
        //            '        '        '        '        '
        //       A = -2       -1        0        1        2
        data_lower.min_A = data_upper.min_A = split_A[0];
        data_lower.min_A_bound = data_upper.min_A_bound = split_B;
        data_lower.max_A = data_upper.max_A = split_A[1];
        data_lower.max_A_bound = data_upper.max_A_bound = split_B;
        data_lower.pieces[0] = lower_circular;
        data_lower.pieces[0].max_A = GSL_POSINF;
        data_upper.pieces[0] = const_alpha[1];
        data_upper.pieces[0].max_A = corner_A[1][0];
        data_upper.pieces[1] = const_delta[0];
        data_upper.pieces[1].max_A = corner_A[0][0];
        data_upper.pieces[2] = const_alpha[0];
        data_upper.pieces[2].max_A = 0;
        data_upper.pieces[2].altroot = true;
        data_upper.pieces[3] = const_alpha[0];
        data_upper.pieces[3].max_A = corner_A[0][1];
        data_upper.pieces[4] = const_delta[1];
        data_upper.pieces[4].max_A = corner_A[1][1];
        data_upper.pieces[5] = const_alpha[1];
        data_upper.pieces[5].max_A = GSL_POSINF;
        data_upper.pieces[5].altroot = true;

      } else {

        //          __________________________________________  Lower bound(s) on B:
        //   B = 1_|         _____             _____         |  0 = lower circular bound until split_A[1]
        //         |      .-'     '-.       .-'     '-.      |  1 = declination bound at max(alpha) until max_A
        //         |    .'           '.   .'           '.    |
        //         |   /               \ /               \   |  Upper bound(s) on B:
        //         |  ;            __2__;___3___          ;  |  0 = declination bound at max(alpha) until corner_A[1][0]
        //       0-|  |           /#####|#######\         |  |  1 = right ascension bound at min(delta) until corner_A[0][0]
        //         |  ;      ___1-######;########-4_      ;  |  2 = declination bound at min(alpha) until A = 0
        //         |   \    /##########/ \##########/    /   |  3 = declination bound at min(alpha) until corner_A[0][1]
        //         |    '.0/#########.'   '.#######/1  .'    |  4 = right ascension bound at max(delta) until max_A
        //        _|      '-.##0##.-'       '-.#0#/_.-'      |
        //      -1 |__.________.________.________.________.__|
        //            '        '        '        '        '
        //       A = -2       -1        0        1        2
        data_lower.min_A = data_upper.min_A = split_A[0];
        data_lower.min_A_bound = data_upper.min_A_bound = split_B;
        data_lower.max_A = data_upper.max_A = corner_A[1][1];
        data_lower.max_A_bound = data_upper.max_A_bound = corner_B[1][1];
        data_lower.pieces[0] = lower_circular;
        data_lower.pieces[0].max_A = split_A[1];
        data_lower.pieces[1] = const_alpha[1];
        data_lower.pieces[1].max_A = GSL_POSINF;
        data_upper.pieces[0] = const_alpha[1];
        data_upper.pieces[0].max_A = corner_A[1][0];
        data_upper.pieces[1] = const_delta[0];
        data_upper.pieces[1].max_A = corner_A[0][0];
        data_upper.pieces[2] = const_alpha[0];
        data_upper.pieces[2].max_A = 0;
        data_upper.pieces[2].altroot = true;
        data_upper.pieces[3] = const_alpha[0];
        data_upper.pieces[3].max_A = corner_A[0][1];
        data_upper.pieces[4] = const_delta[1];
        data_upper.pieces[4].max_A = GSL_POSINF;

      }

    } else {
      if ( corner_A[1][1] < split_A[1] ) {

        //          __________________________________________  Lower bound(s) on B:
        //   B = 1_|         _____             _____         |  0 = declination bound at max(alpha) until split_A[0]
        //         |      .-'     '-.       .-'     '-.      |  1 = lower circular bound until split_A[1]
        //         |    .'           '.   .'           '.    |
        //         |   /               \ /               \   |  Upper bound(s) on B:
        //         |  ;            __1__;___2___          ;  |  0 = right ascension bound at min(delta) until corner_A[0][0]
        //       0-|  |           /#####|#######\         |  |  1 = declination bound at min(alpha) until A = 0
        //         |  ;      ___0-######;########-3_      ;  |  2 = declination bound at min(alpha) until corner_A[0][1]
        //         |   \    \##########/ \##########\    /   |  3 = right ascension bound at max(delta) until corner_A[1][1]
        //         |    '.  0\#######.'   '.#########\4.'    |  4 = declination bound at max(alpha) until max_A
        //        _|      '-._'.#1.-'       '-.##1##.-'      |
        //      -1 |__.________.________.________.________.__|
        //            '        '        '        '        '
        //       A = -2       -1        0        1        2
        data_lower.min_A = data_upper.min_A = corner_A[1][0];
        data_lower.min_A_bound = data_upper.min_A_bound = corner_B[1][0];
        data_lower.max_A = data_upper.max_A = split_A[1];
        data_lower.max_A_bound = data_upper.max_A_bound = split_B;
        data_lower.pieces[0] = const_alpha[1];
        data_lower.pieces[0].max_A = split_A[0];
        data_lower.pieces[0].altroot = true;
        data_lower.pieces[1] = lower_circular;
        data_lower.pieces[1].max_A = GSL_POSINF;
        data_upper.pieces[0] = const_delta[0];
        data_upper.pieces[0].max_A = corner_A[0][0];
        data_upper.pieces[1] = const_alpha[0];
        data_upper.pieces[1].max_A = 0;
        data_upper.pieces[1].altroot = true;
        data_upper.pieces[2] = const_alpha[0];
        data_upper.pieces[2].max_A = corner_A[0][1];
        data_upper.pieces[3] = const_delta[1];
        data_upper.pieces[3].max_A = corner_A[1][1];
        data_upper.pieces[4] = const_alpha[1];
        data_upper.pieces[4].max_A = GSL_POSINF;
        data_upper.pieces[4].altroot = true;

      } else {

        //          __________________________________________  Lower bound(s) on B:
        //   B = 1_|         _____             _____         |  0 = declination bound at max(alpha) until split_A[0]
        //         |      .-'     '-.       .-'     '-.      |  1 = lower circular bound until split_A[1]
        //         |    .'           '.   .'           '.    |  2 = declination bound at max(alpha) until max_A
        //         |   /               \ /               \   |
        //         |  ;            __1__;___2___          ;  |  Upper bound(s) on B:
        //       0-|  |           /#####|#######\         |  |  0 = right ascension bound at min(delta) until corner_A[0][0]
        //         |  ;      ___0-######;########-3_      ;  |  1 = declination bound at min(alpha) until A = 0
        //         |   \    \##########/ \##########/    /   |  2 = declination bound at min(alpha) until corner_A[0][1]
        //         |    '.  0\#######.'   '.#######/2  .'    |  3 = right ascension bound at max(delta) until max_A
        //        _|      '-._'.#1.-'       '-.#1.'_.-'      |
        //      -1 |__.________.________.________.________.__|
        //            '        '        '        '        '
        //       A = -2       -1        0        1        2
        data_lower.min_A = data_upper.min_A = corner_A[1][0];
        data_lower.min_A_bound = data_upper.min_A_bound = corner_B[1][0];
        data_lower.max_A = data_upper.max_A = corner_A[1][1];
        data_lower.max_A_bound = data_upper.max_A_bound = corner_B[1][1];
        data_lower.pieces[0] = const_alpha[1];
        data_lower.pieces[0].max_A = split_A[0];
        data_lower.pieces[0].altroot = true;
        data_lower.pieces[1] = lower_circular;
        data_lower.pieces[1].max_A = split_A[1];
        data_lower.pieces[2] = const_alpha[1];
        data_lower.pieces[2].max_A = GSL_POSINF;
        data_upper.pieces[0] = const_delta[0];
        data_upper.pieces[0].max_A = corner_A[0][0];
        data_upper.pieces[1] = const_alpha[0];
        data_upper.pieces[1].max_A = 0;
        data_upper.pieces[1].altroot = true;
        data_upper.pieces[2] = const_alpha[0];
        data_upper.pieces[2].max_A = corner_A[0][1];
        data_upper.pieces[3] = const_delta[1];
        data_upper.pieces[3].max_A = GSL_POSINF;

      }
    }

  }

  // Set the parameter-space bounds on reduced supersky sky coordinates A and B
  XLAL_CHECK( XLALSetLatticeTilingConstantBound( tiling, 0, data_lower.min_A, data_lower.max_A ) == XLAL_SUCCESS, XLAL_EFUNC );
  XLAL_CHECK( XLALSetLatticeTilingBound( tiling, 1, PhysicalSkyBound, sizeof( data_lower ), &data_lower, &data_upper ) == XLAL_SUCCESS, XLAL_EFUNC );
  XLAL_CHECK( XLALSetLatticeTilingBoundCacheFunction( tiling, 1, SkyBoundCache ) == XLAL_SUCCESS, XLAL_EFUNC );

  return XLAL_SUCCESS;

}

static double ConstantBoundB(
  const void *data,
  const size_t dim UNUSED,
  const gsl_matrix *cache UNUSED,
  const gsl_vector *point
  )
{

  // Get bounds data
  const double bound = *( ( const double * ) data );

  // Decode the reduced supersky coordinates to get
  //   na = as[0] = Q_na . n
  const double A = gsl_vector_get( point, 0 );
  const double rssky[2] = { A, 0 };
  gsl_vector_const_view rssky_view = gsl_vector_const_view_array( rssky, 2 );
  double as[3];
  SM_ReducedToAligned( as, &rssky_view.vector, A );
  const double na = as[0];

  // Absolute limiting bound on 'nb = +/- sqrt(1 - na^2)'
  const double limit = RE_SQRT( 1 - SQR( na ) );

  return GSL_MAX( -limit, GSL_MIN( bound, limit ) );

}

static double EqualAreaSkyBoundSolverA(
  double A1,
  void *params
  )
{

  // Get parameters
  const double target_area = ( ( double* ) params )[0];

  // Compute area of unit disk to the left of 'A1'
  const double area = LAL_PI_2 + A1*RE_SQRT( 1 - SQR( A1 ) ) + asin( A1 );

  return area - target_area;

}

static double EqualAreaSkyBoundSolverB(
  double B1,
  void *params
  )
{

  // Get parameters
  const double target_area = ( ( double* ) params )[0];
  double A0 = ( ( double* ) params )[1];
  double A1 = ( ( double* ) params )[2];

  // Compute area of unit disk between 'A0' and 'A1'
  const double max_area = A1*RE_SQRT( 1 - SQR( A1 ) ) - A0*RE_SQRT( 1 - SQR( A0 ) ) + asin( A1 ) - asin( A0 );

  // Work out where '-|B1| = const' line intersects unit disk boundary
  const double Ai = RE_SQRT( 1 - SQR( B1 ) );

  // Restrict range '[A0, A1]' if '-|B1| = const' line intersects unit disk boundary within it
  if ( A0 < -Ai ) {
    A0 = -Ai;
  }
  if ( A1 > Ai ) {
    A1 = Ai;
  }

  // Compute area of unit disk between 'A0' and 'A1' and below '-|B1|'
  double area = -fabs( B1 )*( A1 - A0 ) + 0.5*( A1*RE_SQRT( 1 - SQR( A1 ) ) - A0*RE_SQRT( 1 - SQR( A0 ) ) + asin( A1 ) - asin( A0 ) );

  // For positive B, substract 'area' from 'max_area'
  if ( B1 > 0 ) {
    area = max_area - area;
  }

  return area - target_area;

}

int XLALSetSuperskyEqualAreaSkyBounds(
  LatticeTiling *tiling,
  const UINT4 patch_count,
  const UINT4 patch_index
  )
{

  // Check input
  XLAL_CHECK( tiling != NULL, XLAL_EFAULT );
  XLAL_CHECK( patch_count > 0, XLAL_EINVAL );
  XLAL_CHECK( patch_index < patch_count, XLAL_EINVAL );

  // Set parameter-space bound names
  XLAL_CHECK( XLALSetLatticeTilingBoundName( tiling, 0, "sskyA" ) == XLAL_SUCCESS, XLAL_EFUNC );
  XLAL_CHECK( XLALSetLatticeTilingBoundName( tiling, 1, "sskyB" ) == XLAL_SUCCESS, XLAL_EFUNC );

  // Parameter-space bounds on reduced supersky sky coordinates A and B
  double A_bound[2] = {GSL_NAN, GSL_NAN};
  double B_bound[2] = {-1, 1};
<<<<<<< HEAD
=======
  LatticeTilingPaddingFlags A_padf = LATTICE_TILING_PAD_LHBBX | LATTICE_TILING_PAD_UHBBX;
  LatticeTilingPaddingFlags B_padf = LATTICE_TILING_PAD_LHBBX | LATTICE_TILING_PAD_UHBBX;
>>>>>>> 87ef9802

  // Handle special cases of 1 and 2 patches
  if ( patch_count <= 2 ) {
    A_bound[0] = -2 + 4 * ( ( double ) patch_index ) / ( ( double ) patch_count );
    A_bound[1] = A_bound[0] + 4 / ( ( double ) patch_count );
  } else {

    // Number of patches per hemisphere; rounded down for odd number of patches
    const UINT4 hemi_patch_count = patch_count / 2;

    // Index of patch within hemisphere; increases to 'hemi_patch_count' then decreases to zero
    const UINT4 hemi_patch_index = patch_index < hemi_patch_count ? patch_index : patch_count - patch_index - 1;

    // Number of patch divisions in supersky coordinate A within one hemisphere
    const UINT4 A_count = ceil( sqrt( hemi_patch_count ) );

    // Minimum number of patch divisions in supersky coordinate B
    const UINT4 min_B_count = hemi_patch_count / A_count;

    // Excess number of patches, which must be added on to get 'hemi_patch_count'
    INT4 patch_excess = hemi_patch_count - A_count * min_B_count;
    XLAL_CHECK( patch_excess >= 0, XLAL_EFAILED );

    // Initialise number of patch divisions in 'B'; if there are excess patches, add an extra patch
    UINT4 B_count = min_B_count;
    if ( patch_excess > 0 ) {
      ++B_count;
    }

    // Calculate range of indices in 'A', and number of patch divisions and index in 'B'.
    UINT4 A_index[2] = {0, B_count};
    UINT4 B_index = hemi_patch_index;
    if ( hemi_patch_index == hemi_patch_count ) {

      // For odd number of patches, one patch will straddle both hemispheres
      A_index[0] = A_index[1] = hemi_patch_count;
      B_index = 0;
      B_count = 1;

    } else {

      // The divisions in 'A' are set in proportion to the range of 'A_index', i.e. the number of
      // divisions in 'B' for that range of 'A_index'. This is so that, if 'patch_excess' is
      // not zero, and therefore the number of divisions in 'B' is not constant, patch areas should
      // still be equal. Example:
      //   hemi_patch_count=7 hemi_patch_index=0 | A_index=0--3 B_count=3 B_index=0
      //   hemi_patch_count=7 hemi_patch_index=1 | A_index=0--3 B_count=3 B_index=1
      //   hemi_patch_count=7 hemi_patch_index=2 | A_index=0--3 B_count=3 B_index=2
      //   hemi_patch_count=7 hemi_patch_index=3 | A_index=3--5 B_count=2 B_index=0
      //   hemi_patch_count=7 hemi_patch_index=4 | A_index=3--5 B_count=2 B_index=1
      //   hemi_patch_count=7 hemi_patch_index=5 | A_index=5--7 B_count=2 B_index=0
      //   hemi_patch_count=7 hemi_patch_index=6 | A_index=5--7 B_count=2 B_index=1
      while ( B_index >= B_count ) {

        // Decrease index in 'B'; we are done when 'B_index' < 'B_count'
        B_index -= B_count;

        // Decrease number of excess patches; if zero, subtract extra patch from patch divisions in 'B'
        --patch_excess;
        if ( patch_excess == 0 ) {
          --B_count;
        }

        // Store the current last 'A' index in 'A_index[0]', and increase
        // 'A_index[1]' by the current number of patch divisions in 'B'
        A_index[0] = A_index[1];
        A_index[1] += B_count;

      }

    }

<<<<<<< HEAD
=======
    // Decide which patches to add padding to
    A_padf = ( ( A_index[0] == 0 && patch_index <  hemi_patch_count ) ? LATTICE_TILING_PAD_LHBBX : 0 )
      |      ( ( A_index[0] == 0 && patch_index >= hemi_patch_count ) ? LATTICE_TILING_PAD_UHBBX : 0 );
    B_padf = ( ( B_index     == 0       ) ? LATTICE_TILING_PAD_LHBBX : 0 )
      |      ( ( B_index + 1 == B_count ) ? LATTICE_TILING_PAD_UHBBX : 0 );

>>>>>>> 87ef9802
    // Allocate a GSL root solver
    gsl_root_fsolver *fs = gsl_root_fsolver_alloc( gsl_root_fsolver_brent );
    XLAL_CHECK( fs != NULL, XLAL_ENOMEM );

    // Find bounds on 'A' corresponding to the computed indexes
    for ( size_t i = 0; i < 2; ++i ) {
      const UINT4 A_index_i = A_index[i];

      // Handle boundaries as special cases
      if ( A_index_i == 0 ) {
        A_bound[i] = -1;
      } else if ( A_index_i == hemi_patch_count && patch_count % 2 == 0 ) {
        A_bound[i] = 1;
      } else {

        // Calculate the target area of unit disk
        const double target_area = LAL_PI * ( ( double ) A_index_i ) / ( ( ( double ) patch_count ) / 2 );

        // Set up GSL root solver
        double params[] = { target_area };
        gsl_function F = { .function = EqualAreaSkyBoundSolverA, .params = params };
        double A_lower = -1, A_upper = 1;
        XLAL_CHECK( gsl_root_fsolver_set( fs, &F, A_lower, A_upper ) == 0, XLAL_EFAILED );

        // Try to find root
        int status = 0, iter = 0;
        do {
          XLAL_CHECK( gsl_root_fsolver_iterate( fs ) == 0, XLAL_EFAILED );
          A_lower = gsl_root_fsolver_x_lower( fs );
          A_upper = gsl_root_fsolver_x_upper( fs );
          status = gsl_root_test_interval( A_lower, A_upper, 1e-5, 1e-5 );
        } while (status == GSL_CONTINUE && ++iter < 1000);
        XLAL_CHECK( status == GSL_SUCCESS, XLAL_EMAXITER, "Could not find bound for A_index[%zu]=%i; best guess [%g, %g]", i, A_index_i, A_lower, A_upper );

        // Store bound
        A_bound[i] = gsl_root_fsolver_root( fs );

      }

    }

    // Find bounds on 'B' corresponding to the computed indexes
    for ( size_t i = 0; i < 2; ++i ) {
      const UINT4 B_index_i = B_index + i;

      // Maximum possible value of 'B' within the region bound by 'A_bound'
      const double B_max = RE_SQRT( 1 - GSL_MIN( SQR( A_bound[0] ), SQR( A_bound[1] ) ) );

      // Handle boundaries as special cases
      if ( B_index_i == 0 ) {
        B_bound[i] = -B_max;
      } else if ( B_index_i == B_count ) {
        B_bound[i] = B_max;
      } else {

        // Calculate the target area of unit disk
        const double A0 = A_bound[0];
        const double A1 = A_bound[1];
        const double target_area = ( A1*RE_SQRT( 1 - SQR( A1 ) ) - A0*RE_SQRT( 1 - SQR( A0 ) ) + asin( A1 ) - asin( A0 ) ) * ( ( double ) B_index_i ) / ( ( double ) B_count );

        // Set up GSL root solver
        double params[] = { target_area, A0, A1 };
        gsl_function F = { .function = EqualAreaSkyBoundSolverB, .params = params };
        double B_lower = -B_max, B_upper = B_max;
        XLAL_CHECK( gsl_root_fsolver_set( fs, &F, B_lower, B_upper ) == 0, XLAL_EFAILED );

        // Try to find root
        int status = 0, iter = 0;
        do {
          XLAL_CHECK( gsl_root_fsolver_iterate( fs ) == 0, XLAL_EFAILED );
          B_lower = gsl_root_fsolver_x_lower( fs );
          B_upper = gsl_root_fsolver_x_upper( fs );
          status = gsl_root_test_interval( B_lower, B_upper, 1e-5, 1e-5 );
        } while (status == GSL_CONTINUE && ++iter < 1000);
        XLAL_CHECK( status == GSL_SUCCESS, XLAL_EMAXITER, "Could not find bound for B_index[%zu]=%i; best guess [%g, %g]", i, B_index_i, B_lower, B_upper );

        // Store bound
        B_bound[i] = gsl_root_fsolver_root( fs );

      }

    }

    // Restrict range 'A' if 'B = const' bounds intersect unit disk boundary within it
    {
      const double Ai = RE_SQRT( 1 - GSL_MIN( SQR( B_bound[0] ), SQR( B_bound[1] ) ) );
      if ( A_bound[0] < -Ai ) {
        A_bound[0] = -Ai;
      }
      if ( A_bound[1] > Ai ) {
        A_bound[1] = Ai;
      }
    }

    // Shift bounds on 'A' into the correct hemisphere, and put in correct order
    if ( hemi_patch_index == hemi_patch_count ) {     // This patch straddles both hemispheres
      A_bound[0] = A_bound[0] - 1;
      A_bound[1] = -A_bound[1] + 1;
    } else if ( patch_index < hemi_patch_count ) {    // This patch is in the left hemisphere
      A_bound[0] = A_bound[0] - 1;
      A_bound[1] = A_bound[1] - 1;
    } else {                                          // This patch is in the left hemisphere
      A_bound[0] = -A_bound[0] + 1;
      A_bound[1] = -A_bound[1] + 1;
    }

    // Cleanup
    gsl_root_fsolver_free( fs );

  }

  // Set the parameter-space bounds on reduced supersky sky coordinates A and B
  XLAL_CHECK( XLALSetLatticeTilingConstantBound( tiling, 0, A_bound[0], A_bound[1] ) == XLAL_SUCCESS, XLAL_EFUNC );
  XLAL_CHECK( XLALSetLatticeTilingBound( tiling, 1, ConstantBoundB, sizeof( B_bound[0] ), &B_bound[0], &B_bound[1] ) == XLAL_SUCCESS, XLAL_EFUNC );
  XLAL_CHECK( XLALSetLatticeTilingBoundCacheFunction( tiling, 1, SkyBoundCache ) == XLAL_SUCCESS, XLAL_EFUNC );

<<<<<<< HEAD
=======
  // Set the parameter-space origin on reduced supersky sky coordinates A and B
  XLAL_CHECK( XLALSetLatticeTilingOrigin( tiling, 0, 0.0 ) == XLAL_SUCCESS, XLAL_EFUNC );
  XLAL_CHECK( XLALSetLatticeTilingOrigin( tiling, 1, 0.0 ) == XLAL_SUCCESS, XLAL_EFUNC );

  // Set the parameter-space padding control flags for reduced supersky sky coordinates A and B
  XLAL_CHECK( XLALSetLatticeTilingPaddingFlags( tiling, 0, A_padf ) == XLAL_SUCCESS, XLAL_EFUNC );
  XLAL_CHECK( XLALSetLatticeTilingPaddingFlags( tiling, 1, B_padf ) == XLAL_SUCCESS, XLAL_EFUNC );

>>>>>>> 87ef9802
  return XLAL_SUCCESS;

}

static double PhysicalSpinBound(
  const void *data,
  const size_t dim UNUSED,
  const gsl_matrix *cache,
  const gsl_vector *point UNUSED
  )
{

  // Get bounds data
  const double *sky_offsets = ( ( const double * ) data );
  double bound = ( ( const double * ) data )[3];

  // Add the inner product of the sky offsets with the aligned sky
  // position to the physical bound to get the reduced supersky bound
  for ( size_t i = 0; i < 3; ++i ) {
    bound += sky_offsets[i] * gsl_matrix_get( cache, 1, i );
  }

  return bound;

}

int XLALSetSuperskyPhysicalSpinBound(
  LatticeTiling *tiling,
  const SuperskyTransformData *rssky_transf,
  const size_t s,
  const double bound1,
  const double bound2
  )
{

  // Check input
  XLAL_CHECK( tiling != NULL, XLAL_EFAULT );
  XLAL_CHECK( CHECK_RSSKY_TRANSF( rssky_transf ), XLAL_EINVAL );
  XLAL_CHECK( isfinite( bound1 ), XLAL_EINVAL );
  XLAL_CHECK( isfinite( bound2 ), XLAL_EINVAL );
  XLAL_CHECK( s <= rssky_transf->SMAX, XLAL_ESIZE );

  // Decompose coordinate transform data
  gsl_matrix_const_view sky_offsets = gsl_matrix_const_view_array( &rssky_transf->sky_offsets[0][0], rssky_transf->nsky_offsets, 3 );

  // Set parameter-space bound name
  XLAL_CHECK( XLALSetLatticeTilingBoundName( tiling, RSSKY_FKDOT_DIM( rssky_transf, s ), "nu%zudot", s ) == XLAL_SUCCESS, XLAL_EFUNC );

  // Copy the sky offset vector to bounds data
  double data_lower[4], data_upper[4];
  for ( size_t j = 0; j < 3; ++j ) {
    data_lower[j] = data_upper[j] = gsl_matrix_get( &sky_offsets.matrix, RSSKY_FKDOT_OFFSET( rssky_transf, s ), j );
  }
  data_lower[3] = GSL_MIN( bound1, bound2 );
  data_upper[3] = GSL_MAX( bound1, bound2 );

  // Set the parameter-space bound on physical frequency/spindown coordinate
  XLAL_CHECK( XLALSetLatticeTilingBound( tiling, RSSKY_FKDOT_DIM( rssky_transf, s ), PhysicalSpinBound, sizeof( data_lower ), &data_lower, &data_upper ) == XLAL_SUCCESS, XLAL_EFUNC );

  // Supersky metric requires searching over spindown if also searching over sky
  const int tiled_sskyA = XLALIsTiledLatticeTilingDimension( tiling, 0 );
  XLAL_CHECK( tiled_sskyA != XLAL_FAILURE, XLAL_EFUNC );
  const int tiled_sskyB = XLALIsTiledLatticeTilingDimension( tiling, 1 );
  XLAL_CHECK( tiled_sskyB != XLAL_FAILURE, XLAL_EFUNC );
  const int tiled_fkdot = XLALIsTiledLatticeTilingDimension( tiling, RSSKY_FKDOT_DIM( rssky_transf, s ) );
  XLAL_CHECK( tiled_fkdot != XLAL_FAILURE, XLAL_EFUNC );
  XLAL_CHECK( !( tiled_sskyA || tiled_sskyB ) || tiled_fkdot, XLAL_EINVAL, "Must search over %zu-order spindown if also searching over sky", s );

  return XLAL_SUCCESS;

}

static int SM_LatticePhysicalRangeCallback(
  const bool first_call,
  const LatticeTiling *tiling,
  const LatticeTilingIterator *itr,
  const gsl_vector *point,
  const size_t changed_i UNUSED,
  const void *param,
  void *out
  )
{

  const SM_CallbackParam *cparam = ( ( const SM_CallbackParam * ) param );
  SM_CallbackOut *cout = ( ( SM_CallbackOut * ) out );

  // Initialise translation data
  if ( first_call ) {
    XLAL_INIT_MEM( cout->min_phys );
    XLAL_INIT_MEM( cout->max_phys );
    cout->min_phys.refTime = cparam->rssky_transf->ref_time;
    cout->max_phys.refTime = cparam->rssky_transf->ref_time;
    cout->min_phys.Alpha = GSL_POSINF;
    cout->max_phys.Alpha = GSL_NEGINF;
    cout->min_phys.Delta = GSL_POSINF;
    cout->max_phys.Delta = GSL_NEGINF;
    for ( size_t s = 0; s <= cparam->rssky_transf->SMAX; ++s ) {
      cout->min_phys.fkdot[s] = GSL_POSINF;
      cout->max_phys.fkdot[s] = GSL_NEGINF;
    }
  }

  // Get frequency step size
  const double dfreq = XLALLatticeTilingStepSize( tiling, cparam->rssky_transf->ndim - 1 );

  // Get indexes of left/right-most point in current frequency block
  INT4 left = 0, right = 0;
  XLAL_CHECK( XLALCurrentLatticeTilingBlock( itr, cparam->rssky_transf->ndim - 1, &left, &right ) == XLAL_SUCCESS, XLAL_EFUNC );

  // Convert point from reduced supersky coordinates to physical coordinates
  PulsarDopplerParams XLAL_INIT_DECL( phys );
  XLAL_CHECK( XLALConvertSuperskyToPhysicalPoint( &phys, point, NULL, cparam->rssky_transf ) == XLAL_SUCCESS, XLAL_EFUNC );

  // Store minimum/maximum values of physical frequency and spindowns
  cout->min_phys.Alpha = GSL_MIN( cout->min_phys.Alpha, phys.Alpha );
  cout->max_phys.Alpha = GSL_MAX( cout->max_phys.Alpha, phys.Alpha );
  cout->min_phys.Delta = GSL_MIN( cout->min_phys.Delta, phys.Delta );
  cout->max_phys.Delta = GSL_MAX( cout->max_phys.Delta, phys.Delta );
  cout->min_phys.fkdot[0] = GSL_MIN( cout->min_phys.fkdot[0], phys.fkdot[0] + dfreq*left );
  cout->max_phys.fkdot[0] = GSL_MAX( cout->max_phys.fkdot[0], phys.fkdot[0] + dfreq*right );
  for ( size_t s = 1; s <= cparam->rssky_transf->SMAX; ++s ) {
    cout->min_phys.fkdot[s] = GSL_MIN( cout->min_phys.fkdot[s], phys.fkdot[s] );
    cout->max_phys.fkdot[s] = GSL_MAX( cout->max_phys.fkdot[s], phys.fkdot[s] );
  }

  return XLAL_SUCCESS;

}

int XLALRegisterSuperskyLatticePhysicalRangeCallback(
  LatticeTiling *tiling,
  const SuperskyTransformData *rssky_transf,
  const PulsarDopplerParams **min_phys,
  const PulsarDopplerParams **max_phys
  )
{

  // Check input
  XLAL_CHECK( tiling != NULL, XLAL_EFAULT );
  XLAL_CHECK( CHECK_RSSKY_TRANSF( rssky_transf ), XLAL_EINVAL );
  XLAL_CHECK( min_phys != NULL, XLAL_EFAULT );
  XLAL_CHECK( max_phys != NULL, XLAL_EFAULT );

  // Register callback function
  const SM_CallbackParam param = {
    .rssky_transf = rssky_transf,
  };
  const SM_CallbackOut *out = XLALRegisterLatticeTilingCallback( tiling, SM_LatticePhysicalRangeCallback, sizeof( param ), &param, sizeof( *out ) );
  XLAL_CHECK( out != NULL, XLAL_EFUNC );

  // Set output parameters
  *min_phys = &out->min_phys;
  *max_phys = &out->max_phys;

  return XLAL_SUCCESS;

}

static int SM_LatticeSuperskyRangeCallback(
  const bool first_call,
  const LatticeTiling *tiling,
  const LatticeTilingIterator *itr,
  const gsl_vector *point,
  const size_t changed_i UNUSED,
  const void *param,
  void *out
  )
{

  const SM_CallbackParam *cparam = ( ( const SM_CallbackParam * ) param );
  SM_CallbackOut *cout = ( ( SM_CallbackOut * ) out );

  // Initialise translation data
  if ( first_call ) {
    cout->min_rssky2_view = gsl_vector_view_array( cout->min_rssky2_array, cparam->rssky2_transf->ndim );
    cout->max_rssky2_view = gsl_vector_view_array( cout->max_rssky2_array, cparam->rssky2_transf->ndim );
    gsl_vector_set_all( &cout->min_rssky2_view.vector, GSL_POSINF );
    gsl_vector_set_all( &cout->max_rssky2_view.vector, GSL_NEGINF );
  }

  // Get frequency step size
  const double dfreq = XLALLatticeTilingStepSize( tiling, cparam->rssky_transf->ndim - 1 );

  // Get indexes of left/right-most point in current frequency block
  INT4 left = 0, right = 0;
  XLAL_CHECK( XLALCurrentLatticeTilingBlock( itr, cparam->rssky_transf->ndim - 1, &left, &right ) == XLAL_SUCCESS, XLAL_EFUNC );

  // Convert point from reduced supersky coordinates to other reduced supersky coordinates
  double rssky2_array[cparam->rssky_transf->ndim];
  gsl_vector_view rssky2_view = gsl_vector_view_array( rssky2_array, cparam->rssky2_transf->ndim );
  XLAL_CHECK( XLALConvertSuperskyToSuperskyPoint( &rssky2_view.vector, cparam->rssky2_transf, point, cparam->rssky_transf ) == XLAL_SUCCESS, XLAL_EFUNC );

  // Store minimum/maximum values of other reduced supersky coordinates
  for ( size_t i = 0; i + 1 < cparam->rssky2_transf->ndim; ++i ) {
    cout->min_rssky2_array[i] = GSL_MIN( cout->min_rssky2_array[i], rssky2_array[i] );
    cout->max_rssky2_array[i] = GSL_MAX( cout->max_rssky2_array[i], rssky2_array[i] );
  } {
    const size_t i = cparam->rssky2_transf->ndim - 1;
    cout->min_rssky2_array[i] = GSL_MIN( cout->min_rssky2_array[i], rssky2_array[i] + dfreq*left );
    cout->max_rssky2_array[i] = GSL_MAX( cout->max_rssky2_array[i], rssky2_array[i] + dfreq*right );
  }

  return XLAL_SUCCESS;

}

int XLALRegisterSuperskyLatticeSuperskyRangeCallback(
  LatticeTiling *tiling,
  const SuperskyTransformData *rssky_transf,
  const SuperskyTransformData *rssky2_transf,
  const gsl_vector **min_rssky2,
  const gsl_vector **max_rssky2
  )
{

  // Check input
  XLAL_CHECK( tiling != NULL, XLAL_EFAULT );
  XLAL_CHECK( CHECK_RSSKY_TRANSF( rssky_transf ), XLAL_EINVAL );
  XLAL_CHECK( CHECK_RSSKY_TRANSF( rssky2_transf ), XLAL_EINVAL );
  XLAL_CHECK( min_rssky2 != NULL, XLAL_EFAULT );
  XLAL_CHECK( max_rssky2 != NULL, XLAL_EFAULT );

  // Register callback function
  const SM_CallbackParam param = {
    .rssky_transf = rssky_transf,
    .rssky2_transf = rssky2_transf,
  };
  const SM_CallbackOut *out = XLALRegisterLatticeTilingCallback( tiling, SM_LatticeSuperskyRangeCallback, sizeof( param ), &param, sizeof( *out ) );
  XLAL_CHECK( out != NULL, XLAL_EFUNC );
  XLAL_CHECK( rssky2_transf->ndim <= XLAL_NUM_ELEM( out->min_rssky2_array ), XLAL_EFAILED );
  XLAL_CHECK( rssky2_transf->ndim <= XLAL_NUM_ELEM( out->max_rssky2_array ), XLAL_EFAILED );

  // Set output parameters
  *min_rssky2 = &out->min_rssky2_view.vector;
  *max_rssky2 = &out->max_rssky2_view.vector;

  return XLAL_SUCCESS;

}

int XLALSetSuperskyRangeBounds(
  LatticeTiling *tiling,
  const gsl_vector *min_rssky,
  const gsl_vector *max_rssky
  )
{

  // Check input
  XLAL_CHECK( tiling != NULL, XLAL_EFAULT );
  const size_t n = XLALTotalLatticeTilingDimensions( tiling );
  XLAL_CHECK( min_rssky != NULL, XLAL_EFAULT );
  XLAL_CHECK( min_rssky->size == n, XLAL_EINVAL );
  XLAL_CHECK( max_rssky != NULL, XLAL_EFAULT );
  XLAL_CHECK( max_rssky->size == n, XLAL_EINVAL );

  // Set the parameter-space bounds on reduced supersky sky coordinates A and B
  double A_bound[2] = { gsl_vector_get( min_rssky, 0 ), gsl_vector_get( max_rssky, 0 ) };
  double B_bound[2] = { gsl_vector_get( min_rssky, 1 ), gsl_vector_get( max_rssky, 1 ) };
  XLAL_CHECK( XLALSetLatticeTilingConstantBound( tiling, 0, A_bound[0], A_bound[1] ) == XLAL_SUCCESS, XLAL_EFUNC );
  XLAL_CHECK( XLALSetLatticeTilingBound( tiling, 1, ConstantBoundB, sizeof( B_bound[0] ), &B_bound[0], &B_bound[1] ) == XLAL_SUCCESS, XLAL_EFUNC );
  XLAL_CHECK( XLALSetLatticeTilingBoundCacheFunction( tiling, 1, SkyBoundCache ) == XLAL_SUCCESS, XLAL_EFUNC );

  // Set the parameter-space bounds on all other coordinates
  for ( size_t j = 2; j < n; ++j ) {
    XLAL_CHECK( XLALSetLatticeTilingConstantBound( tiling, j, gsl_vector_get( min_rssky, j ), gsl_vector_get( max_rssky, j ) ) == XLAL_SUCCESS, XLAL_EFUNC );
  }

  return XLAL_SUCCESS;

}

int XLALSuperskyLatticePhysicalRange(
  PulsarDopplerParams* min_range,
  PulsarDopplerParams* max_range,
  LatticeTiling *tiling,
  const SuperskyTransformData *rssky_transf
  )
{

  // Check input
  XLAL_CHECK( min_range != NULL, XLAL_EFAULT );
  XLAL_CHECK( max_range != NULL, XLAL_EFAULT );
  XLAL_CHECK( tiling != NULL, XLAL_EFAULT );
  XLAL_CHECK( CHECK_RSSKY_TRANSF( rssky_transf ), XLAL_EINVAL );

  // Initialise memory
  XLAL_INIT_MEM( *min_range );
  XLAL_INIT_MEM( *max_range );

  // Set reference times of physical ranges
  min_range->refTime = max_range->refTime = rssky_transf->ref_time;

  // Initialise physical ranges
  min_range->Alpha = GSL_POSINF; max_range->Alpha = GSL_NEGINF;
  min_range->Delta = GSL_POSINF; max_range->Delta = GSL_NEGINF;
  for ( size_t s = 0; s <= rssky_transf->SMAX; ++s ) {
    min_range->fkdot[s] = GSL_POSINF; max_range->fkdot[s] = GSL_NEGINF;
  }

  // Get frequency step size
  const double dfreq = XLALLatticeTilingStepSize( tiling, rssky_transf->ndim - 1 );

  // Create iterator over reduced supersky coordinates
  LatticeTilingIterator *itr = XLALCreateLatticeTilingIterator( tiling, rssky_transf->ndim - 1 );
  XLAL_CHECK( itr != NULL, XLAL_EFUNC );

  // Iterate over reduced supersky coordinates
  double in_rssky_array[rssky_transf->ndim];
  gsl_vector_view in_rssky_view = gsl_vector_view_array( in_rssky_array, rssky_transf->ndim );
  gsl_vector *const in_rssky = &in_rssky_view.vector;
  PulsarDopplerParams XLAL_INIT_DECL( out_phys );
  while ( XLALNextLatticeTilingPoint( itr, in_rssky ) > 0 ) {

    // Convert reduced supersky point to physical coordinates
    XLAL_CHECK( XLALConvertSuperskyToPhysicalPoint( &out_phys, in_rssky, NULL, rssky_transf ) == XLAL_SUCCESS, XLAL_EFUNC );

    // Get indexes of left/right-most point in current frequency block
    INT4 left = 0, right = 0;
    XLAL_CHECK( XLALCurrentLatticeTilingBlock( itr, rssky_transf->ndim - 1, &left, &right ) == XLAL_SUCCESS, XLAL_EFUNC );

    // Store minimum/maximum sky position
    min_range->Alpha = GSL_MIN( min_range->Alpha, out_phys.Alpha );
    max_range->Alpha = GSL_MAX( max_range->Alpha, out_phys.Alpha );
    min_range->Delta = GSL_MIN( min_range->Delta, out_phys.Delta );
    max_range->Delta = GSL_MAX( max_range->Delta, out_phys.Delta );

    // Store minimum/maximum frequency
    min_range->fkdot[0] = GSL_MIN( min_range->fkdot[0], out_phys.fkdot[0] + dfreq * left );
    max_range->fkdot[0] = GSL_MAX( max_range->fkdot[0], out_phys.fkdot[0] + dfreq * right );

    // Store minimum/maximum spindowns
    for ( size_t s = 1; s <= rssky_transf->SMAX; ++s ) {
      min_range->fkdot[s] = GSL_MIN( min_range->fkdot[s], out_phys.fkdot[s] );
      max_range->fkdot[s] = GSL_MAX( max_range->fkdot[s], out_phys.fkdot[s] );
    }

  }

  // Cleanup
  XLALDestroyLatticeTilingIterator( itr );

  return XLAL_SUCCESS;

}

// Local Variables:
// c-file-style: "linux"
// c-basic-offset: 2
// End:<|MERGE_RESOLUTION|>--- conflicted
+++ resolved
@@ -1978,6 +1978,10 @@
   XLAL_CHECK( XLALSetLatticeTilingBound( tiling, 1, PhysicalSkyBound, sizeof( data_lower ), &data_lower, &data_upper ) == XLAL_SUCCESS, XLAL_EFUNC );
   XLAL_CHECK( XLALSetLatticeTilingBoundCacheFunction( tiling, 1, SkyBoundCache ) == XLAL_SUCCESS, XLAL_EFUNC );
 
+  // Set the parameter-space origin on reduced supersky sky coordinates A and B
+  XLAL_CHECK( XLALSetLatticeTilingOrigin( tiling, 0, 0.0 ) == XLAL_SUCCESS, XLAL_EFUNC );
+  XLAL_CHECK( XLALSetLatticeTilingOrigin( tiling, 1, 0.0 ) == XLAL_SUCCESS, XLAL_EFUNC );
+
   return XLAL_SUCCESS;
 
 }
@@ -2081,11 +2085,8 @@
   // Parameter-space bounds on reduced supersky sky coordinates A and B
   double A_bound[2] = {GSL_NAN, GSL_NAN};
   double B_bound[2] = {-1, 1};
-<<<<<<< HEAD
-=======
   LatticeTilingPaddingFlags A_padf = LATTICE_TILING_PAD_LHBBX | LATTICE_TILING_PAD_UHBBX;
   LatticeTilingPaddingFlags B_padf = LATTICE_TILING_PAD_LHBBX | LATTICE_TILING_PAD_UHBBX;
->>>>>>> 87ef9802
 
   // Handle special cases of 1 and 2 patches
   if ( patch_count <= 2 ) {
@@ -2158,15 +2159,12 @@
 
     }
 
-<<<<<<< HEAD
-=======
     // Decide which patches to add padding to
     A_padf = ( ( A_index[0] == 0 && patch_index <  hemi_patch_count ) ? LATTICE_TILING_PAD_LHBBX : 0 )
       |      ( ( A_index[0] == 0 && patch_index >= hemi_patch_count ) ? LATTICE_TILING_PAD_UHBBX : 0 );
     B_padf = ( ( B_index     == 0       ) ? LATTICE_TILING_PAD_LHBBX : 0 )
       |      ( ( B_index + 1 == B_count ) ? LATTICE_TILING_PAD_UHBBX : 0 );
 
->>>>>>> 87ef9802
     // Allocate a GSL root solver
     gsl_root_fsolver *fs = gsl_root_fsolver_alloc( gsl_root_fsolver_brent );
     XLAL_CHECK( fs != NULL, XLAL_ENOMEM );
@@ -2213,7 +2211,8 @@
       const UINT4 B_index_i = B_index + i;
 
       // Maximum possible value of 'B' within the region bound by 'A_bound'
-      const double B_max = RE_SQRT( 1 - GSL_MIN( SQR( A_bound[0] ), SQR( A_bound[1] ) ) );
+      // - For 4 patches or fewer, 'B' must span the entire unit disk
+      const double B_max = ( B_count <= 4 ) ? 1 : RE_SQRT( 1 - GSL_MIN( SQR( A_bound[0] ), SQR( A_bound[1] ) ) );
 
       // Handle boundaries as special cases
       if ( B_index_i == 0 ) {
@@ -2251,7 +2250,9 @@
     }
 
     // Restrict range 'A' if 'B = const' bounds intersect unit disk boundary within it
-    {
+    // - Only start to do this when there are 3 patches in 'B' direction
+    // - Do not do this for the middle 'B' patch which straddles 'B = 0'
+    if ( patch_count >= 14 && B_index != (B_count-1)/2 ) {
       const double Ai = RE_SQRT( 1 - GSL_MIN( SQR( B_bound[0] ), SQR( B_bound[1] ) ) );
       if ( A_bound[0] < -Ai ) {
         A_bound[0] = -Ai;
@@ -2283,8 +2284,6 @@
   XLAL_CHECK( XLALSetLatticeTilingBound( tiling, 1, ConstantBoundB, sizeof( B_bound[0] ), &B_bound[0], &B_bound[1] ) == XLAL_SUCCESS, XLAL_EFUNC );
   XLAL_CHECK( XLALSetLatticeTilingBoundCacheFunction( tiling, 1, SkyBoundCache ) == XLAL_SUCCESS, XLAL_EFUNC );
 
-<<<<<<< HEAD
-=======
   // Set the parameter-space origin on reduced supersky sky coordinates A and B
   XLAL_CHECK( XLALSetLatticeTilingOrigin( tiling, 0, 0.0 ) == XLAL_SUCCESS, XLAL_EFUNC );
   XLAL_CHECK( XLALSetLatticeTilingOrigin( tiling, 1, 0.0 ) == XLAL_SUCCESS, XLAL_EFUNC );
@@ -2293,7 +2292,6 @@
   XLAL_CHECK( XLALSetLatticeTilingPaddingFlags( tiling, 0, A_padf ) == XLAL_SUCCESS, XLAL_EFUNC );
   XLAL_CHECK( XLALSetLatticeTilingPaddingFlags( tiling, 1, B_padf ) == XLAL_SUCCESS, XLAL_EFUNC );
 
->>>>>>> 87ef9802
   return XLAL_SUCCESS;
 
 }
