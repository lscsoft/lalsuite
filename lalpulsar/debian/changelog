--- conflicted
+++ resolved
@@ -1,12 +1,9 @@
-<<<<<<< HEAD
-=======
 lalpulsar (6.0.4-1) unstable; urgency=low
 
   * Update for 6.0.4
 
  -- Adam Mercer <adam.mercer@ligo.org>  Wed, 02 Aug 2023 14:19:18 -0700
 
->>>>>>> 84d780c1
 lalpulsar (6.0.3-1) unstable; urgency=low
 
   * Update for 6.0.3
