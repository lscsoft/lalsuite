/*
 * Copyright (C) 2007 Andres C. Rodriguez, Alexander Dietz, Duncan Brown,
 * Jolien Creighton, Kipp Cannon, Lisa M. Goggin, Patrick Brady, Robert
 * Adam Mercer, Saikat Ray-Majumder, Anand Sengupta, Stephen Fairhurst,
 * Xavier Siemens, Craig Robinson , Sean Seader, Thomas Cokelaer
 *
 * This program is free software; you can redistribute it and/or modify it
 * under the terms of the GNU General Public License as published by the
 * Free Software Foundation; either version 2 of the License, or (at your
 * option) any later version.
 *
 * This program is distributed in the hope that it will be useful, but
 * WITHOUT ANY WARRANTY; without even the implied warranty of
 * MERCHANTABILITY or FITNESS FOR A PARTICULAR PURPOSE.  See the GNU
 * General Public License for more details.
 *
 * You should have received a copy of the GNU General Public License along
 * with with program; see the file COPYING. If not, write to the Free
 * Software Foundation, Inc., 59 Temple Place, Suite 330, Boston, MA
 * 02111-1307  USA
 */

/*-----------------------------------------------------------------------
 *
 * File Name: LIGOLwXMLRead.c
 *
 * Author: Brown, D. A.
 *
 *-----------------------------------------------------------------------
 */

/**

\author Brown, D. A. and Fairhurst, S.
\file
\ingroup lalmetaio

\brief Routines to write LIGO metadata database structures to LIGO lightweight XML files.

\heading{Description}

  The routine \c LALSnglInspiralTableFromLIGOLw reads in a
  \c sngl_inspiral table from the LIGOLwXML file specified in \c fileName.
  It returns the number of triggers read in and \c eventHead provides a
  pointer to the head of a linked list of \c SnglInspiralTables containing the
  events.  It will return all events between the \c startEvent and
  \c stopEvent; if these are set to 0 and -1 respectively, all events are
  returned.

  The routine \c InspiralTmpltBankFromLIGOLw reads in a \c sngl_inspiral
  table from the LIGOLwXML file specified in \c fileName. It returns the
  number of templates read in and \c bankHead provides a pointer to the head
  of a linked list of \c InspiralTemplates containing the templates read in.
  It will return all events between the \c startTmplt and \c stopTmplt; if
  these are set to 0 and -1 respectively, all events are returned.  Although a
  \c sngl_inspiral table is read in, only those entries relevant for an
  InspiralTemplate are read in and stored.

  The routine \c SimInspiralTableFromLIGOLw reads in a \c sim_inspiral
  table from the LIGOLwXML file specified in \c fileName.  It returns the
  number of rows read in and \c SimHead provides a pointer to the head of a
  linked list of \c SimInspiralTables containing the events.  Additionally, a
  \c startTime and \c endTime are specified.  Only simulated events
  occuring between these times are returned.  If the \c endTime is set to
  zero, then all events are returned.

  The routine \c XLALSearchSummaryTableFromLIGOLw reads in a
  \c search_summary table from the LIGOLwXML file specified in
  \c fileName.  It returns a pointer to the head of a linked list of
  \c SearchSummaryTables.

  The routine \c SummValueTableFromLIGOLw reads in a \c summ_value
  table from the LIGOLwXML file specified in \c fileName.  It returns the
  number of rows read in and \c sumHead provides a pointer to the head of a
  linked list of \c SummValueTables.

  \heading{Algorithm}

  None.

  \heading{Uses}
  Functions in the Metaio library:
  <ul>
  <li> \c MetaioFindColumn
  </li><li> \c MetaioGetRow
  </li><li> \c MetaioOpenTable
  </li><li> \c MetaioClose
  </li></ul>
  \heading{Notes}

  %% Any relevant notes.

*/


#include <string.h>
#include <lal/LALStdio.h>
#include <lal/LALStdlib.h>
#include <lal/LALConstants.h>
#include <lal/LIGOMetadataTables.h>
#include <lal/LIGOMetadataUtils.h>
#include <lal/LIGOLwXMLRead.h>
#include <lal/Date.h>

NRCSID( LIGOLWXMLREADC, "$Id$" );



/**
 * Test a LIGO Light Weight XML file for the presence of a specific table.
 * Returns > 0 if the document contains the table, 0 if the document does
 * not contain the table, and < 0 on error.
 *
 * BUGS:
 *
 * - This function can't tell the difference between a missing table and an
 *   unparseable document.  This is a limitation in libmetaio.
 *
 * - This function parses the entire file to determine if the table is
 *   present, which is slow.
 *
 * - This entire approach to XML I/O is the wrong way to go.  What's needed
 *   is a "load document" function, and a "save document" function.  DO NOT
 *   attempt to write such functions by using this function to test for
 *   every possible table one-by-one and loading the ones that are found.
 *   Put the time into writing a proper XML I/O layer!!
 */
int XLALLIGOLwHasTable(const char *filename, const char *table_name)
{
	struct MetaioParseEnvironment env;
	int has_table;

	/*
	 * open the file and find table
	 */

	if(MetaioOpenFile(&env, filename)) {
		XLALPrintError("%s(): error opening \"%s\": %s\n", __func__, filename, env.mierrmsg.data ? env.mierrmsg.data : "unknown reason");
		XLAL_ERROR(__func__, XLAL_EIO);
	}

	/*
	 * find table.  note:  parse errors are interpreted as "table is
	 * missing".  metaio provides no other mechanism for testing for
	 * the presence of a table.
	 */

	has_table = !MetaioOpenTableOnly(&env, table_name);
	/* FIXME:  when we can rely on newer versions of libmetaio use this
	 * function instead of what follows */
	/*MetaioClearErrno(&env);*/
	env.mierrno = 0;

	/*
	 * close
	 */

	if(MetaioClose(&env)) {
		XLALPrintError("%s(): error parsing document after %s table: %s\n", __func__, table_name, env.mierrmsg.data ? env.mierrmsg.data : "unknown reason");
		XLAL_ERROR(__func__, XLAL_EIO);
	}

	/*
	 * done
	 */

	return has_table;
}


/**
 * Convenience wrapper for MetaioFindColumn(), translating to XLAL-style
 * error reporting and printing useful error messages on failure.  Returns
 * the integer index of the column, or a negative integer if the column is
 * not found or has the wrong type.  If required is non-zero, then an XLAL
 * error is reported if the column is missing, but if required is zero then
 * no error is generated for missing columns.  When a column is found, it's
 * type is checked and an XLAL error is reported if it does not match the
 * requested type.  Passing METAIO_TYPE_UNKNOWN disables the column type
 * test.
 */
int XLALLIGOLwFindColumn(
	struct MetaioParseEnvironment *env,
	const char *name,
	enum METAIO_Type type,
	int required
)
{
	int pos = MetaioFindColumn(env, name);
	if(pos >= 0) {
		/* column was found, check type */
		if(type != METAIO_TYPE_UNKNOWN && env->ligo_lw.table.col[pos].data_type != type) {
			XLALPrintError("%s(): column \"%s\" has wrong type\n", __func__, name);
			XLAL_ERROR(__func__, XLAL_EDATA);
		}
	} else if(required) {
		/* required column is missing */
		XLALPrintError("%s(): missing required column \"%s\"\n", __func__, name);
		XLAL_ERROR(__func__, XLAL_EDATA);
	}
	return pos;
}


/**
 * Convenience function to extract the integer part of an ilwd:char ID
 * string with some error checking.  If either of ilwd_char_table_name or
 * ilwd_char_column_name is not NULL, then the corresponding portion of the
 * ilwd:char string must match it exactly.  The return value is the
 * recovered integer suffix or < 0 on failure.
 */


long long XLALLIGOLwParseIlwdChar(
	const struct MetaioParseEnvironment *env,
	int column_number,
	const char *ilwd_char_table_name,
	const char *ilwd_char_column_name
)
{
	char *fmt;
	const char *ilwd_char = env->ligo_lw.table.elt[column_number].data.lstring.data;
	long long id;

	/*
	 * 8 = 1 for the '\0', 2 for the ':' characters, and 5 for the
	 * "%%lld" string
	 */

	fmt = malloc(strlen(ilwd_char_table_name ? ilwd_char_table_name : "%*[^:]") + strlen(ilwd_char_column_name ? ilwd_char_column_name : "%*[^:]") + 8);
	if(!fmt)
		XLAL_ERROR(__func__, XLAL_ENOMEM);

	sprintf(fmt, "%s:%s:%%lld", ilwd_char_table_name ? ilwd_char_table_name : "%*[^:]", ilwd_char_column_name ? ilwd_char_column_name : "%*[^:]");

	if(sscanf(ilwd_char, fmt, &id) < 1) {
		free(fmt);
		XLALPrintError("%s(): invalid %s \"%s\" for %s\n", __func__, ilwd_char_column_name ? ilwd_char_column_name : "ID", ilwd_char, ilwd_char_table_name ? ilwd_char_table_name : "table");
		XLAL_ERROR(__func__, XLAL_EDATA);
	}

	free(fmt);

	return id;
}


/**
 * Read the process table from a LIGO Light Weight XML file into a linked
 * list of ProcessTable structures.
 */
ProcessTable *XLALProcessTableFromLIGOLw(
	const char *filename
)
{
	static const char table_name[] = "process";
	int miostatus;
	ProcessTable *head = NULL;
	ProcessTable **next = &head;
	struct MetaioParseEnvironment env;
	struct {
		int program;
		int version;
		int cvs_repository;
		int cvs_entry_time;
		int comment;
		int is_online;
		int node;
		int username;
		int unix_procid;
		int start_time;
		int end_time;
		int jobid;
		int domain;
		int ifos;
		int process_id;
	} column_pos;

	/* open the file and find table */

	if(MetaioOpenFile(&env, filename)) {
		XLALPrintError("%s(): error opening \"%s\": %s\n", __func__, filename, env.mierrmsg.data ? env.mierrmsg.data : "unknown reason");
		XLAL_ERROR_NULL(__func__, XLAL_EIO);
	}
	if(MetaioOpenTableOnly(&env, table_name)) {
		MetaioAbort(&env);
		XLALPrintError("%s(): cannot find %s table: %s\n", __func__, table_name, env.mierrmsg.data ? env.mierrmsg.data : "unknown reason");
		XLAL_ERROR_NULL(__func__, XLAL_EIO);
	}

	/* find columns */

	XLALClearErrno();
	column_pos.program = XLALLIGOLwFindColumn(&env, "program", METAIO_TYPE_LSTRING, 1);
	column_pos.version = XLALLIGOLwFindColumn(&env, "version", METAIO_TYPE_LSTRING, 1);
	column_pos.cvs_repository = XLALLIGOLwFindColumn(&env, "cvs_repository", METAIO_TYPE_LSTRING, 1);
	column_pos.cvs_entry_time = XLALLIGOLwFindColumn(&env, "cvs_entry_time", METAIO_TYPE_INT_4S, 1);
	column_pos.comment = XLALLIGOLwFindColumn(&env, "comment", METAIO_TYPE_LSTRING, 1);
	column_pos.is_online = XLALLIGOLwFindColumn(&env, "is_online", METAIO_TYPE_INT_4S, 1);
	column_pos.node = XLALLIGOLwFindColumn(&env, "node", METAIO_TYPE_LSTRING, 1);
	column_pos.username = XLALLIGOLwFindColumn(&env, "username", METAIO_TYPE_LSTRING, 1);
	column_pos.unix_procid = XLALLIGOLwFindColumn(&env, "unix_procid", METAIO_TYPE_INT_4S, 1);
	column_pos.start_time = XLALLIGOLwFindColumn(&env, "start_time", METAIO_TYPE_INT_4S, 1);
	column_pos.end_time = XLALLIGOLwFindColumn(&env, "end_time", METAIO_TYPE_INT_4S, 1);
	column_pos.jobid = XLALLIGOLwFindColumn(&env, "jobid", METAIO_TYPE_INT_4S, 1);
	column_pos.domain = XLALLIGOLwFindColumn(&env, "domain", METAIO_TYPE_LSTRING, 1);
	column_pos.ifos = XLALLIGOLwFindColumn(&env, "ifos", METAIO_TYPE_LSTRING, 1);
	column_pos.process_id = XLALLIGOLwFindColumn(&env, "process_id", METAIO_TYPE_ILWD_CHAR, 1);

	/* check for failure (== a required column is missing) */

	if(XLALGetBaseErrno()) {
		MetaioAbort(&env);
		XLALPrintError("%s(): failure reading %s table\n", __func__, table_name);
		XLAL_ERROR_NULL(__func__, XLAL_EFUNC);
	}

	/* loop over the rows in the file */

	while((miostatus = MetaioGetRow(&env)) > 0) {
		/* create a new row */

		ProcessTable *row = XLALCreateProcessTableRow();

		if(!row) {
			XLALDestroyProcessTable(head);
			MetaioAbort(&env);
			XLAL_ERROR_NULL(__func__, XLAL_EFUNC);
		}

		/* append to linked list */

		*next = row;
		next = &(*next)->next;

		/* populate the columns */

		strncpy(row->program, env.ligo_lw.table.elt[column_pos.program].data.lstring.data, sizeof(row->program) - 1);
		strncpy(row->version, env.ligo_lw.table.elt[column_pos.version].data.lstring.data, sizeof(row->version) - 1);
		strncpy(row->cvs_repository, env.ligo_lw.table.elt[column_pos.cvs_repository].data.lstring.data, sizeof(row->cvs_repository) - 1);
		XLALGPSSet(&row->cvs_entry_time, env.ligo_lw.table.elt[column_pos.cvs_entry_time].data.int_4s, 0);
		strncpy(row->comment, env.ligo_lw.table.elt[column_pos.comment].data.lstring.data, sizeof(row->comment) - 1);
		row->is_online = env.ligo_lw.table.elt[column_pos.is_online].data.int_4s;
		strncpy(row->node, env.ligo_lw.table.elt[column_pos.node].data.lstring.data, sizeof(row->node) - 1);
		strncpy(row->username, env.ligo_lw.table.elt[column_pos.username].data.lstring.data, sizeof(row->username) - 1);
		row->unix_procid = env.ligo_lw.table.elt[column_pos.unix_procid].data.int_4s;
		XLALGPSSet(&row->start_time, env.ligo_lw.table.elt[column_pos.start_time].data.int_4s, 0);
		XLALGPSSet(&row->end_time, env.ligo_lw.table.elt[column_pos.end_time].data.int_4s, 0);
		row->jobid = env.ligo_lw.table.elt[column_pos.jobid].data.int_4s;
		strncpy(row->domain, env.ligo_lw.table.elt[column_pos.domain].data.lstring.data, sizeof(row->domain) - 1);
		strncpy(row->ifos, env.ligo_lw.table.elt[column_pos.ifos].data.lstring.data, sizeof(row->ifos) - 1);
		if((row->process_id = XLALLIGOLwParseIlwdChar(&env, column_pos.process_id, "process", "process_id")) < 0) {
			XLALDestroyProcessTable(head);
			MetaioAbort(&env);
			XLAL_ERROR_NULL(__func__, XLAL_EFUNC);
		}
	}
	if(miostatus < 0) {
		XLALDestroyProcessTable(head);
		MetaioAbort(&env);
		XLALPrintError("%s(): I/O error parsing %s table: %s\n", __func__, table_name, env.mierrmsg.data ? env.mierrmsg.data : "unknown reason");
		XLAL_ERROR_NULL(__func__, XLAL_EIO);
	}

	/* close file */

	if(MetaioClose(&env)) {
		XLALDestroyProcessTable(head);
		XLALPrintError("%s(): error parsing document after %s table: %s\n", __func__, table_name, env.mierrmsg.data ? env.mierrmsg.data : "unknown reason");
		XLAL_ERROR_NULL(__func__, XLAL_EIO);
	}

	/* done */

	return head;
}


/**
 * Read the process_params table from a LIGO Light Weight XML file into a
 * linked list of ProcessParamsTable structures.
 */
ProcessParamsTable *XLALProcessParamsTableFromLIGOLw(
	const char *filename
)
{
	static const char table_name[] = "process_params";
	int miostatus;
	ProcessParamsTable *head = NULL;
	ProcessParamsTable **next = &head;
	struct MetaioParseEnvironment env;
	struct {
		int program;
		int process_id;
		int param;
		int type;
		int value;
	} column_pos;

	/* open the file and find table */

	if(MetaioOpenFile(&env, filename)) {
		XLALPrintError("%s(): error opening \"%s\": %s\n", __func__, filename, env.mierrmsg.data ? env.mierrmsg.data : "unknown reason");
		XLAL_ERROR_NULL(__func__, XLAL_EIO);
	}
	if(MetaioOpenTableOnly(&env, table_name)) {
		MetaioAbort(&env);
		XLALPrintError("%s(): cannot find %s table: %s\n", __func__, table_name, env.mierrmsg.data ? env.mierrmsg.data : "unknown reason");
		XLAL_ERROR_NULL(__func__, XLAL_EIO);
	}

	/* find columns */

	XLALClearErrno();
	column_pos.program = XLALLIGOLwFindColumn(&env, "program", METAIO_TYPE_LSTRING, 1);
	column_pos.process_id = XLALLIGOLwFindColumn(&env, "process_id", METAIO_TYPE_ILWD_CHAR, 1);
	column_pos.param = XLALLIGOLwFindColumn(&env, "param", METAIO_TYPE_LSTRING, 1);
	column_pos.type = XLALLIGOLwFindColumn(&env, "type", METAIO_TYPE_LSTRING, 1);
	column_pos.value = XLALLIGOLwFindColumn(&env, "value", METAIO_TYPE_LSTRING, 1);

	/* check for failure (== a required column is missing) */

	if(XLALGetBaseErrno()) {
		MetaioAbort(&env);
		XLALPrintError("%s(): failure reading %s table\n", __func__, table_name);
		XLAL_ERROR_NULL(__func__, XLAL_EFUNC);
	}

	/* loop over the rows in the file */

	while((miostatus = MetaioGetRow(&env)) > 0) {
		/* create a new row */

		ProcessParamsTable *row = XLALCreateProcessParamsTableRow(NULL);

		if(!row) {
			XLALDestroyProcessParamsTable(head);
			MetaioAbort(&env);
			XLAL_ERROR_NULL(__func__, XLAL_EFUNC);
		}

		/* append to linked list */

		*next = row;
		next = &(*next)->next;

		/* populate the columns */

		strncpy(row->program, env.ligo_lw.table.elt[column_pos.program].data.lstring.data, sizeof(row->program) - 1);
		if((row->process_id = XLALLIGOLwParseIlwdChar(&env, column_pos.process_id, "process", "process_id")) < 0) {
			XLALDestroyProcessParamsTable(head);
			MetaioAbort(&env);
			XLAL_ERROR_NULL(__func__, XLAL_EFUNC);
		}
		strncpy(row->param, env.ligo_lw.table.elt[column_pos.param].data.lstring.data, sizeof(row->param) - 1);
		strncpy(row->type, env.ligo_lw.table.elt[column_pos.type].data.lstring.data, sizeof(row->type) - 1);
		strncpy(row->value, env.ligo_lw.table.elt[column_pos.value].data.lstring.data, sizeof(row->value) - 1);
	}
	if(miostatus < 0) {
		XLALDestroyProcessParamsTable(head);
		MetaioAbort(&env);
		XLALPrintError("%s(): I/O error parsing %s table: %s\n", __func__, table_name, env.mierrmsg.data ? env.mierrmsg.data : "unknown reason");
		XLAL_ERROR_NULL(__func__, XLAL_EIO);
	}

	/* close file */

	if(MetaioClose(&env)) {
		XLALDestroyProcessParamsTable(head);
		XLALPrintError("%s(): error parsing document after %s table: %s\n", __func__, table_name, env.mierrmsg.data ? env.mierrmsg.data : "unknown reason");
		XLAL_ERROR_NULL(__func__, XLAL_EIO);
	}

	/* done */

	return head;
}


/**
 * Read the time_slide table from a LIGO Light Weight XML file into a
 * linked list of TimeSlide structures.
<<<<<<< HEAD
 */

TimeSlide *
XLALTimeSlideTableFromLIGOLw (
    const char *filename
)
{
	static const char table_name[] = "time_slide";
	int miostatus;
	TimeSlide *head = NULL;
	TimeSlide **next = &head;
	struct MetaioParseEnvironment env;
	struct {
		int process_id;
		int time_slide_id;
		int instrument;
		int offset;
	} column_pos;

	/* open the file and find table */

	if(MetaioOpenFile(&env, filename)) {
		XLALPrintError("%s(): error opening \"%s\": %s\n", __func__, filename, env.mierrmsg.data ? env.mierrmsg.data : "unknown reason");
		XLAL_ERROR_NULL(__func__, XLAL_EIO);
	}
	if(MetaioOpenTableOnly(&env, table_name)) {
		MetaioAbort(&env);
		XLALPrintError("%s(): cannot find %s table: %s\n", __func__, table_name, env.mierrmsg.data ? env.mierrmsg.data : "unknown reason");
		XLAL_ERROR_NULL(__func__, XLAL_EIO);
	}

	/* find columns */

	XLALClearErrno();
	column_pos.process_id = XLALLIGOLwFindColumn(&env, "process_id", METAIO_TYPE_ILWD_CHAR, 1);
	column_pos.time_slide_id = XLALLIGOLwFindColumn(&env, "time_slide_id", METAIO_TYPE_ILWD_CHAR, 1);
	column_pos.instrument = XLALLIGOLwFindColumn(&env, "instrument", METAIO_TYPE_LSTRING, 1);
	column_pos.offset = XLALLIGOLwFindColumn(&env, "offset", METAIO_TYPE_REAL_8, 1);

	/* check for failure (== a required column is missing) */

	if(XLALGetBaseErrno()) {
		MetaioAbort(&env);
		XLALPrintError("%s(): failure reading %s table\n", __func__, table_name);
		XLAL_ERROR_NULL(__func__, XLAL_EFUNC);
	}

	/* loop over the rows in the file */

	while((miostatus = MetaioGetRow(&env)) > 0) {
		/* create a new row */

		TimeSlide *row = XLALCreateTimeSlide();

		if(!row) {
			XLALDestroyTimeSlideTable(head);
			MetaioAbort(&env);
			XLAL_ERROR_NULL(__func__, XLAL_EFUNC);
		}

		/* append to linked list */

		*next = row;
		next = &(*next)->next;

		/* populate the columns */

		if((row->process_id = XLALLIGOLwParseIlwdChar(&env, column_pos.process_id, "process", "process_id")) < 0) {
			XLALDestroyTimeSlideTable(head);
			MetaioAbort(&env);
			XLAL_ERROR_NULL(__func__, XLAL_EFUNC);
		}
		if((row->time_slide_id = XLALLIGOLwParseIlwdChar(&env, column_pos.time_slide_id, "time_slide", "time_slide_id")) < 0) {
			XLALDestroyTimeSlideTable(head);
			MetaioAbort(&env);
			XLAL_ERROR_NULL(__func__, XLAL_EFUNC);
		}
		strncpy(row->instrument, env.ligo_lw.table.elt[column_pos.instrument].data.lstring.data, sizeof(row->instrument) - 1);
		row->offset = env.ligo_lw.table.elt[column_pos.offset].data.real_8;
	}
	if(miostatus < 0) {
		XLALDestroyTimeSlideTable(head);
		MetaioAbort(&env);
		XLALPrintError("%s(): I/O error parsing %s table: %s\n", __func__, table_name, env.mierrmsg.data ? env.mierrmsg.data : "unknown reason");
		XLAL_ERROR_NULL(__func__, XLAL_EIO);
	}

	/* close file */

	if(MetaioClose(&env)) {
		XLALDestroyTimeSlideTable(head);
		XLALPrintError("%s(): error parsing document after %s table: %s\n", __func__, table_name, env.mierrmsg.data ? env.mierrmsg.data : "unknown reason");
		XLAL_ERROR_NULL(__func__, XLAL_EIO);
	}

	/* done */

	return head;
}


/**
 * Read the search_summary table from a LIGO Light Weight XML file into a
 * linked list of SearchSummaryTable structures.
=======
>>>>>>> 878b056e
 */

TimeSlide *
XLALTimeSlideTableFromLIGOLw (
    const char *filename
)
{
	static const char table_name[] = "time_slide";
	int miostatus;
	TimeSlide *head = NULL;
	TimeSlide **next = &head;
	struct MetaioParseEnvironment env;
	struct {
		int process_id;
		int time_slide_id;
		int instrument;
		int offset;
	} column_pos;

	/* open the file and find table */

	if(MetaioOpenFile(&env, filename)) {
		XLALPrintError("%s(): error opening \"%s\": %s\n", __func__, filename, env.mierrmsg.data ? env.mierrmsg.data : "unknown reason");
		XLAL_ERROR_NULL(__func__, XLAL_EIO);
	}
	if(MetaioOpenTableOnly(&env, table_name)) {
		MetaioAbort(&env);
		XLALPrintError("%s(): cannot find %s table: %s\n", __func__, table_name, env.mierrmsg.data ? env.mierrmsg.data : "unknown reason");
		XLAL_ERROR_NULL(__func__, XLAL_EIO);
	}

	/* find columns */

	XLALClearErrno();
	column_pos.process_id = XLALLIGOLwFindColumn(&env, "process_id", METAIO_TYPE_ILWD_CHAR, 1);
	column_pos.time_slide_id = XLALLIGOLwFindColumn(&env, "time_slide_id", METAIO_TYPE_ILWD_CHAR, 1);
	column_pos.instrument = XLALLIGOLwFindColumn(&env, "instrument", METAIO_TYPE_LSTRING, 1);
	column_pos.offset = XLALLIGOLwFindColumn(&env, "offset", METAIO_TYPE_REAL_8, 1);

	/* check for failure (== a required column is missing) */

	if(XLALGetBaseErrno()) {
		MetaioAbort(&env);
		XLALPrintError("%s(): failure reading %s table\n", __func__, table_name);
		XLAL_ERROR_NULL(__func__, XLAL_EFUNC);
	}

	/* loop over the rows in the file */

	while((miostatus = MetaioGetRow(&env)) > 0) {
		/* create a new row */

		TimeSlide *row = XLALCreateTimeSlide();

		if(!row) {
			XLALDestroyTimeSlideTable(head);
			MetaioAbort(&env);
			XLAL_ERROR_NULL(__func__, XLAL_EFUNC);
		}

		/* append to linked list */

		*next = row;
		next = &(*next)->next;

		/* populate the columns */

		if((row->process_id = XLALLIGOLwParseIlwdChar(&env, column_pos.process_id, "process", "process_id")) < 0) {
			XLALDestroyTimeSlideTable(head);
			MetaioAbort(&env);
			XLAL_ERROR_NULL(__func__, XLAL_EFUNC);
		}
		if((row->time_slide_id = XLALLIGOLwParseIlwdChar(&env, column_pos.time_slide_id, "time_slide", "time_slide_id")) < 0) {
			XLALDestroyTimeSlideTable(head);
			MetaioAbort(&env);
			XLAL_ERROR_NULL(__func__, XLAL_EFUNC);
		}
		strncpy(row->instrument, env.ligo_lw.table.elt[column_pos.instrument].data.lstring.data, sizeof(row->instrument) - 1);
		row->offset = env.ligo_lw.table.elt[column_pos.offset].data.real_8;
	}
	if(miostatus < 0) {
		XLALDestroyTimeSlideTable(head);
		MetaioAbort(&env);
		XLALPrintError("%s(): I/O error parsing %s table: %s\n", __func__, table_name, env.mierrmsg.data ? env.mierrmsg.data : "unknown reason");
		XLAL_ERROR_NULL(__func__, XLAL_EIO);
	}

	/* close file */

	if(MetaioClose(&env)) {
		XLALDestroyTimeSlideTable(head);
		XLALPrintError("%s(): error parsing document after %s table: %s\n", __func__, table_name, env.mierrmsg.data ? env.mierrmsg.data : "unknown reason");
		XLAL_ERROR_NULL(__func__, XLAL_EIO);
	}

	/* done */

	return head;
}


/**
 * Read the search_summary table from a LIGO Light Weight XML file into a
 * linked list of SearchSummaryTable structures.
 */
SearchSummaryTable *XLALSearchSummaryTableFromLIGOLw(
	const char *filename
)
{
	static const char table_name[] = "search_summary";
	int miostatus;
	SearchSummaryTable *head = NULL;
	SearchSummaryTable **next = &head;
	struct MetaioParseEnvironment env;
	struct {
		int process_id;
		int shared_object;
		int lalwrapper_cvs_tag;
		int lal_cvs_tag;
		int comment;
		int ifos;
		int in_start_time;
		int in_start_time_ns;
		int in_end_time;
		int in_end_time_ns;
		int out_start_time;
		int out_start_time_ns;
		int out_end_time;
		int out_end_time_ns;
		int nevents;
		int nnodes;
	} column_pos;

	/* open the file and find table */

	if(MetaioOpenFile(&env, filename)) {
		XLALPrintError("%s(): error opening \"%s\": %s\n", __func__, filename, env.mierrmsg.data ? env.mierrmsg.data : "unknown reason");
		XLAL_ERROR_NULL(__func__, XLAL_EIO);
	}
	if(MetaioOpenTableOnly(&env, table_name)) {
		MetaioAbort(&env);
		XLALPrintError("%s(): cannot find %s table: %s\n", __func__, table_name, env.mierrmsg.data ? env.mierrmsg.data : "unknown reason");
		XLAL_ERROR_NULL(__func__, XLAL_EIO);
	}

	/* find columns */

	XLALClearErrno();
	column_pos.process_id = XLALLIGOLwFindColumn(&env, "process_id", METAIO_TYPE_ILWD_CHAR, 1);
	column_pos.shared_object = XLALLIGOLwFindColumn(&env, "shared_object", METAIO_TYPE_LSTRING, 1);
	column_pos.lalwrapper_cvs_tag = XLALLIGOLwFindColumn(&env, "lalwrapper_cvs_tag", METAIO_TYPE_LSTRING, 1);
	column_pos.lal_cvs_tag = XLALLIGOLwFindColumn(&env, "lal_cvs_tag", METAIO_TYPE_LSTRING, 1);
	column_pos.comment = XLALLIGOLwFindColumn(&env, "comment", METAIO_TYPE_LSTRING, 1);
	column_pos.ifos = XLALLIGOLwFindColumn(&env, "ifos", METAIO_TYPE_LSTRING, 1);
	column_pos.in_start_time = XLALLIGOLwFindColumn(&env, "in_start_time", METAIO_TYPE_INT_4S, 1);
	column_pos.in_start_time_ns = XLALLIGOLwFindColumn(&env, "in_start_time_ns", METAIO_TYPE_INT_4S, 1);
	column_pos.in_end_time = XLALLIGOLwFindColumn(&env, "in_end_time", METAIO_TYPE_INT_4S, 1);
	column_pos.in_end_time_ns = XLALLIGOLwFindColumn(&env, "in_end_time_ns", METAIO_TYPE_INT_4S, 1);
	column_pos.out_start_time = XLALLIGOLwFindColumn(&env, "out_start_time", METAIO_TYPE_INT_4S, 1);
	column_pos.out_start_time_ns = XLALLIGOLwFindColumn(&env, "out_start_time_ns", METAIO_TYPE_INT_4S, 1);
	column_pos.out_end_time = XLALLIGOLwFindColumn(&env, "out_end_time", METAIO_TYPE_INT_4S, 1);
	column_pos.out_end_time_ns = XLALLIGOLwFindColumn(&env, "out_end_time_ns", METAIO_TYPE_INT_4S, 1);
	column_pos.nevents = XLALLIGOLwFindColumn(&env, "nevents", METAIO_TYPE_INT_4S, 1);
	column_pos.nnodes = XLALLIGOLwFindColumn(&env, "nnodes", METAIO_TYPE_INT_4S, 1);

	/* check for failure (== a required column is missing) */

	if(XLALGetBaseErrno()) {
		MetaioAbort(&env);
		XLALPrintError("%s(): failure reading %s table\n", __func__, table_name);
		XLAL_ERROR_NULL(__func__, XLAL_EFUNC);
	}

	/* loop over the rows in the file */

	while((miostatus = MetaioGetRow(&env)) > 0) {
		/* create a new row */

		SearchSummaryTable *row = XLALCreateSearchSummaryTableRow(NULL);

		if(!row) {
			XLALDestroySearchSummaryTable(head);
			MetaioAbort(&env);
			XLAL_ERROR_NULL(__func__, XLAL_EFUNC);
		}

		/* append to linked list */

		*next = row;
		next = &(*next)->next;

		/* populate the columns */

		if((row->process_id = XLALLIGOLwParseIlwdChar(&env, column_pos.process_id, "process", "process_id")) < 0) {
			XLALDestroySearchSummaryTable(head);
			MetaioAbort(&env);
			XLAL_ERROR_NULL(__func__, XLAL_EFUNC);
		}
		/* FIXME:  structure definition does not include elements
		 * for these columns */
		/*strncpy(row->shared_object, env.ligo_lw.table.elt[column_pos.shared_object].data.lstring.data, sizeof(row->shared_object) - 1);*/
		/*strncpy(row->lalwrapper_cvs_tag, env.ligo_lw.table.elt[column_pos.lalwrapper_cvs_tag].data.lstring.data, sizeof(row->lalwrapper_cvs_tag) - 1);*/
		/*strncpy(row->lal_cvs_tag, env.ligo_lw.table.elt[column_pos.lal_cvs_tag].data.lstring.data, sizeof(row->lal_cvs_tag) - 1);*/
		strncpy(row->comment, env.ligo_lw.table.elt[column_pos.comment].data.lstring.data, sizeof(row->comment) - 1);
		strncpy(row->ifos, env.ligo_lw.table.elt[column_pos.ifos].data.lstring.data, sizeof(row->ifos) - 1);
		XLALGPSSet(&row->in_start_time, env.ligo_lw.table.elt[column_pos.in_start_time].data.int_4s, env.ligo_lw.table.elt[column_pos.in_start_time_ns].data.int_4s);
		XLALGPSSet(&row->in_end_time, env.ligo_lw.table.elt[column_pos.in_end_time].data.int_4s, env.ligo_lw.table.elt[column_pos.in_end_time_ns].data.int_4s);
		XLALGPSSet(&row->out_start_time, env.ligo_lw.table.elt[column_pos.out_start_time].data.int_4s, env.ligo_lw.table.elt[column_pos.out_start_time_ns].data.int_4s);
		XLALGPSSet(&row->out_end_time, env.ligo_lw.table.elt[column_pos.out_end_time].data.int_4s, env.ligo_lw.table.elt[column_pos.out_end_time_ns].data.int_4s);
		row->nevents = env.ligo_lw.table.elt[column_pos.nevents].data.int_4s;
		row->nnodes = env.ligo_lw.table.elt[column_pos.nnodes].data.int_4s;
	}
	if(miostatus < 0) {
		XLALDestroySearchSummaryTable(head);
		MetaioAbort(&env);
		XLALPrintError("%s(): I/O error parsing %s table: %s\n", __func__, table_name, env.mierrmsg.data ? env.mierrmsg.data : "unknown reason");
		XLAL_ERROR_NULL(__func__, XLAL_EIO);
	}

	/* close file */

	if(MetaioClose(&env)) {
		XLALDestroySearchSummaryTable(head);
		XLALPrintError("%s(): error parsing document after %s table: %s\n", __func__, table_name, env.mierrmsg.data ? env.mierrmsg.data : "unknown reason");
		XLAL_ERROR_NULL(__func__, XLAL_EIO);
	}

	/* done */

	return head;
}<|MERGE_RESOLUTION|>--- conflicted
+++ resolved
@@ -480,113 +480,6 @@
 /**
  * Read the time_slide table from a LIGO Light Weight XML file into a
  * linked list of TimeSlide structures.
-<<<<<<< HEAD
- */
-
-TimeSlide *
-XLALTimeSlideTableFromLIGOLw (
-    const char *filename
-)
-{
-	static const char table_name[] = "time_slide";
-	int miostatus;
-	TimeSlide *head = NULL;
-	TimeSlide **next = &head;
-	struct MetaioParseEnvironment env;
-	struct {
-		int process_id;
-		int time_slide_id;
-		int instrument;
-		int offset;
-	} column_pos;
-
-	/* open the file and find table */
-
-	if(MetaioOpenFile(&env, filename)) {
-		XLALPrintError("%s(): error opening \"%s\": %s\n", __func__, filename, env.mierrmsg.data ? env.mierrmsg.data : "unknown reason");
-		XLAL_ERROR_NULL(__func__, XLAL_EIO);
-	}
-	if(MetaioOpenTableOnly(&env, table_name)) {
-		MetaioAbort(&env);
-		XLALPrintError("%s(): cannot find %s table: %s\n", __func__, table_name, env.mierrmsg.data ? env.mierrmsg.data : "unknown reason");
-		XLAL_ERROR_NULL(__func__, XLAL_EIO);
-	}
-
-	/* find columns */
-
-	XLALClearErrno();
-	column_pos.process_id = XLALLIGOLwFindColumn(&env, "process_id", METAIO_TYPE_ILWD_CHAR, 1);
-	column_pos.time_slide_id = XLALLIGOLwFindColumn(&env, "time_slide_id", METAIO_TYPE_ILWD_CHAR, 1);
-	column_pos.instrument = XLALLIGOLwFindColumn(&env, "instrument", METAIO_TYPE_LSTRING, 1);
-	column_pos.offset = XLALLIGOLwFindColumn(&env, "offset", METAIO_TYPE_REAL_8, 1);
-
-	/* check for failure (== a required column is missing) */
-
-	if(XLALGetBaseErrno()) {
-		MetaioAbort(&env);
-		XLALPrintError("%s(): failure reading %s table\n", __func__, table_name);
-		XLAL_ERROR_NULL(__func__, XLAL_EFUNC);
-	}
-
-	/* loop over the rows in the file */
-
-	while((miostatus = MetaioGetRow(&env)) > 0) {
-		/* create a new row */
-
-		TimeSlide *row = XLALCreateTimeSlide();
-
-		if(!row) {
-			XLALDestroyTimeSlideTable(head);
-			MetaioAbort(&env);
-			XLAL_ERROR_NULL(__func__, XLAL_EFUNC);
-		}
-
-		/* append to linked list */
-
-		*next = row;
-		next = &(*next)->next;
-
-		/* populate the columns */
-
-		if((row->process_id = XLALLIGOLwParseIlwdChar(&env, column_pos.process_id, "process", "process_id")) < 0) {
-			XLALDestroyTimeSlideTable(head);
-			MetaioAbort(&env);
-			XLAL_ERROR_NULL(__func__, XLAL_EFUNC);
-		}
-		if((row->time_slide_id = XLALLIGOLwParseIlwdChar(&env, column_pos.time_slide_id, "time_slide", "time_slide_id")) < 0) {
-			XLALDestroyTimeSlideTable(head);
-			MetaioAbort(&env);
-			XLAL_ERROR_NULL(__func__, XLAL_EFUNC);
-		}
-		strncpy(row->instrument, env.ligo_lw.table.elt[column_pos.instrument].data.lstring.data, sizeof(row->instrument) - 1);
-		row->offset = env.ligo_lw.table.elt[column_pos.offset].data.real_8;
-	}
-	if(miostatus < 0) {
-		XLALDestroyTimeSlideTable(head);
-		MetaioAbort(&env);
-		XLALPrintError("%s(): I/O error parsing %s table: %s\n", __func__, table_name, env.mierrmsg.data ? env.mierrmsg.data : "unknown reason");
-		XLAL_ERROR_NULL(__func__, XLAL_EIO);
-	}
-
-	/* close file */
-
-	if(MetaioClose(&env)) {
-		XLALDestroyTimeSlideTable(head);
-		XLALPrintError("%s(): error parsing document after %s table: %s\n", __func__, table_name, env.mierrmsg.data ? env.mierrmsg.data : "unknown reason");
-		XLAL_ERROR_NULL(__func__, XLAL_EIO);
-	}
-
-	/* done */
-
-	return head;
-}
-
-
-/**
- * Read the search_summary table from a LIGO Light Weight XML file into a
- * linked list of SearchSummaryTable structures.
-=======
->>>>>>> 878b056e
  */
 
 TimeSlide *
