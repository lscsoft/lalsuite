--- conflicted
+++ resolved
@@ -2070,11 +2070,7 @@
             # But phi_jl is the polar angle in a frame where N is in the *negative* XZ plane
             spins['phi_jl'] = np.pi + phi_jl
 
-<<<<<<< HEAD
-            # bring L in the Z-X plane, with negative x
-=======
             # bring L in the Z-X plane, with *negative* x
->>>>>>> 928e3ed0
             J = ROTATEZ( np.pi-phi_jl, J[0], J[1], J[2])
             L = ROTATEZ( np.pi-phi_jl, L[0], L[1], L[2])
             S1 = ROTATEZ( np.pi-phi_jl, S1[0], S1[1], S1[2])
